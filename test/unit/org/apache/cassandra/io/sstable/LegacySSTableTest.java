/*
* Licensed to the Apache Software Foundation (ASF) under one
* or more contributor license agreements.  See the NOTICE file
* distributed with this work for additional information
* regarding copyright ownership.  The ASF licenses this file
* to you under the Apache License, Version 2.0 (the
* "License"); you may not use this file except in compliance
* with the License.  You may obtain a copy of the License at
*
*    http://www.apache.org/licenses/LICENSE-2.0
*
* Unless required by applicable law or agreed to in writing,
* software distributed under the License is distributed on an
* "AS IS" BASIS, WITHOUT WARRANTIES OR CONDITIONS OF ANY
* KIND, either express or implied.  See the License for the
* specific language governing permissions and limitations
* under the License.
*/

package org.apache.cassandra.io.sstable;

import java.io.File;
import java.io.IOException;
import java.nio.ByteBuffer;
import java.util.*;

import org.apache.cassandra.SchemaLoader;
import org.apache.cassandra.Util;
<<<<<<< HEAD
import org.apache.cassandra.db.DecoratedKey;
import org.apache.cassandra.db.columniterator.SSTableNamesIterator;
import org.apache.cassandra.db.composites.CellNameType;
=======
import org.apache.cassandra.db.*;
import org.apache.cassandra.db.columniterator.SSTableNamesIterator;
import org.apache.cassandra.dht.IPartitioner;
import org.apache.cassandra.dht.Range;
import org.apache.cassandra.dht.Token;
import org.apache.cassandra.service.StorageService;
import org.apache.cassandra.streaming.StreamPlan;
import org.apache.cassandra.streaming.StreamSession;
>>>>>>> 2111a20b
import org.apache.cassandra.utils.FBUtilities;
import org.apache.cassandra.utils.ByteBufferUtil;
import org.junit.BeforeClass;
import org.junit.Test;

/**
 * Tests backwards compatibility for SSTables
 */
public class LegacySSTableTest extends SchemaLoader
{
    public static final String LEGACY_SSTABLE_PROP = "legacy-sstable-root";
    public static final String KSNAME = "Keyspace1";
    public static final String CFNAME = "Standard1";

    public static Set<String> TEST_DATA;
    public static File LEGACY_SSTABLE_ROOT;

    @BeforeClass
    public static void beforeClass()
    {
        String scp = System.getProperty(LEGACY_SSTABLE_PROP);
        assert scp != null;
        LEGACY_SSTABLE_ROOT = new File(scp).getAbsoluteFile();
        assert LEGACY_SSTABLE_ROOT.isDirectory();

        TEST_DATA = new HashSet<String>();
        for (int i = 100; i < 1000; ++i)
            TEST_DATA.add(Integer.toString(i));
    }

    /**
     * Get a descriptor for the legacy sstable at the given version.
     */
    protected Descriptor getDescriptor(String ver) throws IOException
    {
        File directory = new File(LEGACY_SSTABLE_ROOT + File.separator + ver + File.separator + KSNAME);
        return new Descriptor(ver, directory, KSNAME, CFNAME, 0, false);
    }

    /**
     * Generates a test SSTable for use in this classes' tests. Uncomment and run against an older build
     * and the output will be copied to a version subdirectory in 'LEGACY_SSTABLE_ROOT'
     *
    @Test
    public void buildTestSSTable() throws IOException
    {
        // write the output in a version specific directory
        Descriptor dest = getDescriptor(Descriptor.Version.current_version);
        assert dest.directory.mkdirs() : "Could not create " + dest.directory + ". Might it already exist?";

        SSTableReader ssTable = SSTableUtils.prepare().ks(KSNAME).cf(CFNAME).dest(dest).write(TEST_DATA);
        assert ssTable.descriptor.generation == 0 :
            "In order to create a generation 0 sstable, please run this test alone.";
        System.out.println(">>> Wrote " + dest);
    }
    */

    @Test
    public void testStreaming() throws Throwable
    {
        StorageService.instance.initServer();

        for (File version : LEGACY_SSTABLE_ROOT.listFiles())
            if (Descriptor.Version.validate(version.getName()))
                testStreaming(version.getName());
    }

    private void testStreaming(String version) throws Exception
    {
        SSTableReader sstable = SSTableReader.open(getDescriptor(version));
        IPartitioner p = StorageService.getPartitioner();
        List<Range<Token>> ranges = new ArrayList<>();
        ranges.add(new Range<>(p.getMinimumToken(), p.getToken(ByteBufferUtil.bytes("100"))));
        ranges.add(new Range<>(p.getToken(ByteBufferUtil.bytes("100")), p.getMinimumToken()));
        ArrayList<StreamSession.SSTableStreamingSections> details = new ArrayList<>();
        details.add(new StreamSession.SSTableStreamingSections(sstable,
                                                               sstable.getPositionsForRanges(ranges),
                                                               sstable.estimatedKeysForRanges(ranges)));
        new StreamPlan("LegacyStreamingTest").transferFiles(FBUtilities.getBroadcastAddress(), details)
                                             .execute().get();
        sstable.close();

        ColumnFamilyStore cfs = Keyspace.open(KSNAME).getColumnFamilyStore(CFNAME);
        assert cfs.getSSTables().size() == 1;
        sstable = cfs.getSSTables().iterator().next();
        for (String keystring : TEST_DATA)
        {
            ByteBuffer key = ByteBufferUtil.bytes(keystring);
            SSTableNamesIterator iter = new SSTableNamesIterator(sstable, Util.dk(key), FBUtilities.singleton(key));
            ColumnFamily cf = iter.getColumnFamily();

            // check not deleted (CASSANDRA-6527)
            assert cf.deletionInfo().equals(DeletionInfo.live());
            assert iter.next().name().equals(key);
        }
    }

    @Test
    public void testVersions() throws Throwable
    {
        for (File version : LEGACY_SSTABLE_ROOT.listFiles())
            if (Descriptor.Version.validate(version.getName()))
                testVersion(version.getName());
    }

    public void testVersion(String version) throws Throwable
    {
        try
        {
            SSTableReader reader = SSTableReader.open(getDescriptor(version));
            CellNameType type = reader.metadata.comparator;
            for (String keystring : TEST_DATA)
            {
                ByteBuffer key = ByteBufferUtil.bytes(keystring);
                // confirm that the bloom filter does not reject any keys/names
                DecoratedKey dk = reader.partitioner.decorateKey(key);
                SSTableNamesIterator iter = new SSTableNamesIterator(reader, dk, FBUtilities.singleton(Util.cellname(key), type));
                assert iter.next().name().toByteBuffer().equals(key);
            }

            // TODO actually test some reads
        }
        catch (Throwable e)
        {
            System.err.println("Failed to read " + version);
            throw e;
        }
    }
}<|MERGE_RESOLUTION|>--- conflicted
+++ resolved
@@ -26,20 +26,15 @@
 
 import org.apache.cassandra.SchemaLoader;
 import org.apache.cassandra.Util;
-<<<<<<< HEAD
-import org.apache.cassandra.db.DecoratedKey;
+import org.apache.cassandra.db.*;
 import org.apache.cassandra.db.columniterator.SSTableNamesIterator;
 import org.apache.cassandra.db.composites.CellNameType;
-=======
-import org.apache.cassandra.db.*;
-import org.apache.cassandra.db.columniterator.SSTableNamesIterator;
 import org.apache.cassandra.dht.IPartitioner;
 import org.apache.cassandra.dht.Range;
 import org.apache.cassandra.dht.Token;
 import org.apache.cassandra.service.StorageService;
 import org.apache.cassandra.streaming.StreamPlan;
 import org.apache.cassandra.streaming.StreamSession;
->>>>>>> 2111a20b
 import org.apache.cassandra.utils.FBUtilities;
 import org.apache.cassandra.utils.ByteBufferUtil;
 import org.junit.BeforeClass;
@@ -120,20 +115,20 @@
                                                                sstable.estimatedKeysForRanges(ranges)));
         new StreamPlan("LegacyStreamingTest").transferFiles(FBUtilities.getBroadcastAddress(), details)
                                              .execute().get();
-        sstable.close();
 
         ColumnFamilyStore cfs = Keyspace.open(KSNAME).getColumnFamilyStore(CFNAME);
         assert cfs.getSSTables().size() == 1;
         sstable = cfs.getSSTables().iterator().next();
+        CellNameType type = sstable.metadata.comparator;
         for (String keystring : TEST_DATA)
         {
             ByteBuffer key = ByteBufferUtil.bytes(keystring);
-            SSTableNamesIterator iter = new SSTableNamesIterator(sstable, Util.dk(key), FBUtilities.singleton(key));
+            SSTableNamesIterator iter = new SSTableNamesIterator(sstable, Util.dk(key), FBUtilities.singleton(Util.cellname(key), type));
             ColumnFamily cf = iter.getColumnFamily();
 
             // check not deleted (CASSANDRA-6527)
             assert cf.deletionInfo().equals(DeletionInfo.live());
-            assert iter.next().name().equals(key);
+            assert iter.next().name().toByteBuffer().equals(key);
         }
     }
 
