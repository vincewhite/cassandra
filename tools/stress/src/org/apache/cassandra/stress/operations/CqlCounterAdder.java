--- conflicted
+++ resolved
@@ -23,10 +23,7 @@
 
 import java.nio.ByteBuffer;
 import java.util.ArrayList;
-import java.util.Collections;
 import java.util.List;
-
-import org.apache.cassandra.utils.ByteBufferUtil;
 
 public class CqlCounterAdder extends CqlOperation<Integer>
 {
@@ -38,15 +35,7 @@
     @Override
     protected String buildQuery()
     {
-<<<<<<< HEAD
-        String counterCF = "Counter3";
-=======
-        String counterCF = state.isCql2() ? state.type.table : "Counter3";
->>>>>>> 4c22b165
-
-        StringBuilder query = new StringBuilder("UPDATE ").append(wrapInQuotes(counterCF));
-
-        query.append(" SET ");
+        StringBuilder query = new StringBuilder("UPDATE \"Counter3\" SET ");
 
         // TODO : increment distribution subset of columns
         for (int i = 0; i < state.settings.columns.maxColumnsPerKey; i++)
@@ -54,7 +43,8 @@
             if (i > 0)
                 query.append(",");
 
-            query.append('C').append(i).append("=C").append(i).append("+?");
+            String name = state.settings.columns.namestrs.get(i);
+            query.append(name).append("=").append(name).append("+?");
         }
         query.append(" WHERE KEY=?");
         return query.toString();
