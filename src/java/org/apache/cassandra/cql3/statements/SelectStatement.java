--- conflicted
+++ resolved
@@ -795,11 +795,7 @@
                 if (firstRestriction.isSlice())
                     return buildMultiColumnSliceBound(bound, defs, (MultiColumnRestriction.Slice) firstRestriction, isReversed, builder, options);
                 else if (firstRestriction.isIN())
-<<<<<<< HEAD
                     return buildMultiColumnInBound(bound, defs, (MultiColumnRestriction.IN) firstRestriction, isReversed, builder, type, options);
-=======
-                    return buildMultiColumnInBound(bound, (MultiColumnRestriction.IN) firstRestriction, isReversed, builder, variables);
->>>>>>> 6574de53
                 else
                     return buildMultiColumnEQBound(bound, defs, (MultiColumnRestriction.EQ) firstRestriction, isReversed, builder, options);
             }
@@ -936,7 +932,6 @@
         return Collections.singletonList(builder.build().withEOC(eocForRelation(relType)));
     }
 
-<<<<<<< HEAD
     private static List<Composite> buildMultiColumnInBound(Bound bound,
                                                            List<ColumnDefinition> defs,
                                                            MultiColumnRestriction.IN restriction,
@@ -946,40 +941,21 @@
                                                            QueryOptions options) throws InvalidRequestException
     {
         List<List<ByteBuffer>> splitInValues = restriction.splitValues(options);
+        Bound eocBound = isReversed ? Bound.reverse(bound) : bound;
 
         // The IN query might not have listed the values in comparator order, so we need to re-sort
         // the bounds lists to make sure the slices works correctly (also, to avoid duplicates).
         TreeSet<Composite> inValues = new TreeSet<>(isReversed ? type.reverseComparator() : type);
-        Iterator<ColumnDefinition> iter = defs.iterator();
-=======
-    private List<ByteBuffer> buildMultiColumnInBound(Bound bound,
-                                                     MultiColumnRestriction.IN restriction,
-                                                     boolean isReversed,
-                                                     ColumnNameBuilder builder,
-                                                     List<ByteBuffer> variables) throws InvalidRequestException
-    {
-        List<List<ByteBuffer>> splitInValues = restriction.splitValues(variables);
-        Bound eocBound = isReversed ? Bound.reverse(bound) : bound;
-
-        // The IN query might not have listed the values in comparator order, so we need to re-sort
-        // the bounds lists to make sure the slices works correctly (also, to avoid duplicates).
-        TreeSet<ByteBuffer> inValues = new TreeSet<>(isReversed ? cfDef.cfm.comparator.reverseComparator : cfDef.cfm.comparator);
->>>>>>> 6574de53
         for (List<ByteBuffer> components : splitInValues)
         {
             for (int i = 0; i < components.size(); i++)
                 if (components.get(i) == null)
                     throw new InvalidRequestException("Invalid null value in condition for column " + defs.get(i));
 
-<<<<<<< HEAD
             Composite prefix = builder.buildWith(components);
-            Bound b = isReversed == isReversedType(iter.next()) ? bound : Bound.reverse(bound);
-            inValues.add(b == Bound.END && builder.remainingCount() - components.size() > 0
+            inValues.add(eocBound == Bound.END && builder.remainingCount() - components.size() > 0
                          ? prefix.end()
                          : prefix);
-=======
-            inValues.add((eocBound == Bound.END && nameBuilder.remainingCount() > 0) ? nameBuilder.buildAsEndOfRange() : nameBuilder.build());
->>>>>>> 6574de53
         }
         return new ArrayList<>(inValues);
     }
