--- conflicted
+++ resolved
@@ -41,19 +41,17 @@
     public final UUID parentRepairSession;
     public final boolean isIncremental;
     public final long timestamp;
+    public final boolean isGlobal;
 
-<<<<<<< HEAD
-    public PrepareMessage(UUID parentRepairSession, List<UUID> cfIds, Collection<Range<Token>> ranges, boolean isIncremental, long timestamp)
-=======
-    public PrepareMessage(UUID parentRepairSession, List<UUID> cfIds, Collection<Range<Token>> ranges, boolean isIncremental, boolean isGlobal)
->>>>>>> 842f1509
+    public PrepareMessage(UUID parentRepairSession, List<UUID> cfIds, Collection<Range<Token>> ranges, boolean isIncremental, long timestamp, boolean isGlobal)
     {
-        super(isGlobal ? Type.PREPARE_GLOBAL_MESSAGE : Type.PREPARE_MESSAGE, null);
+        super(Type.PREPARE_MESSAGE, null);
         this.parentRepairSession = parentRepairSession;
         this.cfIds = cfIds;
         this.ranges = ranges;
         this.isIncremental = isIncremental;
         this.timestamp = timestamp;
+        this.isGlobal = isGlobal;
     }
 
     public static class PrepareMessageSerializer implements MessageSerializer<PrepareMessage>
@@ -72,6 +70,7 @@
             }
             out.writeBoolean(message.isIncremental);
             out.writeLong(message.timestamp);
+            out.writeBoolean(message.isGlobal);
         }
 
         public PrepareMessage deserialize(DataInputPlus in, int version) throws IOException
@@ -86,13 +85,9 @@
             for (int i = 0; i < rangeCount; i++)
                 ranges.add((Range<Token>) Range.tokenSerializer.deserialize(in, MessagingService.globalPartitioner(), version));
             boolean isIncremental = in.readBoolean();
-<<<<<<< HEAD
             long timestamp = in.readLong();
-            return new PrepareMessage(parentRepairSession, cfIds, ranges, isIncremental, timestamp);
-=======
-
-            return new PrepareMessage(parentRepairSession, cfIds, ranges, isIncremental, false);
->>>>>>> 842f1509
+            boolean isGlobal = in.readBoolean();
+            return new PrepareMessage(parentRepairSession, cfIds, ranges, isIncremental, timestamp, isGlobal);
         }
 
         public long serializedSize(PrepareMessage message, int version)
@@ -107,6 +102,7 @@
                 size += Range.tokenSerializer.serializedSize(r, version);
             size += TypeSizes.sizeof(message.isIncremental);
             size += TypeSizes.sizeof(message.timestamp);
+            size += TypeSizes.sizeof(message.isGlobal);
             return size;
         }
     }
@@ -120,6 +116,7 @@
                 ", parentRepairSession=" + parentRepairSession +
                 ", isIncremental="+isIncremental +
                 ", timestamp=" + timestamp +
+                ", isGlobal=" + isGlobal +
                 '}';
     }
 }