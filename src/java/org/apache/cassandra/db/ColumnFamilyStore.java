--- conflicted
+++ resolved
@@ -33,6 +33,7 @@
 import com.google.common.collect.*;
 import com.google.common.util.concurrent.Futures;
 import com.google.common.util.concurrent.Uninterruptibles;
+import org.cliffc.high_scale_lib.NonBlockingHashMap;
 import org.slf4j.Logger;
 import org.slf4j.LoggerFactory;
 
@@ -48,20 +49,8 @@
 import org.apache.cassandra.db.columniterator.OnDiskAtomIterator;
 import org.apache.cassandra.db.commitlog.CommitLog;
 import org.apache.cassandra.db.commitlog.ReplayPosition;
-<<<<<<< HEAD
 import org.apache.cassandra.db.compaction.*;
-import org.apache.cassandra.db.filter.ColumnSlice;
-import org.apache.cassandra.db.filter.ExtendedFilter;
-import org.apache.cassandra.db.filter.IDiskAtomFilter;
-import org.apache.cassandra.db.filter.QueryFilter;
-import org.apache.cassandra.db.filter.SliceQueryFilter;
-=======
-import org.apache.cassandra.db.compaction.AbstractCompactionStrategy;
-import org.apache.cassandra.db.compaction.CompactionManager;
-import org.apache.cassandra.db.compaction.LeveledCompactionStrategy;
-import org.apache.cassandra.db.compaction.OperationType;
 import org.apache.cassandra.db.filter.*;
->>>>>>> 2267c209
 import org.apache.cassandra.db.index.SecondaryIndex;
 import org.apache.cassandra.db.index.SecondaryIndexManager;
 import org.apache.cassandra.db.marshal.AbstractType;
@@ -80,7 +69,6 @@
 import org.apache.cassandra.thrift.IndexExpression;
 import org.apache.cassandra.tracing.Tracing;
 import org.apache.cassandra.utils.*;
-import org.cliffc.high_scale_lib.NonBlockingHashMap;
 
 import static org.apache.cassandra.config.CFMetaData.Caching;
 
@@ -1307,16 +1295,14 @@
                 result = removeDeletedCF(cf, gcBefore);
             }
 
-<<<<<<< HEAD
             removeDroppedColumns(result);
-=======
+
             if (filter.filter instanceof SliceQueryFilter)
             {
                 // Log the number of tombstones scanned on single key queries
                 metric.tombstoneScannedHistogram.update(((SliceQueryFilter) filter.filter).lastIgnored());
                 metric.liveScannedHistogram.update(((SliceQueryFilter) filter.filter).lastLive());
             }
->>>>>>> 2267c209
         }
         finally
         {
