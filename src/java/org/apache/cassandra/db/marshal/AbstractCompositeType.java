/*
 * Licensed to the Apache Software Foundation (ASF) under one
 * or more contributor license agreements.  See the NOTICE file
 * distributed with this work for additional information
 * regarding copyright ownership.  The ASF licenses this file
 * to you under the Apache License, Version 2.0 (the
 * "License"); you may not use this file except in compliance
 * with the License.  You may obtain a copy of the License at
 *
 *     http://www.apache.org/licenses/LICENSE-2.0
 *
 * Unless required by applicable law or agreed to in writing, software
 * distributed under the License is distributed on an "AS IS" BASIS,
 * WITHOUT WARRANTIES OR CONDITIONS OF ANY KIND, either express or implied.
 * See the License for the specific language governing permissions and
 * limitations under the License.
 */
package org.apache.cassandra.db.marshal;

import java.nio.ByteBuffer;
import java.util.ArrayList;
import java.util.Collections;
import java.util.List;

/**
 * A class avoiding class duplication between CompositeType and
 * DynamicCompositeType.
 * Those two differs only in that for DynamicCompositeType, the comparators
 * are in the encoded column name at the front of each component.
 */
public abstract class AbstractCompositeType extends AbstractType<ByteBuffer>
{
    // changes bb position
    protected static int getShortLength(ByteBuffer bb)
    {
        int length = (bb.get() & 0xFF) << 8;
        return length | (bb.get() & 0xFF);
    }

    // changes bb position
    protected static void putShortLength(ByteBuffer bb, int length)
    {
        bb.put((byte) ((length >> 8) & 0xFF));
        bb.put((byte) (length & 0xFF));
    }

    // changes bb position
    protected static ByteBuffer getBytes(ByteBuffer bb, int length)
    {
        ByteBuffer copy = bb.duplicate();
        copy.limit(copy.position() + length);
        bb.position(bb.position() + length);
        return copy;
    }

    // changes bb position
    protected static ByteBuffer getWithShortLength(ByteBuffer bb)
    {
        int length = getShortLength(bb);
        return getBytes(bb, length);
    }

    public int compare(ByteBuffer o1, ByteBuffer o2)
    {
        if (o1 == null)
            return o2 == null ? 0 : -1;

        ByteBuffer bb1 = o1.duplicate();
        ByteBuffer bb2 = o2.duplicate();
        int i = 0;

        ByteBuffer previous = null;

        while (bb1.remaining() > 0 && bb2.remaining() > 0)
        {
            AbstractType<?> comparator = getComparator(i, bb1, bb2);

            ByteBuffer value1 = getWithShortLength(bb1);
            ByteBuffer value2 = getWithShortLength(bb2);

            int cmp = comparator.compareCollectionMembers(value1, value2, previous);
            if (cmp != 0)
                return cmp;

            previous = value1;

            byte b1 = bb1.get();
            byte b2 = bb2.get();
            if (b1 < 0)
            {
                if (b2 >= 0)
                    return -1;
            }
            else if (b1 > 0)
            {
                if (b2 <= 0)
                    return 1;
            }
            else
            {
                // b1 == 0
                if (b2 != 0)
                    return -b2;
            }
            ++i;
        }

        if (bb1.remaining() == 0)
            return bb2.remaining() == 0 ? 0 : -1;

        // bb1.remaining() > 0 && bb2.remaining() == 0
        return 1;
    }

    /**
     * Split a composite column names into it's components.
     */
    public ByteBuffer[] split(ByteBuffer name)
    {
        List<ByteBuffer> l = new ArrayList<ByteBuffer>();
        ByteBuffer bb = name.duplicate();
        int i = 0;
        while (bb.remaining() > 0)
        {
            getComparator(i++, bb);
            l.add(getWithShortLength(bb));
            bb.get(); // skip end-of-component
        }
        return l.toArray(new ByteBuffer[l.size()]);
    }

<<<<<<< HEAD
    public String getString(ByteBuffer bytes)
    {
        StringBuilder sb = new StringBuilder();
        ByteBuffer bb = bytes.duplicate();
        int i = 0;

        while (bb.remaining() > 0)
        {
            if (bb.remaining() != bytes.remaining())
                sb.append(":");

            AbstractType<?> comparator = getAndAppendComparator(i, bb, sb);
            ByteBuffer value = getWithShortLength(bb);

            sb.append(comparator.getString(value));

            byte b = bb.get();
            if (b != 0)
            {
                sb.append(":!");
                break;
            }
            ++i;
        }
        return sb.toString();
    }

=======
>>>>>>> 5d5207b9
    public static class CompositeComponent
    {
        public AbstractType comparator;
        public ByteBuffer   value;

        public CompositeComponent( AbstractType comparator, ByteBuffer value )
        {
            this.comparator = comparator;
            this.value      = value;
        }
    }

    public List<CompositeComponent> deconstruct( ByteBuffer bytes )
    {
        List<CompositeComponent> list = new ArrayList<CompositeComponent>();

        ByteBuffer bb = bytes.duplicate();
        int i = 0;

        while (bb.remaining() > 0)
        {
            AbstractType comparator = getComparator(i, bb);
            ByteBuffer value = getWithShortLength(bb);

            list.add( new CompositeComponent(comparator,value) );

            byte b = bb.get(); // Ignore; not relevant here
            ++i;
        }
        return list;
    }

    /*
     * Escapes all occurences of the ':' character from the input, replacing them by "\:".
     * Furthermore, if the last character is '\' or '!', a '!' is appended.
     */
    static String escape(String input)
    {
        if (input.isEmpty())
            return input;

        String res = input.replaceAll(":", "\\\\:");
        char last = res.charAt(res.length() - 1);
        return last == '\\' || last == '!' ? res + '!' : res;
    }

    /*
     * Reverses the effect of espace().
     * Replaces all occurences of "\:" by ":" and remove last character if it is '!'.
     */
    static String unescape(String input)
    {
        if (input.isEmpty())
            return input;

        String res = input.replaceAll("\\\\:", ":");
        char last = res.charAt(res.length() - 1);
        return last == '!' ? res.substring(0, res.length() - 1) : res;
    }

    /*
     * Split the input on character ':', unless the previous character is '\'.
     */
    static List<String> split(String input)
    {
        if (input.isEmpty())
            return Collections.<String>emptyList();

        List<String> res = new ArrayList<String>();
        int prev = 0;
        for (int i = 0; i < input.length(); i++)
        {
            if (input.charAt(i) != ':' || (i > 0 && input.charAt(i-1) == '\\'))
                continue;

            res.add(input.substring(prev, i));
            prev = i + 1;
        }
        res.add(input.substring(prev, input.length()));
        return res;
    }

    public String getString(ByteBuffer bytes)
    {
        StringBuilder sb = new StringBuilder();
        ByteBuffer bb = bytes.duplicate();
        int i = 0;

        while (bb.remaining() > 0)
        {
            if (bb.remaining() != bytes.remaining())
                sb.append(":");

            AbstractType<?> comparator = getAndAppendNextComparator(i, bb, sb);
            ByteBuffer value = getWithShortLength(bb);

            sb.append(escape(comparator.getString(value)));

            byte b = bb.get();
            if (b != 0)
            {
                sb.append(":!");
                break;
            }
            ++i;
        }
        return sb.toString();
    }

    public ByteBuffer fromString(String source)
    {
        List<String> parts = split(source);
        List<ByteBuffer> components = new ArrayList<ByteBuffer>(parts.size());
        List<ParsedComparator> comparators = new ArrayList<ParsedComparator>(parts.size());
        int totalLength = 0, i = 0;
        boolean lastByteIsOne = false;

        for (String part : parts)
        {
            if (part.equals("!"))
            {
                lastByteIsOne = true;
                break;
            }

            ParsedComparator p = parseComparator(i, part);
            AbstractType<?> type = p.getAbstractType();
            part = p.getRemainingPart();

            ByteBuffer component = type.fromString(unescape(part));
            totalLength += p.getComparatorSerializedSize() + 2 + component.remaining() + 1;
            components.add(component);
            comparators.add(p);
            ++i;
        }

        ByteBuffer bb = ByteBuffer.allocate(totalLength);
        i = 0;
        for (ByteBuffer component : components)
        {
            comparators.get(i).serializeComparator(bb);
            putShortLength(bb, component.remaining());
            bb.put(component); // it's ok to consume component as we won't use it anymore
            bb.put((byte)0);
            ++i;
        }
        if (lastByteIsOne)
            bb.put(bb.limit() - 1, (byte)1);

        bb.rewind();
        return bb;
    }

    public void validate(ByteBuffer bytes) throws MarshalException
    {
        ByteBuffer bb = bytes.duplicate();

        int i = 0;
        ByteBuffer previous = null;
        while (bb.remaining() > 0)
        {
            AbstractType<?> comparator = validateComparator(i, bb);

            if (bb.remaining() < 2)
                throw new MarshalException("Not enough bytes to read value size of component " + i);
            int length = getShortLength(bb);

            if (bb.remaining() < length)
                throw new MarshalException("Not enough bytes to read value of component " + i);
            ByteBuffer value = getBytes(bb, length);

            comparator.validateCollectionMember(value, previous);

            if (bb.remaining() == 0)
                throw new MarshalException("Not enough bytes to read the end-of-component byte of component" + i);
            byte b = bb.get();
            if (b != 0 && bb.remaining() != 0)
                throw new MarshalException("Invalid bytes remaining after an end-of-component at component" + i);

            previous = value;
            ++i;
        }
    }

    public abstract ByteBuffer decompose(Object... objects);

    public ByteBuffer compose(ByteBuffer bytes)
    {
        return bytes;
    }

    public ByteBuffer decompose(ByteBuffer value)
    {
        return value;
    }

    /**
     * @return the comparator for the given component. static CompositeType will consult
     * @param i; DynamicCompositeType will read the type information from @param bb
     */
    abstract protected AbstractType<?> getComparator(int i, ByteBuffer bb);

    /**
     * Adds DynamicCompositeType type information from @param bb1 to @param bb2.
     * @param i is ignored.
     */
    abstract protected AbstractType<?> getComparator(int i, ByteBuffer bb1, ByteBuffer bb2);

    /**
     * Adds type information from @param bb to @param sb.  @param i is ignored.
     */
    abstract protected AbstractType<?> getAndAppendComparator(int i, ByteBuffer bb, StringBuilder sb);

    /**
     * Like getComparator, but validates that @param i does not exceed the defined range
     */
    abstract protected AbstractType<?> validateComparator(int i, ByteBuffer bb) throws MarshalException;

    /**
     * Used by fromString
     */
    abstract protected ParsedComparator parseComparator(int i, String part);

    protected static interface ParsedComparator
    {
        AbstractType<?> getAbstractType();
        String getRemainingPart();
        int getComparatorSerializedSize();
        void serializeComparator(ByteBuffer bb);
    }
}<|MERGE_RESOLUTION|>--- conflicted
+++ resolved
@@ -129,36 +129,6 @@
         return l.toArray(new ByteBuffer[l.size()]);
     }
 
-<<<<<<< HEAD
-    public String getString(ByteBuffer bytes)
-    {
-        StringBuilder sb = new StringBuilder();
-        ByteBuffer bb = bytes.duplicate();
-        int i = 0;
-
-        while (bb.remaining() > 0)
-        {
-            if (bb.remaining() != bytes.remaining())
-                sb.append(":");
-
-            AbstractType<?> comparator = getAndAppendComparator(i, bb, sb);
-            ByteBuffer value = getWithShortLength(bb);
-
-            sb.append(comparator.getString(value));
-
-            byte b = bb.get();
-            if (b != 0)
-            {
-                sb.append(":!");
-                break;
-            }
-            ++i;
-        }
-        return sb.toString();
-    }
-
-=======
->>>>>>> 5d5207b9
     public static class CompositeComponent
     {
         public AbstractType comparator;
