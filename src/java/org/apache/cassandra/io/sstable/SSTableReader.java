/*
 * Licensed to the Apache Software Foundation (ASF) under one
 * or more contributor license agreements.  See the NOTICE file
 * distributed with this work for additional information
 * regarding copyright ownership.  The ASF licenses this file
 * to you under the Apache License, Version 2.0 (the
 * "License"); you may not use this file except in compliance
 * with the License.  You may obtain a copy of the License at
 *
 *     http://www.apache.org/licenses/LICENSE-2.0
 *
 * Unless required by applicable law or agreed to in writing, software
 * distributed under the License is distributed on an "AS IS" BASIS,
 * WITHOUT WARRANTIES OR CONDITIONS OF ANY KIND, either express or implied.
 * See the License for the specific language governing permissions and
 * limitations under the License.
 */
package org.apache.cassandra.io.sstable;

import java.io.BufferedInputStream;
import java.io.DataInputStream;
import java.io.File;
import java.io.FileInputStream;
import java.io.FileNotFoundException;
import java.io.FileOutputStream;
import java.io.IOException;
import java.io.RandomAccessFile;
import java.nio.ByteBuffer;
import java.util.ArrayList;
import java.util.Collection;
import java.util.Collections;
import java.util.Comparator;
import java.util.EnumSet;
import java.util.Iterator;
import java.util.List;
import java.util.Map;
import java.util.Set;
import java.util.concurrent.ExecutorService;
import java.util.concurrent.LinkedBlockingQueue;
import java.util.concurrent.ScheduledFuture;
import java.util.concurrent.ScheduledThreadPoolExecutor;
import java.util.concurrent.TimeUnit;
import java.util.concurrent.atomic.AtomicBoolean;
import java.util.concurrent.atomic.AtomicInteger;
import java.util.concurrent.atomic.AtomicLong;

import com.google.common.annotations.VisibleForTesting;
import com.google.common.base.Predicate;
import com.google.common.collect.Iterators;
import com.google.common.collect.Ordering;
import com.google.common.primitives.Longs;
import com.google.common.util.concurrent.RateLimiter;
import org.slf4j.Logger;
import org.slf4j.LoggerFactory;

import com.clearspring.analytics.stream.cardinality.CardinalityMergeException;
import com.clearspring.analytics.stream.cardinality.ICardinality;
import org.apache.cassandra.cache.CachingOptions;
import org.apache.cassandra.cache.InstrumentingCache;
import org.apache.cassandra.cache.KeyCacheKey;
import org.apache.cassandra.concurrent.DebuggableThreadPoolExecutor;
import org.apache.cassandra.concurrent.ScheduledExecutors;
import org.apache.cassandra.config.CFMetaData;
import org.apache.cassandra.config.ColumnDefinition;
import org.apache.cassandra.config.Config;
import org.apache.cassandra.config.DatabaseDescriptor;
import org.apache.cassandra.config.Schema;
import org.apache.cassandra.db.ColumnFamilyStore;
import org.apache.cassandra.db.DataRange;
import org.apache.cassandra.db.DataTracker;
import org.apache.cassandra.db.DecoratedKey;
import org.apache.cassandra.db.Keyspace;
import org.apache.cassandra.db.RowIndexEntry;
import org.apache.cassandra.db.RowPosition;
import org.apache.cassandra.db.SystemKeyspace;
import org.apache.cassandra.db.columniterator.OnDiskAtomIterator;
import org.apache.cassandra.db.commitlog.ReplayPosition;
import org.apache.cassandra.db.compaction.ICompactionScanner;
import org.apache.cassandra.db.index.SecondaryIndex;
import org.apache.cassandra.dht.AbstractBounds;
import org.apache.cassandra.dht.IPartitioner;
import org.apache.cassandra.dht.LocalPartitioner;
import org.apache.cassandra.dht.Range;
import org.apache.cassandra.dht.Token;
import org.apache.cassandra.io.compress.CompressedRandomAccessReader;
import org.apache.cassandra.io.compress.CompressedThrottledReader;
import org.apache.cassandra.io.compress.CompressionMetadata;
import org.apache.cassandra.io.sstable.metadata.CompactionMetadata;
import org.apache.cassandra.io.sstable.metadata.MetadataComponent;
import org.apache.cassandra.io.sstable.metadata.MetadataType;
import org.apache.cassandra.io.sstable.metadata.StatsMetadata;
import org.apache.cassandra.io.sstable.metadata.ValidationMetadata;
import org.apache.cassandra.io.util.BufferedSegmentedFile;
import org.apache.cassandra.io.util.CompressedSegmentedFile;
import org.apache.cassandra.io.util.DataOutputStreamAndChannel;
import org.apache.cassandra.io.util.FileDataInput;
import org.apache.cassandra.io.util.FileUtils;
import org.apache.cassandra.io.util.ICompressedFile;
import org.apache.cassandra.io.util.RandomAccessReader;
import org.apache.cassandra.io.util.SegmentedFile;
import org.apache.cassandra.io.util.ThrottledReader;
import org.apache.cassandra.metrics.RestorableMeter;
import org.apache.cassandra.metrics.StorageMetrics;
import org.apache.cassandra.service.ActiveRepairService;
import org.apache.cassandra.service.CacheService;
import org.apache.cassandra.service.StorageService;
import org.apache.cassandra.tracing.Tracing;
import org.apache.cassandra.utils.ByteBufferUtil;
import org.apache.cassandra.utils.CLibrary;
import org.apache.cassandra.utils.EstimatedHistogram;
import org.apache.cassandra.utils.FBUtilities;
import org.apache.cassandra.utils.FilterFactory;
import org.apache.cassandra.utils.IFilter;
import org.apache.cassandra.utils.Pair;
import org.apache.cassandra.utils.concurrent.OpOrder;

import static org.apache.cassandra.db.Directories.SECONDARY_INDEX_NAME_SEPARATOR;

/**
 * SSTableReaders are open()ed by Keyspace.onStart; after that they are created by SSTableWriter.renameAndOpen.
 * Do not re-call open() on existing SSTable files; use the references kept by ColumnFamilyStore post-start instead.
 */
public class SSTableReader extends SSTable
{
    private static final Logger logger = LoggerFactory.getLogger(SSTableReader.class);

    private static final ScheduledThreadPoolExecutor syncExecutor = new ScheduledThreadPoolExecutor(1);
    private static final RateLimiter meterSyncThrottle = RateLimiter.create(100.0);

    public static final Comparator<SSTableReader> maxTimestampComparator = new Comparator<SSTableReader>()
    {
        public int compare(SSTableReader o1, SSTableReader o2)
        {
            long ts1 = o1.getMaxTimestamp();
            long ts2 = o2.getMaxTimestamp();
            return (ts1 > ts2 ? -1 : (ts1 == ts2 ? 0 : 1));
        }
    };

    public static final Comparator<SSTableReader> sstableComparator = new Comparator<SSTableReader>()
    {
        public int compare(SSTableReader o1, SSTableReader o2)
        {
            return o1.first.compareTo(o2.first);
        }
    };

    public static final Ordering<SSTableReader> sstableOrdering = Ordering.from(sstableComparator);

    /**
     * maxDataAge is a timestamp in local server time (e.g. System.currentTimeMilli) which represents an upper bound
     * to the newest piece of data stored in the sstable. In other words, this sstable does not contain items created
     * later than maxDataAge.
     *
     * The field is not serialized to disk, so relying on it for more than what truncate does is not advised.
     *
     * When a new sstable is flushed, maxDataAge is set to the time of creation.
     * When a sstable is created from compaction, maxDataAge is set to max of all merged sstables.
     *
     * The age is in milliseconds since epoc and is local to this host.
     */
    public final long maxDataAge;

    public enum OpenReason
    {
        NORMAL,
        EARLY,
        METADATA_CHANGE
    }

    public final OpenReason openReason;

    // indexfile and datafile: might be null before a call to load()
    private SegmentedFile ifile;
    private SegmentedFile dfile;

    private IndexSummary indexSummary;
    private IFilter bf;

    private InstrumentingCache<KeyCacheKey, RowIndexEntry> keyCache;

    private final BloomFilterTracker bloomFilterTracker = new BloomFilterTracker();

    private final AtomicInteger references = new AtomicInteger(1);
    // technically isCompacted is not necessary since it should never be unreferenced unless it is also compacted,
    // but it seems like a good extra layer of protection against reference counting bugs to not delete data based on that alone
    private final AtomicBoolean isCompacted = new AtomicBoolean(false);
    private final AtomicBoolean isSuspect = new AtomicBoolean(false);

    // not final since we need to be able to change level on a file.
    private volatile StatsMetadata sstableMetadata;

    private final AtomicLong keyCacheHit = new AtomicLong(0);
    private final AtomicLong keyCacheRequest = new AtomicLong(0);

    /**
     * To support replacing this sstablereader with another object that represents that same underlying sstable, but with different associated resources,
     * we build a linked-list chain of replacement, which we synchronise using a shared object to make maintenance of the list across multiple threads simple.
     * On close we check if any of the closeable resources differ between any chains either side of us; any that are in neither of the adjacent links (if any) are closed.
     * Once we've made this decision we remove ourselves from the linked list, so that anybody behind/ahead will compare against only other still opened resources.
     */
    private Object replaceLock = new Object();
    private SSTableReader replacedBy;
    private SSTableReader replaces;
    private SSTableReader sharesBfWith;
    private SSTableDeletingTask deletingTask;
    private Runnable runOnClose;

    @VisibleForTesting
    public RestorableMeter readMeter;
    private ScheduledFuture readMeterSyncFuture;

    /**
     * Calculate approximate key count.
     * If cardinality estimator is available on all given sstables, then this method use them to estimate
     * key count.
     * If not, then this uses index summaries.
     *
     * @param sstables SSTables to calculate key count
     * @return estimated key count
     */
    public static long getApproximateKeyCount(Collection<SSTableReader> sstables)
    {
        long count = -1;

        // check if cardinality estimator is available for all SSTables
        boolean cardinalityAvailable = !sstables.isEmpty() && Iterators.all(sstables.iterator(), new Predicate<SSTableReader>()
        {
            public boolean apply(SSTableReader sstable)
            {
                return sstable.descriptor.version.newStatsFile;
            }
        });

        // if it is, load them to estimate key count
        if (cardinalityAvailable)
        {
            boolean failed = false;
            ICardinality cardinality = null;
            for (SSTableReader sstable : sstables)
            {
                try
                {
                    CompactionMetadata metadata = (CompactionMetadata) sstable.descriptor.getMetadataSerializer().deserialize(sstable.descriptor, MetadataType.COMPACTION);
                    assert metadata != null : sstable.getFilename();
                    if (cardinality == null)
                        cardinality = metadata.cardinalityEstimator;
                    else
                        cardinality = cardinality.merge(metadata.cardinalityEstimator);
                }
                catch (IOException e)
                {
                    logger.warn("Reading cardinality from Statistics.db failed.", e);
                    failed = true;
                    break;
                }
                catch (CardinalityMergeException e)
                {
                    logger.warn("Cardinality merge failed.", e);
                    failed = true;
                    break;
                }
            }
            if (cardinality != null && !failed)
                count = cardinality.cardinality();
        }

        // if something went wrong above or cardinality is not available, calculate using index summary
        if (count < 0)
        {
            for (SSTableReader sstable : sstables)
                count += sstable.estimatedKeys();
        }
        return count;
    }

    public static SSTableReader open(Descriptor descriptor) throws IOException
    {
        CFMetaData metadata;
        if (descriptor.cfname.contains(SECONDARY_INDEX_NAME_SEPARATOR))
        {
            int i = descriptor.cfname.indexOf(SECONDARY_INDEX_NAME_SEPARATOR);
            String parentName = descriptor.cfname.substring(0, i);
            CFMetaData parent = Schema.instance.getCFMetaData(descriptor.ksname, parentName);
            ColumnDefinition def = parent.getColumnDefinitionForIndex(descriptor.cfname.substring(i + 1));
            metadata = CFMetaData.newIndexMetadata(parent, def, SecondaryIndex.getIndexComparator(parent, def));
        }
        else
        {
            metadata = Schema.instance.getCFMetaData(descriptor.ksname, descriptor.cfname);
        }
        return open(descriptor, metadata);
    }

    public static SSTableReader open(Descriptor desc, CFMetaData metadata) throws IOException
    {
        IPartitioner p = desc.cfname.contains(SECONDARY_INDEX_NAME_SEPARATOR)
                       ? new LocalPartitioner(metadata.getKeyValidator())
                       : StorageService.getPartitioner();
        return open(desc, componentsFor(desc), metadata, p);
    }

    public static SSTableReader open(Descriptor descriptor, Set<Component> components, CFMetaData metadata, IPartitioner partitioner) throws IOException
    {
        return open(descriptor, components, metadata, partitioner, true);
    }

    public static SSTableReader openNoValidation(Descriptor descriptor, Set<Component> components, CFMetaData metadata) throws IOException
    {
        return open(descriptor, components, metadata, StorageService.getPartitioner(), false);
    }

    /**
     * Open SSTable reader to be used in batch mode(such as sstableloader).
     *
     * @param descriptor
     * @param components
     * @param metadata
     * @param partitioner
     * @return opened SSTableReader
     * @throws IOException
     */
    public static SSTableReader openForBatch(Descriptor descriptor, Set<Component> components, CFMetaData metadata, IPartitioner partitioner) throws IOException
    {
        // Minimum components without which we can't do anything
        assert components.contains(Component.DATA) : "Data component is missing for sstable" + descriptor;
        assert components.contains(Component.PRIMARY_INDEX) : "Primary index component is missing for sstable " + descriptor;

        Map<MetadataType, MetadataComponent> sstableMetadata = descriptor.getMetadataSerializer().deserialize(descriptor,
                                                                                                               EnumSet.of(MetadataType.VALIDATION, MetadataType.STATS));
        ValidationMetadata validationMetadata = (ValidationMetadata) sstableMetadata.get(MetadataType.VALIDATION);
        StatsMetadata statsMetadata = (StatsMetadata) sstableMetadata.get(MetadataType.STATS);

        // Check if sstable is created using same partitioner.
        // Partitioner can be null, which indicates older version of sstable or no stats available.
        // In that case, we skip the check.
        String partitionerName = partitioner.getClass().getCanonicalName();
        if (validationMetadata != null && !partitionerName.equals(validationMetadata.partitioner))
        {
            logger.error(String.format("Cannot open %s; partitioner %s does not match system partitioner %s.  Note that the default partitioner starting with Cassandra 1.2 is Murmur3Partitioner, so you will need to edit that to match your old partitioner if upgrading.",
                                              descriptor, validationMetadata.partitioner, partitionerName));
            System.exit(1);
        }

        logger.info("Opening {} ({} bytes)", descriptor, new File(descriptor.filenameFor(Component.DATA)).length());
        SSTableReader sstable = new SSTableReader(descriptor,
                                                  components,
                                                  metadata,
                                                  partitioner,
                                                  System.currentTimeMillis(),
                                                  statsMetadata,
                                                  OpenReason.NORMAL);

        // special implementation of load to use non-pooled SegmentedFile builders
        SegmentedFile.Builder ibuilder = new BufferedSegmentedFile.Builder();
        SegmentedFile.Builder dbuilder = sstable.compression
                                       ? new CompressedSegmentedFile.Builder(null)
                                       : new BufferedSegmentedFile.Builder();
        if (!sstable.loadSummary(ibuilder, dbuilder))
            sstable.buildSummary(false, ibuilder, dbuilder, false, Downsampling.BASE_SAMPLING_LEVEL);
        sstable.ifile = ibuilder.complete(sstable.descriptor.filenameFor(Component.PRIMARY_INDEX));
        sstable.dfile = dbuilder.complete(sstable.descriptor.filenameFor(Component.DATA));
        sstable.bf = FilterFactory.AlwaysPresent;

        return sstable;
    }

    private static SSTableReader open(Descriptor descriptor,
                                      Set<Component> components,
                                      CFMetaData metadata,
                                      IPartitioner partitioner,
                                      boolean validate) throws IOException
    {
        // Minimum components without which we can't do anything
        assert components.contains(Component.DATA) : "Data component is missing for sstable" + descriptor;
        assert components.contains(Component.PRIMARY_INDEX) : "Primary index component is missing for sstable " + descriptor;

        Map<MetadataType, MetadataComponent> sstableMetadata = descriptor.getMetadataSerializer().deserialize(descriptor,
                                                                                                               EnumSet.of(MetadataType.VALIDATION, MetadataType.STATS));
        ValidationMetadata validationMetadata = (ValidationMetadata) sstableMetadata.get(MetadataType.VALIDATION);
        StatsMetadata statsMetadata = (StatsMetadata) sstableMetadata.get(MetadataType.STATS);

        // Check if sstable is created using same partitioner.
        // Partitioner can be null, which indicates older version of sstable or no stats available.
        // In that case, we skip the check.
        String partitionerName = partitioner.getClass().getCanonicalName();
        if (validationMetadata != null && !partitionerName.equals(validationMetadata.partitioner))
        {
            logger.error(String.format("Cannot open %s; partitioner %s does not match system partitioner %s.  Note that the default partitioner starting with Cassandra 1.2 is Murmur3Partitioner, so you will need to edit that to match your old partitioner if upgrading.",
                                              descriptor, validationMetadata.partitioner, partitionerName));
            System.exit(1);
        }

        logger.info("Opening {} ({} bytes)", descriptor, new File(descriptor.filenameFor(Component.DATA)).length());
        SSTableReader sstable = new SSTableReader(descriptor,
                                                  components,
                                                  metadata,
                                                  partitioner,
                                                  System.currentTimeMillis(),
                                                  statsMetadata,
                                                  OpenReason.NORMAL);

        // load index and filter
        long start = System.nanoTime();
        sstable.load(validationMetadata);
        logger.debug("INDEX LOAD TIME for {}: {} ms.", descriptor, TimeUnit.NANOSECONDS.toMillis(System.nanoTime() - start));

        if (validate)
            sstable.validate();

        if (sstable.getKeyCache() != null)
            logger.debug("key cache contains {}/{} keys", sstable.getKeyCache().size(), sstable.getKeyCache().getCapacity());

        return sstable;
    }

    public static void logOpenException(Descriptor descriptor, IOException e)
    {
        if (e instanceof FileNotFoundException)
            logger.error("Missing sstable component in {}; skipped because of {}", descriptor, e.getMessage());
        else
            logger.error("Corrupt sstable {}; skipped", descriptor, e);
    }

    public static Collection<SSTableReader> openAll(Set<Map.Entry<Descriptor, Set<Component>>> entries,
                                                      final CFMetaData metadata,
                                                      final IPartitioner partitioner)
    {
        final Collection<SSTableReader> sstables = new LinkedBlockingQueue<>();

        ExecutorService executor = DebuggableThreadPoolExecutor.createWithFixedPoolSize("SSTableBatchOpen", FBUtilities.getAvailableProcessors());
        for (final Map.Entry<Descriptor, Set<Component>> entry : entries)
        {
            Runnable runnable = new Runnable()
            {
                public void run()
                {
                    SSTableReader sstable;
                    try
                    {
                        sstable = open(entry.getKey(), entry.getValue(), metadata, partitioner);
                    }
                    catch (IOException ex)
                    {
                        logger.error("Corrupt sstable {}; skipped", entry, ex);
                        return;
                    }
                    sstables.add(sstable);
                }
            };
            executor.submit(runnable);
        }

        executor.shutdown();
        try
        {
            executor.awaitTermination(7, TimeUnit.DAYS);
        }
        catch (InterruptedException e)
        {
            throw new AssertionError(e);
        }

        return sstables;

    }

    /**
     * Open a RowIndexedReader which already has its state initialized (by SSTableWriter).
     */
    static SSTableReader internalOpen(Descriptor desc,
                                      Set<Component> components,
                                      CFMetaData metadata,
                                      IPartitioner partitioner,
                                      SegmentedFile ifile,
                                      SegmentedFile dfile,
                                      IndexSummary isummary,
                                      IFilter bf,
                                      long maxDataAge,
                                      StatsMetadata sstableMetadata,
                                      OpenReason openReason)
    {
        assert desc != null && partitioner != null && ifile != null && dfile != null && isummary != null && bf != null && sstableMetadata != null;
        return new SSTableReader(desc,
                                 components,
                                 metadata,
                                 partitioner,
                                 ifile, dfile,
                                 isummary,
                                 bf,
                                 maxDataAge,
                                 sstableMetadata,
                                 openReason);
    }


    private SSTableReader(final Descriptor desc,
                          Set<Component> components,
                          CFMetaData metadata,
                          IPartitioner partitioner,
                          long maxDataAge,
                          StatsMetadata sstableMetadata,
                          OpenReason openReason)
    {
        super(desc, components, metadata, partitioner);
        this.sstableMetadata = sstableMetadata;
        this.maxDataAge = maxDataAge;
        this.openReason = openReason;

        deletingTask = new SSTableDeletingTask(this);

        // Don't track read rates for tables in the system keyspace and don't bother trying to load or persist
        // the read meter when in client mode.  Also don't track reads for special operations (like early open)
        // this is to avoid overflowing the executor queue (see CASSANDRA-8066)
        if (Keyspace.SYSTEM_KS.equals(desc.ksname) || Config.isClientMode() || openReason != OpenReason.NORMAL)
        {
            readMeter = null;
            readMeterSyncFuture = null;
            return;
        }

        readMeter = SystemKeyspace.getSSTableReadMeter(desc.ksname, desc.cfname, desc.generation);
        // sync the average read rate to system.sstable_activity every five minutes, starting one minute from now
        readMeterSyncFuture = syncExecutor.scheduleAtFixedRate(new Runnable()
        {
            public void run()
            {
                if (!isCompacted.get())
                {
                    meterSyncThrottle.acquire();
                    SystemKeyspace.persistSSTableReadMeter(desc.ksname, desc.cfname, desc.generation, readMeter);
                }
            }
        }, 1, 5, TimeUnit.MINUTES);
    }

    private SSTableReader(Descriptor desc,
                          Set<Component> components,
                          CFMetaData metadata,
                          IPartitioner partitioner,
                          SegmentedFile ifile,
                          SegmentedFile dfile,
                          IndexSummary indexSummary,
                          IFilter bloomFilter,
                          long maxDataAge,
                          StatsMetadata sstableMetadata,
                          OpenReason openReason)
    {
        this(desc, components, metadata, partitioner, maxDataAge, sstableMetadata, openReason);

        this.ifile = ifile;
        this.dfile = dfile;
        this.indexSummary = indexSummary;
        this.bf = bloomFilter;
    }

    public static long getTotalBytes(Iterable<SSTableReader> sstables)
    {
        long sum = 0;
        for (SSTableReader sstable : sstables)
        {
            sum += sstable.onDiskLength();
        }
        return sum;
    }

    private void tidy(boolean release)
    {
        if (readMeterSyncFuture != null)
            readMeterSyncFuture.cancel(false);

        if (references.get() != 0)
        {
            throw new IllegalStateException("SSTable is not fully released (" + references.get() + " references)");
        }

        synchronized (replaceLock)
        {
            boolean closeBf = true, closeSummary = true, closeFiles = true, deleteFiles = false;

            if (replacedBy != null)
            {
                closeBf = replacedBy.bf != bf;
                closeSummary = replacedBy.indexSummary != indexSummary;
                closeFiles = replacedBy.dfile != dfile;
                // if the replacement sstablereader uses a different path, clean up our paths
                deleteFiles = !dfile.path.equals(replacedBy.dfile.path);
            }

            if (replaces != null)
            {
                closeBf &= replaces.bf != bf;
                closeSummary &= replaces.indexSummary != indexSummary;
                closeFiles &= replaces.dfile != dfile;
                deleteFiles &= !dfile.path.equals(replaces.dfile.path);
            }

            if (sharesBfWith != null)
            {
                closeBf &= sharesBfWith.bf != bf;
                closeSummary &= sharesBfWith.indexSummary != indexSummary;
                closeFiles &= sharesBfWith.dfile != dfile;
                deleteFiles &= !dfile.path.equals(sharesBfWith.dfile.path);
            }

            boolean deleteAll = false;
            if (release && isCompacted.get())
            {
                assert replacedBy == null;
                if (replaces != null)
                {
                    replaces.replacedBy = null;
                    replaces.deletingTask = deletingTask;
                    replaces.markObsolete();
                }
                else
                {
                    deleteAll = true;
                }
            }
            else
            {
                if (replaces != null)
                    replaces.replacedBy = replacedBy;
                if (replacedBy != null)
                    replacedBy.replaces = replaces;
            }

            scheduleTidy(closeBf, closeSummary, closeFiles, deleteFiles, deleteAll);
        }
    }

    private void scheduleTidy(final boolean closeBf, final boolean closeSummary, final boolean closeFiles, final boolean deleteFiles, final boolean deleteAll)
    {
        if (references.get() != 0)
            throw new IllegalStateException("SSTable is not fully released (" + references.get() + " references)");

        final ColumnFamilyStore cfs = Schema.instance.getColumnFamilyStoreInstance(metadata.cfId);
        final OpOrder.Barrier barrier;
        if (cfs != null)
        {
            barrier = cfs.readOrdering.newBarrier();
            barrier.issue();
        }
        else
            barrier = null;

        ScheduledExecutors.nonPeriodicTasks.execute(new Runnable()
        {
            public void run()
            {
                if (barrier != null)
                    barrier.await();
                if (closeBf)
                    bf.close();
                if (closeSummary)
                    indexSummary.close();
                if (closeFiles)
                {
                    ifile.cleanup();
                    dfile.cleanup();
                }
                if (runOnClose != null)
                    runOnClose.run();
                if (deleteAll)
                {
                    /**
                     * Do the OS a favour and suggest (using fadvice call) that we
                     * don't want to see pages of this SSTable in memory anymore.
                     *
                     * NOTE: We can't use madvice in java because it requires the address of
                     * the mapping, so instead we always open a file and run fadvice(fd, 0, 0) on it
                     */
                    dropPageCache();
                    deletingTask.run();
                }
                else if (deleteFiles)
                {
                    FileUtils.deleteWithConfirm(new File(dfile.path));
                    FileUtils.deleteWithConfirm(new File(ifile.path));
                }
            }
        });
    }

    public boolean equals(Object that)
    {
        return that instanceof SSTableReader && ((SSTableReader) that).descriptor.equals(this.descriptor);
    }

    public int hashCode()
    {
        return this.descriptor.hashCode();
    }

    public String getFilename()
    {
        return dfile.path;
    }

    public String getIndexFilename()
    {
        return ifile.path;
    }

    public void setTrackedBy(DataTracker tracker)
    {
        deletingTask.setTracker(tracker);
        // under normal operation we can do this at any time, but SSTR is also used outside C* proper,
        // e.g. by BulkLoader, which does not initialize the cache.  As a kludge, we set up the cache
        // here when we know we're being wired into the rest of the server infrastructure.
        keyCache = CacheService.instance.keyCache;
    }

    private void load(ValidationMetadata validation) throws IOException
    {
        if (metadata.getBloomFilterFpChance() == 1.0)
        {
            // bf is disabled.
            load(false, true);
            bf = FilterFactory.AlwaysPresent;
        }
        else if (!components.contains(Component.FILTER) || validation == null)
        {
            // bf is enabled, but filter component is missing.
            load(true, true);
        }
        else if (validation.bloomFilterFPChance != metadata.getBloomFilterFpChance())
        {
            // bf fp chance in sstable metadata and it has changed since compaction.
            load(true, true);
        }
        else
        {
            // bf is enabled and fp chance matches the currently configured value.
            load(false, true);
            loadBloomFilter();
        }
    }

    /**
     * Load bloom filter from Filter.db file.
     *
     * @throws IOException
     */
    private void loadBloomFilter() throws IOException
    {
        DataInputStream stream = null;
        try
        {
            stream = new DataInputStream(new BufferedInputStream(new FileInputStream(descriptor.filenameFor(Component.FILTER))));
            bf = FilterFactory.deserialize(stream, true);
        }
        finally
        {
            FileUtils.closeQuietly(stream);
        }
    }

    /**
     * Loads ifile, dfile and indexSummary, and optionally recreates the bloom filter.
     * @param saveSummaryIfCreated for bulk loading purposes, if the summary was absent and needed to be built, you can
     *                             avoid persisting it to disk by setting this to false
     */
    private void load(boolean recreateBloomFilter, boolean saveSummaryIfCreated) throws IOException
    {
        SegmentedFile.Builder ibuilder = SegmentedFile.getBuilder(DatabaseDescriptor.getIndexAccessMode());
        SegmentedFile.Builder dbuilder = compression
                                         ? SegmentedFile.getCompressedBuilder()
                                         : SegmentedFile.getBuilder(DatabaseDescriptor.getDiskAccessMode());

        boolean summaryLoaded = loadSummary(ibuilder, dbuilder);
        if (recreateBloomFilter || !summaryLoaded)
            buildSummary(recreateBloomFilter, ibuilder, dbuilder, summaryLoaded, Downsampling.BASE_SAMPLING_LEVEL);

        ifile = ibuilder.complete(descriptor.filenameFor(Component.PRIMARY_INDEX));
        dfile = dbuilder.complete(descriptor.filenameFor(Component.DATA));
        if (saveSummaryIfCreated && (recreateBloomFilter || !summaryLoaded)) // save summary information to disk
            saveSummary(ibuilder, dbuilder);
    }

    /**
     * Build index summary(and optionally bloom filter) by reading through Index.db file.
     *
     * @param recreateBloomFilter true if recreate bloom filter
     * @param ibuilder
     * @param dbuilder
     * @param summaryLoaded true if index summary is already loaded and not need to build again
     * @throws IOException
     */
    private void buildSummary(boolean recreateBloomFilter, SegmentedFile.Builder ibuilder, SegmentedFile.Builder dbuilder, boolean summaryLoaded, int samplingLevel) throws IOException
    {
        // we read the positions in a BRAF so we don't have to worry about an entry spanning a mmap boundary.
        RandomAccessReader primaryIndex = RandomAccessReader.open(new File(descriptor.filenameFor(Component.PRIMARY_INDEX)));

        try
        {
            long indexSize = primaryIndex.length();
            long histogramCount = sstableMetadata.estimatedRowSize.count();
            long estimatedKeys = histogramCount > 0 && !sstableMetadata.estimatedRowSize.isOverflowed()
                               ? histogramCount
                               : estimateRowsFromIndex(primaryIndex); // statistics is supposed to be optional

            if (recreateBloomFilter)
                bf = FilterFactory.getFilter(estimatedKeys, metadata.getBloomFilterFpChance(), true);

            IndexSummaryBuilder summaryBuilder = null;
            if (!summaryLoaded)
                summaryBuilder = new IndexSummaryBuilder(estimatedKeys, metadata.getMinIndexInterval(), samplingLevel);

            long indexPosition;
            while ((indexPosition = primaryIndex.getFilePointer()) != indexSize)
            {
                ByteBuffer key = ByteBufferUtil.readWithShortLength(primaryIndex);
                RowIndexEntry indexEntry = metadata.comparator.rowIndexEntrySerializer().deserialize(primaryIndex, descriptor.version);
                DecoratedKey decoratedKey = partitioner.decorateKey(key);
                if (first == null)
                    first = decoratedKey;
                last = decoratedKey;

                if (recreateBloomFilter)
                    bf.add(decoratedKey.getKey());

                // if summary was already read from disk we don't want to re-populate it using primary index
                if (!summaryLoaded)
                {
                    summaryBuilder.maybeAddEntry(decoratedKey, indexPosition);
                    ibuilder.addPotentialBoundary(indexPosition);
                    dbuilder.addPotentialBoundary(indexEntry.position);
                }
            }

            if (!summaryLoaded)
                indexSummary = summaryBuilder.build(partitioner);
        }
        finally
        {
            FileUtils.closeQuietly(primaryIndex);
        }

        first = getMinimalKey(first);
        last = getMinimalKey(last);
    }

    /**
     * Load index summary from Summary.db file if it exists.
     *
     * if loaded index summary has different index interval from current value stored in schema,
     * then Summary.db file will be deleted and this returns false to rebuild summary.
     *
     * @param ibuilder
     * @param dbuilder
     * @return true if index summary is loaded successfully from Summary.db file.
     */
    public boolean loadSummary(SegmentedFile.Builder ibuilder, SegmentedFile.Builder dbuilder)
    {
        File summariesFile = new File(descriptor.filenameFor(Component.SUMMARY));
        if (!summariesFile.exists())
            return false;

        DataInputStream iStream = null;
        try
        {
            iStream = new DataInputStream(new FileInputStream(summariesFile));
            indexSummary = IndexSummary.serializer.deserialize(iStream, partitioner, descriptor.version.hasSamplingLevel, metadata.getMinIndexInterval(), metadata.getMaxIndexInterval());
            first = partitioner.decorateKey(ByteBufferUtil.readWithLength(iStream));
            last = partitioner.decorateKey(ByteBufferUtil.readWithLength(iStream));
            ibuilder.deserializeBounds(iStream);
            dbuilder.deserializeBounds(iStream);
        }
        catch (IOException e)
        {
            logger.debug("Cannot deserialize SSTable Summary File {}: {}", summariesFile.getPath(), e.getMessage());
            // corrupted; delete it and fall back to creating a new summary
            FileUtils.closeQuietly(iStream);
            // delete it and fall back to creating a new summary
            FileUtils.deleteWithConfirm(summariesFile);
            return false;
        }
        finally
        {
            FileUtils.closeQuietly(iStream);
        }

        return true;
    }

    /**
     * Save index summary to Summary.db file.
     *
     * @param ibuilder
     * @param dbuilder
     */
    public void saveSummary(SegmentedFile.Builder ibuilder, SegmentedFile.Builder dbuilder)
    {
        saveSummary(ibuilder, dbuilder, indexSummary);
    }

    private void saveSummary(SegmentedFile.Builder ibuilder, SegmentedFile.Builder dbuilder, IndexSummary summary)
    {
        File summariesFile = new File(descriptor.filenameFor(Component.SUMMARY));
        if (summariesFile.exists())
            FileUtils.deleteWithConfirm(summariesFile);

        DataOutputStreamAndChannel oStream = null;
        try
        {
            oStream = new DataOutputStreamAndChannel(new FileOutputStream(summariesFile));
            IndexSummary.serializer.serialize(summary, oStream, descriptor.version.hasSamplingLevel);
            ByteBufferUtil.writeWithLength(first.getKey(), oStream);
            ByteBufferUtil.writeWithLength(last.getKey(), oStream);
            ibuilder.serializeBounds(oStream);
            dbuilder.serializeBounds(oStream);
        }
        catch (IOException e)
        {
            logger.debug("Cannot save SSTable Summary: ", e);

            // corrupted hence delete it and let it load it now.
            if (summariesFile.exists())
                FileUtils.deleteWithConfirm(summariesFile);
        }
        finally
        {
            FileUtils.closeQuietly(oStream);
        }
    }

    public void setReplacedBy(SSTableReader replacement)
    {
        synchronized (replaceLock)
        {
            assert replacedBy == null;
            replacedBy = replacement;
            replacement.replaces = this;
            replacement.replaceLock = replaceLock;
        }
    }

    /**
     * this is used to avoid closing the bloom filter multiple times when finishing an SSTableRewriter
     *
     * note that the reason we don't use replacedBy is that we are not yet actually replaced
     *
     * @param newReader
     */
    public void sharesBfWith(SSTableReader newReader)
    {
        assert openReason.equals(OpenReason.EARLY);
        this.sharesBfWith = newReader;
    }

    public SSTableReader cloneWithNewStart(DecoratedKey newStart, final Runnable runOnClose)
    {
        synchronized (replaceLock)
        {
            assert replacedBy == null;

            if (newStart.compareTo(this.first) > 0)
            {
                if (newStart.compareTo(this.last) > 0)
                {
                    this.runOnClose = new Runnable()
                    {
                        public void run()
                        {
                            CLibrary.trySkipCache(dfile.path, 0, 0);
                            CLibrary.trySkipCache(ifile.path, 0, 0);
                            runOnClose.run();
                        }
                    };
                }
                else
                {
                    final long dataStart = getPosition(newStart, Operator.GE).position;
                    final long indexStart = getIndexScanPosition(newStart);
                    this.runOnClose = new Runnable()
                    {
                        public void run()
                        {
                            CLibrary.trySkipCache(dfile.path, 0, dataStart);
                            CLibrary.trySkipCache(ifile.path, 0, indexStart);
                            runOnClose.run();
                        }
                    };
                }
            }

            SSTableReader replacement = new SSTableReader(descriptor, components, metadata, partitioner, ifile, dfile, indexSummary.readOnlyClone(), bf, maxDataAge, sstableMetadata,
                    openReason == OpenReason.EARLY ? openReason : OpenReason.METADATA_CHANGE);
            replacement.readMeterSyncFuture = this.readMeterSyncFuture;
            replacement.readMeter = this.readMeter;
            replacement.first = this.last.compareTo(newStart) > 0 ? newStart : this.last;
            replacement.last = this.last;
            setReplacedBy(replacement);
            return replacement;
        }
    }

    /**
     * Returns a new SSTableReader with the same properties as this SSTableReader except that a new IndexSummary will
     * be built at the target samplingLevel.  This (original) SSTableReader instance will be marked as replaced, have
     * its DeletingTask removed, and have its periodic read-meter sync task cancelled.
     * @param samplingLevel the desired sampling level for the index summary on the new SSTableReader
     * @return a new SSTableReader
     * @throws IOException
     */
    public SSTableReader cloneWithNewSummarySamplingLevel(ColumnFamilyStore parent, int samplingLevel) throws IOException
    {
        synchronized (replaceLock)
        {
            assert replacedBy == null;

            int minIndexInterval = metadata.getMinIndexInterval();
            int maxIndexInterval = metadata.getMaxIndexInterval();
            double effectiveInterval = indexSummary.getEffectiveIndexInterval();

            IndexSummary newSummary;
            long oldSize = bytesOnDisk();

            // We have to rebuild the summary from the on-disk primary index in three cases:
            // 1. The sampling level went up, so we need to read more entries off disk
            // 2. The min_index_interval changed (in either direction); this changes what entries would be in the summary
            //    at full sampling (and consequently at any other sampling level)
            // 3. The max_index_interval was lowered, forcing us to raise the sampling level
            if (samplingLevel > indexSummary.getSamplingLevel() || indexSummary.getMinIndexInterval() != minIndexInterval || effectiveInterval > maxIndexInterval)
            {
                newSummary = buildSummaryAtLevel(samplingLevel);
            }
            else if (samplingLevel < indexSummary.getSamplingLevel())
            {
                // we can use the existing index summary to make a smaller one
                newSummary = IndexSummaryBuilder.downsample(indexSummary, samplingLevel, minIndexInterval, partitioner);

                SegmentedFile.Builder ibuilder = SegmentedFile.getBuilder(DatabaseDescriptor.getIndexAccessMode());
                SegmentedFile.Builder dbuilder = compression
                                                 ? SegmentedFile.getCompressedBuilder()
                                                 : SegmentedFile.getBuilder(DatabaseDescriptor.getDiskAccessMode());
                saveSummary(ibuilder, dbuilder, newSummary);
            }
            else
            {
                throw new AssertionError("Attempted to clone SSTableReader with the same index summary sampling level and " +
                                         "no adjustments to min/max_index_interval");
            }

            long newSize = bytesOnDisk();
            StorageMetrics.load.inc(newSize - oldSize);
            parent.metric.liveDiskSpaceUsed.inc(newSize - oldSize);

            SSTableReader replacement = new SSTableReader(descriptor, components, metadata, partitioner, ifile, dfile, newSummary, bf, maxDataAge, sstableMetadata,
                    openReason == OpenReason.EARLY ? openReason : OpenReason.METADATA_CHANGE);
            replacement.readMeterSyncFuture = this.readMeterSyncFuture;
            replacement.readMeter = this.readMeter;
            replacement.first = this.first;
            replacement.last = this.last;
            setReplacedBy(replacement);
            return replacement;
        }
    }

    private IndexSummary buildSummaryAtLevel(int newSamplingLevel) throws IOException
    {
        // we read the positions in a BRAF so we don't have to worry about an entry spanning a mmap boundary.
        RandomAccessReader primaryIndex = RandomAccessReader.open(new File(descriptor.filenameFor(Component.PRIMARY_INDEX)));
        try
        {
            long indexSize = primaryIndex.length();
            IndexSummaryBuilder summaryBuilder = new IndexSummaryBuilder(estimatedKeys(), metadata.getMinIndexInterval(), newSamplingLevel);

            long indexPosition;
            while ((indexPosition = primaryIndex.getFilePointer()) != indexSize)
            {
                summaryBuilder.maybeAddEntry(partitioner.decorateKey(ByteBufferUtil.readWithShortLength(primaryIndex)), indexPosition);
                RowIndexEntry.Serializer.skip(primaryIndex);
            }

            return summaryBuilder.build(partitioner);
        }
        finally
        {
            FileUtils.closeQuietly(primaryIndex);
        }
    }

    public int getIndexSummarySamplingLevel()
    {
        return indexSummary.getSamplingLevel();
    }

    public long getIndexSummaryOffHeapSize()
    {
        return indexSummary.getOffHeapSize();
    }

    public int getMinIndexInterval()
    {
        return indexSummary.getMinIndexInterval();
    }

    public double getEffectiveIndexInterval()
    {
        return indexSummary.getEffectiveIndexInterval();
    }

    public void releaseSummary() throws IOException
    {
        indexSummary.close();
        indexSummary = null;
    }

    private void validate()
    {
        if (this.first.compareTo(this.last) > 0)
            throw new IllegalStateException(String.format("SSTable first key %s > last key %s", this.first, this.last));
    }

    /**
     * Gets the position in the index file to start scanning to find the given key (at most indexInterval keys away,
     * modulo downsampling of the index summary).
     */
    public long getIndexScanPosition(RowPosition key)
    {
        return getIndexScanPositionFromBinarySearchResult(indexSummary.binarySearch(key), indexSummary);
    }

    private static long getIndexScanPositionFromBinarySearchResult(int binarySearchResult, IndexSummary referencedIndexSummary)
    {
        if (binarySearchResult == -1)
            return -1;
        else
            return referencedIndexSummary.getPosition(getIndexSummaryIndexFromBinarySearchResult(binarySearchResult));
    }

    private static int getIndexSummaryIndexFromBinarySearchResult(int binarySearchResult)
    {
        if (binarySearchResult < 0)
        {
            // binary search gives us the first index _greater_ than the key searched for,
            // i.e., its insertion position
            int greaterThan = (binarySearchResult + 1) * -1;
            if (greaterThan == 0)
                return -1;
            return greaterThan - 1;
        }
        else
        {
            return binarySearchResult;
        }
    }

    /**
     * Returns the compression metadata for this sstable.
     * @throws IllegalStateException if the sstable is not compressed
     */
    public CompressionMetadata getCompressionMetadata()
    {
        if (!compression)
            throw new IllegalStateException(this + " is not compressed");

        CompressionMetadata cmd = ((ICompressedFile) dfile).getMetadata();

        //We need the parent cf metadata
        String cfName = metadata.isSecondaryIndex() ? metadata.getParentColumnFamilyName() : metadata.cfName;
        cmd.parameters.setLiveMetadata(Schema.instance.getCFMetaData(metadata.ksName, cfName));

        return cmd;
    }

    /**
     * Returns the amount of memory in bytes used off heap by the compression meta-data.
     * @return the amount of memory in bytes used off heap by the compression meta-data
     */
    public long getCompressionMetadataOffHeapSize()
    {
        if (!compression)
            return 0;

        return getCompressionMetadata().offHeapSize();
    }

    /**
     * For testing purposes only.
     */
    public void forceFilterFailures()
    {
        bf = FilterFactory.AlwaysPresent;
    }

    public IFilter getBloomFilter()
    {
        return bf;
    }

    public long getBloomFilterSerializedSize()
    {
        return bf.serializedSize();
    }

    /**
<<<<<<< HEAD
     * @return An estimate of the number of keys in this SSTable based on the index summary.
=======
     * Returns the amount of memory in bytes used off heap by the bloom filter.
     * @return the amount of memory in bytes used off heap by the bloom filter
     */
    public long getBloomFilterOffHeapSize()
    {
        return bf.offHeapSize();
    }

    /**
     * Returns the amount of memory in bytes used off heap by the index summary.
     * @return the amount of memory in bytes used off heap by the index summary
     */
    public long getIndexSummaryOffHeapSize()
    {
        return indexSummary.offHeapSize();
    }

    /**
     * @return An estimate of the number of keys in this SSTable.
>>>>>>> 7a14a77f
     */
    public long estimatedKeys()
    {
        return indexSummary.getEstimatedKeyCount();
    }

    /**
     * @param ranges
     * @return An estimate of the number of keys for given ranges in this SSTable.
     */
    public long estimatedKeysForRanges(Collection<Range<Token>> ranges)
    {
        long sampleKeyCount = 0;
        List<Pair<Integer, Integer>> sampleIndexes = getSampleIndexesForRanges(indexSummary, ranges);
        for (Pair<Integer, Integer> sampleIndexRange : sampleIndexes)
            sampleKeyCount += (sampleIndexRange.right - sampleIndexRange.left + 1);

        // adjust for the current sampling level: (BSL / SL) * index_interval_at_full_sampling
        long estimatedKeys = sampleKeyCount * (Downsampling.BASE_SAMPLING_LEVEL * indexSummary.getMinIndexInterval()) / indexSummary.getSamplingLevel();
        return Math.max(1, estimatedKeys);
    }

    /**
     * Returns the number of entries in the IndexSummary.  At full sampling, this is approximately 1/INDEX_INTERVALth of
     * the keys in this SSTable.
     */
    public int getIndexSummarySize()
    {
        return indexSummary.size();
    }

    /**
     * Returns the approximate number of entries the IndexSummary would contain if it were at full sampling.
     */
    public int getMaxIndexSummarySize()
    {
        return indexSummary.getMaxNumberOfEntries();
    }

    /**
     * Returns the key for the index summary entry at `index`.
     */
    public byte[] getIndexSummaryKey(int index)
    {
        return indexSummary.getKey(index);
    }

    private static List<Pair<Integer,Integer>> getSampleIndexesForRanges(IndexSummary summary, Collection<Range<Token>> ranges)
    {
        // use the index to determine a minimal section for each range
        List<Pair<Integer,Integer>> positions = new ArrayList<>();

        for (Range<Token> range : Range.normalize(ranges))
        {
            RowPosition leftPosition = range.left.maxKeyBound();
            RowPosition rightPosition = range.right.maxKeyBound();

            int left = summary.binarySearch(leftPosition);
            if (left < 0)
                left = (left + 1) * -1;
            else
                // left range are start exclusive
                left = left + 1;
            if (left == summary.size())
                // left is past the end of the sampling
                continue;

            int right = Range.isWrapAround(range.left, range.right)
                      ? summary.size() - 1
                      : summary.binarySearch(rightPosition);
            if (right < 0)
            {
                // range are end inclusive so we use the previous index from what binarySearch give us
                // since that will be the last index we will return
                right = (right + 1) * -1;
                if (right == 0)
                    // Means the first key is already stricly greater that the right bound
                    continue;
                right--;
            }

            if (left > right)
                // empty range
                continue;
            positions.add(Pair.create(left, right));
        }
        return positions;
    }

    public Iterable<DecoratedKey> getKeySamples(final Range<Token> range)
    {
        final List<Pair<Integer, Integer>> indexRanges = getSampleIndexesForRanges(indexSummary, Collections.singletonList(range));

        if (indexRanges.isEmpty())
            return Collections.emptyList();

        return new Iterable<DecoratedKey>()
        {
            public Iterator<DecoratedKey> iterator()
            {
                return new Iterator<DecoratedKey>()
                {
                    private Iterator<Pair<Integer, Integer>> rangeIter = indexRanges.iterator();
                    private Pair<Integer, Integer> current;
                    private int idx;

                    public boolean hasNext()
                    {
                        if (current == null || idx > current.right)
                        {
                            if (rangeIter.hasNext())
                            {
                                current = rangeIter.next();
                                idx = current.left;
                                return true;
                            }
                            return false;
                        }

                        return true;
                    }

                    public DecoratedKey next()
                    {
                        byte[] bytes = indexSummary.getKey(idx++);
                        return partitioner.decorateKey(ByteBuffer.wrap(bytes));
                    }

                    public void remove()
                    {
                        throw new UnsupportedOperationException();
                    }
                };
            }
        };
    }

    /**
     * Determine the minimal set of sections that can be extracted from this SSTable to cover the given ranges.
     * @return A sorted list of (offset,end) pairs that cover the given ranges in the datafile for this SSTable.
     */
    public List<Pair<Long,Long>> getPositionsForRanges(Collection<Range<Token>> ranges)
    {
        // use the index to determine a minimal section for each range
        List<Pair<Long,Long>> positions = new ArrayList<>();
        for (Range<Token> range : Range.normalize(ranges))
        {
            AbstractBounds<RowPosition> keyRange = range.toRowBounds();
            RowIndexEntry idxLeft = getPosition(keyRange.left, Operator.GT);
            long left = idxLeft == null ? -1 : idxLeft.position;
            if (left == -1)
                // left is past the end of the file
                continue;
            RowIndexEntry idxRight = getPosition(keyRange.right, Operator.GT);
            long right = idxRight == null ? -1 : idxRight.position;
            if (right == -1 || Range.isWrapAround(range.left, range.right))
                // right is past the end of the file, or it wraps
                right = uncompressedLength();
            if (left == right)
                // empty range
                continue;
            positions.add(Pair.create(left, right));
        }
        return positions;
    }

    public void invalidateCacheKey(DecoratedKey key)
    {
        KeyCacheKey cacheKey = new KeyCacheKey(metadata.cfId, descriptor, key.getKey());
        keyCache.remove(cacheKey);
    }

    public void cacheKey(DecoratedKey key, RowIndexEntry info)
    {
        CachingOptions caching = metadata.getCaching();

        if (!caching.keyCache.isEnabled()
            || keyCache == null
            || keyCache.getCapacity() == 0)
        {
            return;
        }

        KeyCacheKey cacheKey = new KeyCacheKey(metadata.cfId, descriptor, key.getKey());
        logger.trace("Adding cache entry for {} -> {}", cacheKey, info);
        keyCache.put(cacheKey, info);
    }

    public RowIndexEntry getCachedPosition(DecoratedKey key, boolean updateStats)
    {
        return getCachedPosition(new KeyCacheKey(metadata.cfId, descriptor, key.getKey()), updateStats);
    }

    private RowIndexEntry getCachedPosition(KeyCacheKey unifiedKey, boolean updateStats)
    {
        if (keyCache != null && keyCache.getCapacity() > 0) {
            if (updateStats)
            {
                RowIndexEntry cachedEntry = keyCache.get(unifiedKey);
                keyCacheRequest.incrementAndGet();
                if (cachedEntry != null)
                    keyCacheHit.incrementAndGet();
                return cachedEntry;
            }
            else
            {
                return keyCache.getInternal(unifiedKey);
            }
        }
        return null;
    }

    /**
     * Get position updating key cache and stats.
     * @see #getPosition(org.apache.cassandra.db.RowPosition, org.apache.cassandra.io.sstable.SSTableReader.Operator, boolean)
     */
    public RowIndexEntry getPosition(RowPosition key, Operator op)
    {
        return getPosition(key, op, true);
    }

    /**
     * @param key The key to apply as the rhs to the given Operator. A 'fake' key is allowed to
     * allow key selection by token bounds but only if op != * EQ
     * @param op The Operator defining matching keys: the nearest key to the target matching the operator wins.
     * @param updateCacheAndStats true if updating stats and cache
     * @return The index entry corresponding to the key, or null if the key is not present
     */
    public RowIndexEntry getPosition(RowPosition key, Operator op, boolean updateCacheAndStats)
    {
        // first, check bloom filter
        if (op == Operator.EQ)
        {
            assert key instanceof DecoratedKey; // EQ only make sense if the key is a valid row key
            if (!bf.isPresent(((DecoratedKey)key).getKey()))
            {
                Tracing.trace("Bloom filter allows skipping sstable {}", descriptor.generation);
                return null;
            }
        }

        // next, the key cache (only make sense for valid row key)
        if ((op == Operator.EQ || op == Operator.GE) && (key instanceof DecoratedKey))
        {
            DecoratedKey decoratedKey = (DecoratedKey)key;
            KeyCacheKey cacheKey = new KeyCacheKey(metadata.cfId, descriptor, decoratedKey.getKey());
            RowIndexEntry cachedPosition = getCachedPosition(cacheKey, updateCacheAndStats);
            if (cachedPosition != null)
            {
                Tracing.trace("Key cache hit for sstable {}", descriptor.generation);
                return cachedPosition;
            }
        }

        // check the smallest and greatest keys in the sstable to see if it can't be present
        if (first.compareTo(key) > 0 || last.compareTo(key) < 0)
        {
            if (op == Operator.EQ && updateCacheAndStats)
                bloomFilterTracker.addFalsePositive();

            if (op.apply(1) < 0)
            {
                Tracing.trace("Check against min and max keys allows skipping sstable {}", descriptor.generation);
                return null;
            }
        }

        int binarySearchResult = indexSummary.binarySearch(key);
        long sampledPosition = getIndexScanPositionFromBinarySearchResult(binarySearchResult, indexSummary);
        int sampledIndex = getIndexSummaryIndexFromBinarySearchResult(binarySearchResult);

        // if we matched the -1th position, we'll start at the first position
        sampledPosition = sampledPosition == -1 ? 0 : sampledPosition;

        int effectiveInterval = indexSummary.getEffectiveIndexIntervalAfterIndex(sampledIndex);

        // scan the on-disk index, starting at the nearest sampled position.
        // The check against IndexInterval is to be exit the loop in the EQ case when the key looked for is not present
        // (bloom filter false positive). But note that for non-EQ cases, we might need to check the first key of the
        // next index position because the searched key can be greater the last key of the index interval checked if it
        // is lesser than the first key of next interval (and in that case we must return the position of the first key
        // of the next interval).
        int i = 0;
        Iterator<FileDataInput> segments = ifile.iterator(sampledPosition);
        while (segments.hasNext() && i <= effectiveInterval)
        {
            FileDataInput in = segments.next();
            try
            {
                while (!in.isEOF() && i <= effectiveInterval)
                {
                    i++;

                    ByteBuffer indexKey = ByteBufferUtil.readWithShortLength(in);

                    boolean opSatisfied; // did we find an appropriate position for the op requested
                    boolean exactMatch; // is the current position an exact match for the key, suitable for caching

                    // Compare raw keys if possible for performance, otherwise compare decorated keys.
                    if (op == Operator.EQ)
                    {
                        opSatisfied = exactMatch = indexKey.equals(((DecoratedKey) key).getKey());
                    }
                    else
                    {
                        DecoratedKey indexDecoratedKey = partitioner.decorateKey(indexKey);
                        int comparison = indexDecoratedKey.compareTo(key);
                        int v = op.apply(comparison);
                        opSatisfied = (v == 0);
                        exactMatch = (comparison == 0);
                        if (v < 0)
                        {
                            Tracing.trace("Partition index lookup allows skipping sstable {}", descriptor.generation);
                            return null;
                        }
                    }

                    if (opSatisfied)
                    {
                        // read data position from index entry
                        RowIndexEntry indexEntry = metadata.comparator.rowIndexEntrySerializer().deserialize(in, descriptor.version);
                        if (exactMatch && updateCacheAndStats)
                        {
                            assert key instanceof DecoratedKey; // key can be == to the index key only if it's a true row key
                            DecoratedKey decoratedKey = (DecoratedKey)key;

                            if (logger.isTraceEnabled())
                            {
                                // expensive sanity check!  see CASSANDRA-4687
                                FileDataInput fdi = dfile.getSegment(indexEntry.position);
                                DecoratedKey keyInDisk = partitioner.decorateKey(ByteBufferUtil.readWithShortLength(fdi));
                                if (!keyInDisk.equals(key))
                                    throw new AssertionError(String.format("%s != %s in %s", keyInDisk, key, fdi.getPath()));
                                fdi.close();
                            }

                            // store exact match for the key
                            cacheKey(decoratedKey, indexEntry);
                        }
                        if (op == Operator.EQ && updateCacheAndStats)
                            bloomFilterTracker.addTruePositive();
                        Tracing.trace("Partition index with {} entries found for sstable {}", indexEntry.columnsIndex().size(), descriptor.generation);
                        return indexEntry;
                    }

                    RowIndexEntry.Serializer.skip(in);
                }
            }
            catch (IOException e)
            {
                markSuspect();
                throw new CorruptSSTableException(e, in.getPath());
            }
            finally
            {
                FileUtils.closeQuietly(in);
            }
        }

        if (op == Operator.EQ && updateCacheAndStats)
            bloomFilterTracker.addFalsePositive();
        Tracing.trace("Partition index lookup complete (bloom filter false positive) for sstable {}", descriptor.generation);
        return null;
    }

    /**
     * Finds and returns the first key beyond a given token in this SSTable or null if no such key exists.
     */
    public DecoratedKey firstKeyBeyond(RowPosition token)
    {
        long sampledPosition = getIndexScanPosition(token);
        if (sampledPosition == -1)
            sampledPosition = 0;

        Iterator<FileDataInput> segments = ifile.iterator(sampledPosition);
        while (segments.hasNext())
        {
            FileDataInput in = segments.next();
            try
            {
                while (!in.isEOF())
                {
                    ByteBuffer indexKey = ByteBufferUtil.readWithShortLength(in);
                    DecoratedKey indexDecoratedKey = partitioner.decorateKey(indexKey);
                    if (indexDecoratedKey.compareTo(token) > 0)
                        return indexDecoratedKey;

                    RowIndexEntry.Serializer.skip(in);
                }
            }
            catch (IOException e)
            {
                markSuspect();
                throw new CorruptSSTableException(e, in.getPath());
            }
            finally
            {
                FileUtils.closeQuietly(in);
            }
        }

        return null;
    }

    /**
     * @return The length in bytes of the data for this SSTable. For
     * compressed files, this is not the same thing as the on disk size (see
     * onDiskLength())
     */
    public long uncompressedLength()
    {
        return dfile.length;
    }

    /**
     * @return The length in bytes of the on disk size for this SSTable. For
     * compressed files, this is not the same thing as the data length (see
     * length())
     */
    public long onDiskLength()
    {
        return dfile.onDiskLength;
    }

    public boolean acquireReference()
    {
        while (true)
        {
            int n = references.get();
            if (n <= 0)
                return false;
            if (references.compareAndSet(n, n + 1))
                return true;
        }
    }

    @VisibleForTesting
    int referenceCount()
    {
        return references.get();
    }

    /**
     * Release reference to this SSTableReader.
     * If there is no one referring to this SSTable, and is marked as compacted,
     * all resources are cleaned up and files are deleted eventually.
     */
    public void releaseReference()
    {
        if (references.decrementAndGet() == 0)
            tidy(true);
        assert references.get() >= 0 : "Reference counter " +  references.get() + " for " + dfile.path;
    }

    /**
     * Mark the sstable as obsolete, i.e., compacted into newer sstables.
     *
     * When calling this function, the caller must ensure that the SSTableReader is not referenced anywhere
     * except for threads holding a reference.
     *
     * @return true if the this is the first time the file was marked obsolete.  Calling this
     * multiple times is usually buggy (see exceptions in DataTracker.unmarkCompacting and removeOldSSTablesSize).
     */
    public boolean markObsolete()
    {
        if (logger.isDebugEnabled())
            logger.debug("Marking {} compacted", getFilename());

        synchronized (replaceLock)
        {
            assert replacedBy == null : getFilename();
        }
        return !isCompacted.getAndSet(true);
    }

    public boolean isMarkedCompacted()
    {
        return isCompacted.get();
    }

    public void markSuspect()
    {
        if (logger.isDebugEnabled())
            logger.debug("Marking {} as a suspect for blacklisting.", getFilename());

        isSuspect.getAndSet(true);
    }

    public boolean isMarkedSuspect()
    {
        return isSuspect.get();
    }

    /**
     *
     * @param dataRange filter to use when reading the columns
     * @return A Scanner for seeking over the rows of the SSTable.
     */
    public SSTableScanner getScanner(DataRange dataRange)
    {
        return new SSTableScanner(this, dataRange, null);
    }

    /**
     * I/O SSTableScanner
     * @return A Scanner for seeking over the rows of the SSTable.
     */
    public SSTableScanner getScanner()
    {
        return getScanner((RateLimiter) null);
    }

    public SSTableScanner getScanner(RateLimiter limiter)
    {
        return new SSTableScanner(this, DataRange.allData(partitioner), limiter);
    }

    /**
     * Direct I/O SSTableScanner over a defined range of tokens.
     *
     * @param range the range of keys to cover
     * @return A Scanner for seeking over the rows of the SSTable.
     */
    public ICompactionScanner getScanner(Range<Token> range, RateLimiter limiter)
    {
        if (range == null)
            return getScanner(limiter);
        return getScanner(Collections.singletonList(range), limiter);
    }

   /**
    * Direct I/O SSTableScanner over a defined collection of ranges of tokens.
    *
    * @param ranges the range of keys to cover
    * @return A Scanner for seeking over the rows of the SSTable.
    */
    public ICompactionScanner getScanner(Collection<Range<Token>> ranges, RateLimiter limiter)
    {
        // We want to avoid allocating a SSTableScanner if the range don't overlap the sstable (#5249)
        List<Pair<Long, Long>> positions = getPositionsForRanges(Range.normalize(ranges));
        if (positions.isEmpty())
            return new EmptyCompactionScanner(getFilename());
        else
            return new SSTableScanner(this, ranges, limiter);
    }

    public FileDataInput getFileDataInput(long position)
    {
        return dfile.getSegment(position);
    }

    /**
     * Tests if the sstable contains data newer than the given age param (in localhost currentMilli time).
     * This works in conjunction with maxDataAge which is an upper bound on the create of data in this sstable.
     * @param age The age to compare the maxDataAre of this sstable. Measured in millisec since epoc on this host
     * @return True iff this sstable contains data that's newer than the given age parameter.
     */
    public boolean newSince(long age)
    {
        return maxDataAge > age;
    }

    public void createLinks(String snapshotDirectoryPath)
    {
        for (Component component : components)
        {
            File sourceFile = new File(descriptor.filenameFor(component));
            File targetLink = new File(snapshotDirectoryPath, sourceFile.getName());
            FileUtils.createHardLink(sourceFile, targetLink);
        }
    }

    public boolean isRepaired()
    {
        return sstableMetadata.repairedAt != ActiveRepairService.UNREPAIRED_SSTABLE;
    }

    public SSTableReader getCurrentReplacement()
    {
        synchronized (replaceLock)
        {
            SSTableReader cur = this, next = replacedBy;
            while (next != null)
            {
                cur = next;
                next = next.replacedBy;
            }
            return cur;
        }
    }

    /**
     * TODO: Move someplace reusable
     */
    public abstract static class Operator
    {
        public static final Operator EQ = new Equals();
        public static final Operator GE = new GreaterThanOrEqualTo();
        public static final Operator GT = new GreaterThan();

        /**
         * @param comparison The result of a call to compare/compareTo, with the desired field on the rhs.
         * @return less than 0 if the operator cannot match forward, 0 if it matches, greater than 0 if it might match forward.
         */
        public abstract int apply(int comparison);

        final static class Equals extends Operator
        {
            public int apply(int comparison) { return -comparison; }
        }

        final static class GreaterThanOrEqualTo extends Operator
        {
            public int apply(int comparison) { return comparison >= 0 ? 0 : -comparison; }
        }

        final static class GreaterThan extends Operator
        {
            public int apply(int comparison) { return comparison > 0 ? 0 : 1; }
        }
    }

    public long getBloomFilterFalsePositiveCount()
    {
        return bloomFilterTracker.getFalsePositiveCount();
    }

    public long getRecentBloomFilterFalsePositiveCount()
    {
        return bloomFilterTracker.getRecentFalsePositiveCount();
    }

    public long getBloomFilterTruePositiveCount()
    {
        return bloomFilterTracker.getTruePositiveCount();
    }

    public long getRecentBloomFilterTruePositiveCount()
    {
        return bloomFilterTracker.getRecentTruePositiveCount();
    }

    public InstrumentingCache<KeyCacheKey, RowIndexEntry> getKeyCache()
    {
        return keyCache;
    }

    public EstimatedHistogram getEstimatedRowSize()
    {
        return sstableMetadata.estimatedRowSize;
    }

    public EstimatedHistogram getEstimatedColumnCount()
    {
        return sstableMetadata.estimatedColumnCount;
    }

    public double getEstimatedDroppableTombstoneRatio(int gcBefore)
    {
        return sstableMetadata.getEstimatedDroppableTombstoneRatio(gcBefore);
    }

    public double getDroppableTombstonesBefore(int gcBefore)
    {
        return sstableMetadata.getDroppableTombstonesBefore(gcBefore);
    }

    public double getCompressionRatio()
    {
        return sstableMetadata.compressionRatio;
    }

    public ReplayPosition getReplayPosition()
    {
        return sstableMetadata.replayPosition;
    }

    public long getMinTimestamp()
    {
        return sstableMetadata.minTimestamp;
    }

    public long getMaxTimestamp()
    {
        return sstableMetadata.maxTimestamp;
    }

    public Set<Integer> getAncestors()
    {
        try
        {
            CompactionMetadata compactionMetadata = (CompactionMetadata) descriptor.getMetadataSerializer().deserialize(descriptor, MetadataType.COMPACTION);
            return compactionMetadata.ancestors;
        }
        catch (IOException e)
        {
            SSTableReader.logOpenException(descriptor, e);
            return Collections.emptySet();
        }
    }

    public int getSSTableLevel()
    {
        return sstableMetadata.sstableLevel;
    }

    /**
     * Reloads the sstable metadata from disk.
     *
     * Called after level is changed on sstable, for example if the sstable is dropped to L0
     *
     * Might be possible to remove in future versions
     *
     * @throws IOException
     */
    public void reloadSSTableMetadata() throws IOException
    {
        this.sstableMetadata = (StatsMetadata) descriptor.getMetadataSerializer().deserialize(descriptor, MetadataType.STATS);
    }

    public StatsMetadata getSSTableMetadata()
    {
        return sstableMetadata;
    }

    public RandomAccessReader openDataReader(RateLimiter limiter)
    {
        assert limiter != null;
        return compression
               ? CompressedThrottledReader.open(getFilename(), getCompressionMetadata(), limiter)
               : ThrottledReader.open(new File(getFilename()), limiter);
    }

    public RandomAccessReader openDataReader()
    {
        return compression
               ? CompressedRandomAccessReader.open(getFilename(), getCompressionMetadata())
               : RandomAccessReader.open(new File(getFilename()));
    }

    public RandomAccessReader openIndexReader()
    {
        return RandomAccessReader.open(new File(getIndexFilename()));
    }

    /**
     * @param component component to get timestamp.
     * @return last modified time for given component. 0 if given component does not exist or IO error occurs.
     */
    public long getCreationTimeFor(Component component)
    {
        return new File(descriptor.filenameFor(component)).lastModified();
    }

    /**
     * @return Number of key cache hit
     */
    public long getKeyCacheHit()
    {
        return keyCacheHit.get();
    }

    /**
     * @return Number of key cache request
     */
    public long getKeyCacheRequest()
    {
        return keyCacheRequest.get();
    }

    /**
     * @param sstables
     * @return true if all desired references were acquired.  Otherwise, it will unreference any partial acquisition, and return false.
     */
    public static boolean acquireReferences(Iterable<SSTableReader> sstables)
    {
        SSTableReader failed = null;
        for (SSTableReader sstable : sstables)
        {
            if (!sstable.acquireReference())
            {
                failed = sstable;
                break;
            }
        }

        if (failed == null)
            return true;

        for (SSTableReader sstable : sstables)
        {
            if (sstable == failed)
                break;
            sstable.releaseReference();
        }
        return false;
    }

    public static void releaseReferences(Iterable<SSTableReader> sstables)
    {
        for (SSTableReader sstable : sstables)
        {
            sstable.releaseReference();
        }
    }

    private void dropPageCache()
    {
        dropPageCache(dfile.path);
        dropPageCache(ifile.path);
    }

    private void dropPageCache(String filePath)
    {
        RandomAccessFile file = null;

        try
        {
            file = new RandomAccessFile(filePath, "r");

            int fd = CLibrary.getfd(file.getFD());

            if (fd > 0)
            {
                if (logger.isDebugEnabled())
                    logger.debug(String.format("Dropping page cache of file %s.", filePath));

                CLibrary.trySkipCache(fd, 0, 0);
            }
        }
        catch (IOException e)
        {
            // we don't care if cache cleanup fails
        }
        finally
        {
            FileUtils.closeQuietly(file);
        }
    }

    /**
     * Increment the total row read count and read rate for this SSTable.  This should not be incremented for range
     * slice queries, row cache hits, or non-query reads, like compaction.
     */
    public void incrementReadCount()
    {
        if (readMeter != null)
            readMeter.mark();
    }

    protected class EmptyCompactionScanner implements ICompactionScanner
    {
        private final String filename;

        public EmptyCompactionScanner(String filename)
        {
            this.filename = filename;
        }

        public long getLengthInBytes()
        {
            return 0;
        }

        public long getCurrentPosition()
        {
            return 0;
        }

        public String getBackingFiles()
        {
            return filename;
        }

        public boolean hasNext()
        {
            return false;
        }

        public OnDiskAtomIterator next()
        {
            return null;
        }

        public void close() throws IOException { }

        public void remove() { }
    }

    public static class SizeComparator implements Comparator<SSTableReader>
    {
        public int compare(SSTableReader o1, SSTableReader o2)
        {
            return Longs.compare(o1.onDiskLength(), o2.onDiskLength());
        }
    }
}<|MERGE_RESOLUTION|>--- conflicted
+++ resolved
@@ -1198,9 +1198,6 @@
     }
 
     /**
-<<<<<<< HEAD
-     * @return An estimate of the number of keys in this SSTable based on the index summary.
-=======
      * Returns the amount of memory in bytes used off heap by the bloom filter.
      * @return the amount of memory in bytes used off heap by the bloom filter
      */
@@ -1210,17 +1207,7 @@
     }
 
     /**
-     * Returns the amount of memory in bytes used off heap by the index summary.
-     * @return the amount of memory in bytes used off heap by the index summary
-     */
-    public long getIndexSummaryOffHeapSize()
-    {
-        return indexSummary.offHeapSize();
-    }
-
-    /**
-     * @return An estimate of the number of keys in this SSTable.
->>>>>>> 7a14a77f
+     * @return An estimate of the number of keys in this SSTable based on the index summary.
      */
     public long estimatedKeys()
     {
