--- conflicted
+++ resolved
@@ -2306,103 +2306,33 @@
         jmxNotification.setUserData(userObject);
         sendNotification(jmxNotification);
     }
-
     public int forceRepairAsync(final String keyspace, final boolean isSequential, final boolean isLocal, final boolean primaryRange, final String... columnFamilies)
     {
-<<<<<<< HEAD
+        final Collection<Range<Token>> ranges = primaryRange ? Collections.singletonList(getLocalPrimaryRange()) : getLocalRanges(keyspace);
+        return forceRepairAsync(keyspace, isSequential, isLocal, ranges, columnFamilies);
+    }
+
+    public int forceRepairAsync(final String keyspace, final boolean isSequential, final boolean isLocal, final Collection<Range<Token>> ranges, final String... columnFamilies)
+    {
         if (Table.SYSTEM_KS.equals(keyspace) || Tracing.TRACE_KS.equals(keyspace))
             return 0;
 
         final int cmd = nextRepairCommand.incrementAndGet();
-        final Collection<Range<Token>> ranges = primaryRange ? Collections.singletonList(getLocalPrimaryRange()) : getLocalRanges(keyspace);
         if (ranges.size() > 0)
         {
             new Thread(createRepairTask(cmd, keyspace, ranges, isSequential, isLocal, columnFamilies)).start();
-=======
-        final Collection<Range<Token>> ranges = primaryRange ? Collections.singletonList(getLocalPrimaryRange()) : getLocalRanges(tableName);
-        return forceRepairAsync(tableName, isSequential, ranges, columnFamilies);
-    }
-
-    public int forceRepairAsync(final String tableName, final boolean isSequential, final Collection<Range<Token>> ranges, final String... columnFamilies)
-    {
-        if (Table.SYSTEM_TABLE.equals(tableName))
-            return 0;
-
-        final int cmd = nextRepairCommand.incrementAndGet();
-        if (ranges.size() > 0)
-        {
-            new Thread(new WrappedRunnable()
-            {
-                protected void runMayThrow() throws Exception
-                {
-                    String message = String.format("Starting repair command #%d, repairing %d ranges for keyspace %s", cmd, ranges.size(), tableName);
-                    logger_.info(message);
-                    sendNotification("repair", message, new int[]{cmd, AntiEntropyService.Status.STARTED.ordinal()});
-
-                    List<AntiEntropyService.RepairFuture> futures = new ArrayList<AntiEntropyService.RepairFuture>(ranges.size());
-                    for (Range<Token> range : ranges)
-                    {
-                        AntiEntropyService.RepairFuture future;
-                        try
-                        {
-                            future = forceTableRepair(range, tableName, isSequential, columnFamilies);
-                        }
-                        catch (IllegalArgumentException e)
-                        {
-                            message = String.format("Repair session failed with error: %s", e);
-                            sendNotification("repair", message, new int[]{cmd, AntiEntropyService.Status.SESSION_FAILED.ordinal()});
-                            continue;
-                        }
-                        if (future == null)
-                            continue;
-                        futures.add(future);
-                        // wait for a session to be done with its differencing before starting the next one
-                        try
-                        {
-                            future.session.differencingDone.await();
-                        }
-                        catch (InterruptedException e)
-                        {
-                            message = "Interrupted while waiting for the differencing of repair session " + future.session + " to be done. Repair may be imprecise.";
-                            logger_.error(message, e);
-                            sendNotification("repair", message, new int[]{cmd, AntiEntropyService.Status.SESSION_FAILED.ordinal()});
-                        }
-                    }
-                    for (AntiEntropyService.RepairFuture future : futures)
-                    {
-                        try
-                        {
-                            future.get();
-                            message = String.format("Repair session %s for range %s finished", future.session.getName(), future.session.getRange().toString());
-                            sendNotification("repair", message, new int[]{cmd, AntiEntropyService.Status.SESSION_SUCCESS.ordinal()});
-                        }
-                        catch (ExecutionException e)
-                        {
-                            message = String.format("Repair session %s for range %s failed with error %s", future.session.getName(), future.session.getRange().toString(), e.getCause().getMessage());
-                            sendNotification("repair", message, new int[]{cmd, AntiEntropyService.Status.SESSION_FAILED.ordinal()});
-                        }
-                        catch (Exception e)
-                        {
-                            message = String.format("Repair session %s for range %s failed with error %s", future.session.getName(), future.session.getRange().toString(), e.getMessage());
-                            sendNotification("repair", message, new int[]{cmd, AntiEntropyService.Status.SESSION_FAILED.ordinal()});
-                        }
-                    }
-                    sendNotification("repair", String.format("Repair command #%d finished", cmd), new int[]{cmd, AntiEntropyService.Status.FINISHED.ordinal()});
-                }
-            }).start();
->>>>>>> 00748405
         }
         return cmd;
     }
 
-    public int forceRepairRangeAsync(String beginToken, String endToken, final String tableName, boolean isSequential, final String... columnFamilies)
+    public int forceRepairRangeAsync(String beginToken, String endToken, final String tableName, boolean isSequential, boolean isLocal, final String... columnFamilies)
     {
         Token parsedBeginToken = getPartitioner().getTokenFactory().fromString(beginToken);
         Token parsedEndToken = getPartitioner().getTokenFactory().fromString(endToken);
 
-        logger_.info("starting user-requested repair of range ({}, {}] for keyspace {} and column families {}",
+        logger.info("starting user-requested repair of range ({}, {}] for keyspace {} and column families {}",
                 new Object[] {parsedBeginToken, parsedEndToken, tableName, columnFamilies});
-        return forceRepairAsync(tableName, isSequential, Collections.singleton(new Range<Token>(parsedBeginToken, parsedEndToken)), columnFamilies);
+        return forceRepairAsync(tableName, isSequential, isLocal, Collections.singleton(new Range<Token>(parsedBeginToken, parsedEndToken)), columnFamilies);
     }
 
 
@@ -2452,7 +2382,17 @@
                 List<AntiEntropyService.RepairFuture> futures = new ArrayList<AntiEntropyService.RepairFuture>(ranges.size());
                 for (Range<Token> range : ranges)
                 {
-                    AntiEntropyService.RepairFuture future = forceTableRepair(range, keyspace, isSequential, isLocal, columnFamilies);
+                    AntiEntropyService.RepairFuture future;
+                    try
+                    {
+                        future = forceTableRepair(range, keyspace, isSequential, isLocal, columnFamilies);
+                    }
+                    catch (IllegalArgumentException e)
+                    {
+                        logger.error("Repair session failed:", e);
+                        sendNotification("repair", message, new int[]{cmd, AntiEntropyService.Status.SESSION_FAILED.ordinal()});
+                        continue;
+                    }
                     if (future == null)
                         continue;
                     futures.add(future);
