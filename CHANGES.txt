<<<<<<< HEAD
2.2.5
 * Avoid NPE when performing sstable tasks (scrub etc.) (CASSANDRA-10980)
 * Make sure client gets tombstone overwhelmed warning (CASSANDRA-9465)
 * Fix error streaming section more than 2GB (CASSANDRA-10961)
 * (cqlsh) Also apply --connect-timeout to control connection
   timeout (CASSANDRA-10959)
 * Histogram buckets exposed in jmx are sorted incorrectly (CASSANDRA-10975)
 * Enable GC logging by default (CASSANDRA-10140)
 * Optimize pending range computation (CASSANDRA-9258)
 * Skip commit log and saved cache directories in SSTable version startup check (CASSANDRA-10902)
 * drop/alter user should be case sensitive (CASSANDRA-10817)
 * jemalloc detection fails due to quoting issues in regexv (CASSANDRA-10946)
 * Support counter-columns for native aggregates (sum,avg,max,min) (CASSANDRA-9977)
 * (cqlsh) show correct column names for empty result sets (CASSANDRA-9813)
 * Add new types to Stress (CASSANDRA-9556)
 * Add property to allow listening on broadcast interface (CASSANDRA-9748)
 * Fix regression in split size on CqlInputFormat (CASSANDRA-10835)
 * Better handling of SSL connection errors inter-node (CASSANDRA-10816)
 * Disable reloading of GossipingPropertyFileSnitch (CASSANDRA-9474)
 * Verify tables in pseudo-system keyspaces at startup (CASSANDRA-10761)
Merged from 2.1:
=======
2.1.13
 * Allow simultaneous bootstrapping with strict consistency when no vnodes are used (CASSANDRA-11005)
>>>>>>> abe0c677
 * Log a message when major compaction does not result in a single file (CASSANDRA-10847)
 * (cqlsh) fix cqlsh_copy_tests when vnodes are disabled (CASSANDRA-10997)
 * (cqlsh) Add request timeout option to cqlsh (CASSANDRA-10686)
 * Avoid AssertionError while submitting hint with LWT (CASSANDRA-10477)
 * If CompactionMetadata is not in stats file, use index summary instead (CASSANDRA-10676)
 * Retry sending gossip syn multiple times during shadow round (CASSANDRA-8072)
 * Fix pending range calculation during moves (CASSANDRA-10887)
 * Sane default (200Mbps) for inter-DC streaming througput (CASSANDRA-8708)
 * Match cassandra-loader options in COPY FROM (CASSANDRA-9303)
 * Fix binding to any address in CqlBulkRecordWriter (CASSANDRA-9309)
 * cqlsh fails to decode utf-8 characters for text typed columns (CASSANDRA-10875)
 * Log error when stream session fails (CASSANDRA-9294)
 * Fix bugs in commit log archiving startup behavior (CASSANDRA-10593)
 * (cqlsh) further optimise COPY FROM (CASSANDRA-9302)
 * Allow CREATE TABLE WITH ID (CASSANDRA-9179)
 * Make Stress compiles within eclipse (CASSANDRA-10807)
 * Cassandra Daemon should print JVM arguments (CASSANDRA-10764)
 * Allow cancellation of index summary redistribution (CASSANDRA-8805)
 * sstableloader will fail if there are collections in the schema tables (CASSANDRA-10700)
 * Disable reloading of GossipingPropertyFileSnitch (CASSANDRA-9474)
 * Fix Stress profile parsing on Windows (CASSANDRA-10808)


2.2.4
 * Show CQL help in cqlsh in web browser (CASSANDRA-7225)
 * Serialize on disk the proper SSTable compression ratio (CASSANDRA-10775)
 * Reject index queries while the index is building (CASSANDRA-8505)
 * CQL.textile syntax incorrectly includes optional keyspace for aggregate SFUNC and FINALFUNC (CASSANDRA-10747)
 * Fix JSON update with prepared statements (CASSANDRA-10631)
 * Don't do anticompaction after subrange repair (CASSANDRA-10422)
 * Fix SimpleDateType type compatibility (CASSANDRA-10027)
 * (Hadoop) fix splits calculation (CASSANDRA-10640)
 * (Hadoop) ensure that Cluster instances are always closed (CASSANDRA-10058)
 * (cqlsh) show partial trace if incomplete after max_trace_wait (CASSANDRA-7645)
 * Use most up-to-date version of schema for system tables (CASSANDRA-10652)
 * Deprecate memory_allocator in cassandra.yaml (CASSANDRA-10581,10628)
 * Expose phi values from failure detector via JMX and tweak debug
   and trace logging (CASSANDRA-9526)
 * Fix RangeNamesQueryPager (CASSANDRA-10509)
 * Deprecate Pig support (CASSANDRA-10542)
 * Reduce contention getting instances of CompositeType (CASSANDRA-10433)
 * Fix IllegalArgumentException in DataOutputBuffer.reallocate for large buffers (CASSANDRA-10592)
Merged from 2.1:
 * Fix incremental repair hang when replica is down (CASSANDRA-10288)
 * Avoid writing range tombstones after END_OF_ROW marker (CASSANDRA-10791)
 * Optimize the way we check if a token is repaired in anticompaction (CASSANDRA-10768)
 * Add proper error handling to stream receiver (CASSANDRA-10774)
 * Warn or fail when changing cluster topology live (CASSANDRA-10243)
 * Status command in debian/ubuntu init script doesn't work (CASSANDRA-10213)
 * Some DROP ... IF EXISTS incorrectly result in exceptions on non-existing KS (CASSANDRA-10658)
 * DeletionTime.compareTo wrong in rare cases (CASSANDRA-10749)
 * Force encoding when computing statement ids (CASSANDRA-10755)
 * Properly reject counters as map keys (CASSANDRA-10760)
 * Fix the sstable-needs-cleanup check (CASSANDRA-10740)
 * (cqlsh) Print column names before COPY operation (CASSANDRA-8935)
 * Make paging logic consistent between searcher impls (CASSANDRA-10683)
 * Fix CompressedInputStream for proper cleanup (CASSANDRA-10012)
 * (cqlsh) Support counters in COPY commands (CASSANDRA-9043)
 * Try next replica if not possible to connect to primary replica on
   ColumnFamilyRecordReader (CASSANDRA-2388)
 * Limit window size in DTCS (CASSANDRA-10280)
 * sstableloader does not use MAX_HEAP_SIZE env parameter (CASSANDRA-10188)
 * (cqlsh) Improve COPY TO performance and error handling (CASSANDRA-9304)
 * Don't remove level info when running upgradesstables (CASSANDRA-10692)
 * Create compression chunk for sending file only (CASSANDRA-10680)
 * Make buffered read size configurable (CASSANDRA-10249)
 * Forbid compact clustering column type changes in ALTER TABLE (CASSANDRA-8879)
 * Reject incremental repair with subrange repair (CASSANDRA-10422)
 * Add a nodetool command to refresh size_estimates (CASSANDRA-9579)
 * Shutdown compaction in drain to prevent leak (CASSANDRA-10079)
 * Invalidate cache after stream receive task is completed (CASSANDRA-10341)
 * Reject counter writes in CQLSSTableWriter (CASSANDRA-10258)
 * Remove superfluous COUNTER_MUTATION stage mapping (CASSANDRA-10605)
 * Improve json2sstable error reporting on nonexistent columns (CASSANDRA-10401)
 * (cqlsh) fix COPY using wrong variable name for time_format (CASSANDRA-10633)
 * Do not run SizeEstimatesRecorder if a node is not a member of the ring (CASSANDRA-9912)
 * Improve handling of dead nodes in gossip (CASSANDRA-10298)
 * Fix logback-tools.xml incorrectly configured for outputing to System.err
   (CASSANDRA-9937)
 * Fix streaming to catch exception so retry not fail (CASSANDRA-10557)
 * Add validation method to PerRowSecondaryIndex (CASSANDRA-10092)
 * Support encrypted and plain traffic on the same port (CASSANDRA-10559)
 * Do STCS in DTCS windows (CASSANDRA-10276)
 * Don't try to get ancestors from half-renamed sstables (CASSANDRA-10501)
 * Avoid repetition of JVM_OPTS in debian package (CASSANDRA-10251)
 * Fix potential NPE from handling result of SIM.highestSelectivityIndex (CASSANDRA-10550)
 * Fix paging issues with partitions containing only static columns data (CASSANDRA-10381)
 * Fix conditions on static columns (CASSANDRA-10264)
 * AssertionError: attempted to delete non-existing file CommitLog (CASSANDRA-10377)
 * (cqlsh) Distinguish negative and positive infinity in output (CASSANDRA-10523)
 * (cqlsh) allow custom time_format for COPY TO (CASSANDRA-8970)
 * Don't allow startup if the node's rack has changed (CASSANDRA-10242)
 * Fix sorting for queries with an IN condition on partition key columns (CASSANDRA-10363)


2.2.3
 * Avoid NoClassDefFoundError during DataDescriptor initialization on windows (CASSANDRA-10412)
 * Preserve case of quoted Role & User names (CASSANDRA-10394)
 * cqlsh pg-style-strings broken (CASSANDRA-10484)
 * Make Hadoop CF splits more polite to custom orderered partitioners (CASSANDRA-10400)
 * Fix the regression when using LIMIT with aggregates (CASSANDRA-10487)
Merged from 2.1:
 * Fix mmap file segment seeking to EOF (CASSANDRA-10478)
 * Allow LOCAL_JMX to be easily overridden (CASSANDRA-10275)
 * Mark nodes as dead even if they've already left (CASSANDRA-10205)
 * Update internal python driver used by cqlsh (CASSANDRA-10161, CASSANDRA-10507)


2.2.2
 * cqlsh prompt includes name of keyspace after failed `use` statement (CASSANDRA-10369)
 * Configurable page size in cqlsh (CASSANDRA-9855)
 * Defer default role manager setup until all nodes are on 2.2+ (CASSANDRA-9761)
 * Cancel transaction for sstables we wont redistribute index summary
   for (CASSANDRA-10270)
 * Handle missing RoleManager in config after upgrade to 2.2 (CASSANDRA-10209) 
 * Retry snapshot deletion after compaction and gc on Windows (CASSANDRA-10222)
 * Fix failure to start with space in directory path on Windows (CASSANDRA-10239)
 * Fix repair hang when snapshot failed (CASSANDRA-10057)
 * Fall back to 1/4 commitlog volume for commitlog_total_space on small disks
   (CASSANDRA-10199)
Merged from 2.1:
 * Bulk Loader API could not tolerate even node failure (CASSANDRA-10347)
 * Avoid misleading pushed notifications when multiple nodes
   share an rpc_address (CASSANDRA-10052)
 * Fix dropping undroppable when message queue is full (CASSANDRA-10113)
 * Fix potential ClassCastException during paging (CASSANDRA-10352)
 * Prevent ALTER TYPE from creating circular references (CASSANDRA-10339)
 * Fix cache handling of 2i and base tables (CASSANDRA-10155, 10359)
 * Fix NPE in nodetool compactionhistory (CASSANDRA-9758)
 * (Pig) support BulkOutputFormat as a URL parameter (CASSANDRA-7410)
 * BATCH statement is broken in cqlsh (CASSANDRA-10272)
 * Added configurable warning threshold for GC duration (CASSANDRA-8907)
 * (cqlsh) Make cqlsh PEP8 Compliant (CASSANDRA-10066)
 * (cqlsh) Fix error when starting cqlsh with --debug (CASSANDRA-10282)
 * Scrub, Cleanup and Upgrade do not unmark compacting until all operations
   have completed, regardless of the occurence of exceptions (CASSANDRA-10274)
 * Fix handling of streaming EOF (CASSANDRA-10206)
 * Only check KeyCache when it is enabled
 * Change streaming_socket_timeout_in_ms default to 1 hour (CASSANDRA-8611)
 * (cqlsh) update list of CQL keywords (CASSANDRA-9232)
 * Add nodetool gettraceprobability command (CASSANDRA-10234)
Merged from 2.0:
 * Fix rare race where older gossip states can be shadowed (CASSANDRA-10366)
 * Fix consolidating racks violating the RF contract (CASSANDRA-10238)
 * Disallow decommission when node is in drained state (CASSANDRA-8741)


2.2.1
 * Fix race during construction of commit log (CASSANDRA-10049)
 * Fix LeveledCompactionStrategyTest (CASSANDRA-9757)
 * Fix broken UnbufferedDataOutputStreamPlus.writeUTF (CASSANDRA-10203)
 * (cqlsh) add CLEAR command (CASSANDRA-10086)
 * Support string literals as Role names for compatibility (CASSANDRA-10135)
 * Allow count(*) and count(1) to be use as normal aggregation (CASSANDRA-10114)
 * An NPE is thrown if the column name is unknown for an IN relation (CASSANDRA-10043)
 * Apply commit_failure_policy to more errors on startup (CASSANDRA-9749)
 * Fix histogram overflow exception (CASSANDRA-9973)
 * Route gossip messages over dedicated socket (CASSANDRA-9237)
 * Add checksum to saved cache files (CASSANDRA-9265)
 * Log warning when using an aggregate without partition key (CASSANDRA-9737)
 * Avoid grouping sstables for anticompaction with DTCS (CASSANDRA-9900)
 * UDF / UDA execution time in trace (CASSANDRA-9723)
 * Fix broken internode SSL (CASSANDRA-9884)
Merged from 2.1:
 * Change streaming_socket_timeout_in_ms default to 1 hour (CASSANDRA-8611)
 * (cqlsh) update list of CQL keywords (CASSANDRA-9232)
 * Avoid race condition during read repair (CASSANDRA-9460)
 * (cqlsh) default load-from-file encoding to utf-8 (CASSANDRA-9898)
 * Avoid returning Permission.NONE when failing to query users table (CASSANDRA-10168)
 * (cqlsh) Allow encoding to be set through command line (CASSANDRA-10004)
 * Add new JMX methods to change local compaction strategy (CASSANDRA-9965)
 * Write hints for paxos commits (CASSANDRA-7342)
 * (cqlsh) Fix timestamps before 1970 on Windows, always
   use UTC for timestamp display (CASSANDRA-10000)
 * (cqlsh) Avoid overwriting new config file with old config
   when both exist (CASSANDRA-9777)
 * Release snapshot selfRef when doing snapshot repair (CASSANDRA-9998)
 * Cannot replace token does not exist - DN node removed as Fat Client (CASSANDRA-9871)
 * Fix handling of enable/disable autocompaction (CASSANDRA-9899)
 * Add consistency level to tracing ouput (CASSANDRA-9827)
 * Remove repair snapshot leftover on startup (CASSANDRA-7357)
 * Use random nodes for batch log when only 2 racks (CASSANDRA-8735)
 * Ensure atomicity inside thrift and stream session (CASSANDRA-7757)
 * Fix nodetool info error when the node is not joined (CASSANDRA-9031)
Merged from 2.0:
 * Make getFullyExpiredSSTables less expensive (CASSANDRA-9882)
 * Log when messages are dropped due to cross_node_timeout (CASSANDRA-9793)
 * Don't track hotness when opening from snapshot for validation (CASSANDRA-9382)


2.2.0
 * Allow the selection of columns together with aggregates (CASSANDRA-9767)
 * Fix cqlsh copy methods and other windows specific issues (CASSANDRA-9795)
 * Don't wrap byte arrays in SequentialWriter (CASSANDRA-9797)
 * sum() and avg() functions missing for smallint and tinyint types (CASSANDRA-9671)
 * Revert CASSANDRA-9542 (allow native functions in UDA) (CASSANDRA-9771)
Merged from 2.1:
 * Fix MarshalException when upgrading superColumn family (CASSANDRA-9582)
 * Fix broken logging for "empty" flushes in Memtable (CASSANDRA-9837)
 * Handle corrupt files on startup (CASSANDRA-9686)
 * Fix clientutil jar and tests (CASSANDRA-9760)
 * (cqlsh) Allow the SSL protocol version to be specified through the
   config file or environment variables (CASSANDRA-9544)
Merged from 2.0:
 * Add tool to find why expired sstables are not getting dropped (CASSANDRA-10015)
 * Remove erroneous pending HH tasks from tpstats/jmx (CASSANDRA-9129)
 * Don't cast expected bf size to an int (CASSANDRA-9959)
 * checkForEndpointCollision fails for legitimate collisions (CASSANDRA-9765)
 * Complete CASSANDRA-8448 fix (CASSANDRA-9519)
 * Don't include auth credentials in debug log (CASSANDRA-9682)
 * Can't transition from write survey to normal mode (CASSANDRA-9740)
 * Scrub (recover) sstables even when -Index.db is missing (CASSANDRA-9591)
 * Fix growing pending background compaction (CASSANDRA-9662)


2.2.0-rc2
 * Re-enable memory-mapped I/O on Windows (CASSANDRA-9658)
 * Warn when an extra-large partition is compacted (CASSANDRA-9643)
 * (cqlsh) Allow setting the initial connection timeout (CASSANDRA-9601)
 * BulkLoader has --transport-factory option but does not use it (CASSANDRA-9675)
 * Allow JMX over SSL directly from nodetool (CASSANDRA-9090)
 * Update cqlsh for UDFs (CASSANDRA-7556)
 * Change Windows kernel default timer resolution (CASSANDRA-9634)
 * Deprected sstable2json and json2sstable (CASSANDRA-9618)
 * Allow native functions in user-defined aggregates (CASSANDRA-9542)
 * Don't repair system_distributed by default (CASSANDRA-9621)
 * Fix mixing min, max, and count aggregates for blob type (CASSANRA-9622)
 * Rename class for DATE type in Java driver (CASSANDRA-9563)
 * Duplicate compilation of UDFs on coordinator (CASSANDRA-9475)
 * Fix connection leak in CqlRecordWriter (CASSANDRA-9576)
 * Mlockall before opening system sstables & remove boot_without_jna option (CASSANDRA-9573)
 * Add functions to convert timeuuid to date or time, deprecate dateOf and unixTimestampOf (CASSANDRA-9229)
 * Make sure we cancel non-compacting sstables from LifecycleTransaction (CASSANDRA-9566)
 * Fix deprecated repair JMX API (CASSANDRA-9570)
 * Add logback metrics (CASSANDRA-9378)
 * Update and refactor ant test/test-compression to run the tests in parallel (CASSANDRA-9583)
 * Fix upgrading to new directory for secondary index (CASSANDRA-9687)
Merged from 2.1:
 * (cqlsh) Fix bad check for CQL compatibility when DESCRIBE'ing
   COMPACT STORAGE tables with no clustering columns
 * Eliminate strong self-reference chains in sstable ref tidiers (CASSANDRA-9656)
 * Ensure StreamSession uses canonical sstable reader instances (CASSANDRA-9700) 
 * Ensure memtable book keeping is not corrupted in the event we shrink usage (CASSANDRA-9681)
 * Update internal python driver for cqlsh (CASSANDRA-9064)
 * Fix IndexOutOfBoundsException when inserting tuple with too many
   elements using the string literal notation (CASSANDRA-9559)
 * Enable describe on indices (CASSANDRA-7814)
 * Fix incorrect result for IN queries where column not found (CASSANDRA-9540)
 * ColumnFamilyStore.selectAndReference may block during compaction (CASSANDRA-9637)
 * Fix bug in cardinality check when compacting (CASSANDRA-9580)
 * Fix memory leak in Ref due to ConcurrentLinkedQueue.remove() behaviour (CASSANDRA-9549)
 * Make rebuild only run one at a time (CASSANDRA-9119)
Merged from 2.0:
 * Avoid NPE in AuthSuccess#decode (CASSANDRA-9727)
 * Add listen_address to system.local (CASSANDRA-9603)
 * Bug fixes to resultset metadata construction (CASSANDRA-9636)
 * Fix setting 'durable_writes' in ALTER KEYSPACE (CASSANDRA-9560)
 * Avoids ballot clash in Paxos (CASSANDRA-9649)
 * Improve trace messages for RR (CASSANDRA-9479)
 * Fix suboptimal secondary index selection when restricted
   clustering column is also indexed (CASSANDRA-9631)
 * (cqlsh) Add min_threshold to DTCS option autocomplete (CASSANDRA-9385)
 * Fix error message when attempting to create an index on a column
   in a COMPACT STORAGE table with clustering columns (CASSANDRA-9527)
 * 'WITH WITH' in alter keyspace statements causes NPE (CASSANDRA-9565)
 * Expose some internals of SelectStatement for inspection (CASSANDRA-9532)
 * ArrivalWindow should use primitives (CASSANDRA-9496)
 * Periodically submit background compaction tasks (CASSANDRA-9592)
 * Set HAS_MORE_PAGES flag to false when PagingState is null (CASSANDRA-9571)


2.2.0-rc1
 * Compressed commit log should measure compressed space used (CASSANDRA-9095)
 * Fix comparison bug in CassandraRoleManager#collectRoles (CASSANDRA-9551)
 * Add tinyint,smallint,time,date support for UDFs (CASSANDRA-9400)
 * Deprecates SSTableSimpleWriter and SSTableSimpleUnsortedWriter (CASSANDRA-9546)
 * Empty INITCOND treated as null in aggregate (CASSANDRA-9457)
 * Remove use of Cell in Thrift MapReduce classes (CASSANDRA-8609)
 * Integrate pre-release Java Driver 2.2-rc1, custom build (CASSANDRA-9493)
 * Clean up gossiper logic for old versions (CASSANDRA-9370)
 * Fix custom payload coding/decoding to match the spec (CASSANDRA-9515)
 * ant test-all results incomplete when parsed (CASSANDRA-9463)
 * Disallow frozen<> types in function arguments and return types for
   clarity (CASSANDRA-9411)
 * Static Analysis to warn on unsafe use of Autocloseable instances (CASSANDRA-9431)
 * Update commitlog archiving examples now that commitlog segments are
   not recycled (CASSANDRA-9350)
 * Extend Transactional API to sstable lifecycle management (CASSANDRA-8568)
 * (cqlsh) Add support for native protocol 4 (CASSANDRA-9399)
 * Ensure that UDF and UDAs are keyspace-isolated (CASSANDRA-9409)
 * Revert CASSANDRA-7807 (tracing completion client notifications) (CASSANDRA-9429)
 * Add ability to stop compaction by ID (CASSANDRA-7207)
 * Let CassandraVersion handle SNAPSHOT version (CASSANDRA-9438)
Merged from 2.1:
 * (cqlsh) Fix using COPY through SOURCE or -f (CASSANDRA-9083)
 * Fix occasional lack of `system` keyspace in schema tables (CASSANDRA-8487)
 * Use ProtocolError code instead of ServerError code for native protocol
   error responses to unsupported protocol versions (CASSANDRA-9451)
 * Default commitlog_sync_batch_window_in_ms changed to 2ms (CASSANDRA-9504)
 * Fix empty partition assertion in unsorted sstable writing tools (CASSANDRA-9071)
 * Ensure truncate without snapshot cannot produce corrupt responses (CASSANDRA-9388) 
 * Consistent error message when a table mixes counter and non-counter
   columns (CASSANDRA-9492)
 * Avoid getting unreadable keys during anticompaction (CASSANDRA-9508)
 * (cqlsh) Better float precision by default (CASSANDRA-9224)
 * Improve estimated row count (CASSANDRA-9107)
 * Optimize range tombstone memory footprint (CASSANDRA-8603)
 * Use configured gcgs in anticompaction (CASSANDRA-9397)
Merged from 2.0:
 * Don't accumulate more range than necessary in RangeTombstone.Tracker (CASSANDRA-9486)
 * Add broadcast and rpc addresses to system.local (CASSANDRA-9436)
 * Always mark sstable suspect when corrupted (CASSANDRA-9478)
 * Add database users and permissions to CQL3 documentation (CASSANDRA-7558)
 * Allow JVM_OPTS to be passed to standalone tools (CASSANDRA-5969)
 * Fix bad condition in RangeTombstoneList (CASSANDRA-9485)
 * Fix potential StackOverflow when setting CrcCheckChance over JMX (CASSANDRA-9488)
 * Fix null static columns in pages after the first, paged reversed
   queries (CASSANDRA-8502)
 * Fix counting cache serialization in request metrics (CASSANDRA-9466)
 * Add option not to validate atoms during scrub (CASSANDRA-9406)


2.2.0-beta1
 * Introduce Transactional API for internal state changes (CASSANDRA-8984)
 * Add a flag in cassandra.yaml to enable UDFs (CASSANDRA-9404)
 * Better support of null for UDF (CASSANDRA-8374)
 * Use ecj instead of javassist for UDFs (CASSANDRA-8241)
 * faster async logback configuration for tests (CASSANDRA-9376)
 * Add `smallint` and `tinyint` data types (CASSANDRA-8951)
 * Avoid thrift schema creation when native driver is used in stress tool (CASSANDRA-9374)
 * Make Functions.declared thread-safe
 * Add client warnings to native protocol v4 (CASSANDRA-8930)
 * Allow roles cache to be invalidated (CASSANDRA-8967)
 * Upgrade Snappy (CASSANDRA-9063)
 * Don't start Thrift rpc by default (CASSANDRA-9319)
 * Only stream from unrepaired sstables with incremental repair (CASSANDRA-8267)
 * Aggregate UDFs allow SFUNC return type to differ from STYPE if FFUNC specified (CASSANDRA-9321)
 * Remove Thrift dependencies in bundled tools (CASSANDRA-8358)
 * Disable memory mapping of hsperfdata file for JVM statistics (CASSANDRA-9242)
 * Add pre-startup checks to detect potential incompatibilities (CASSANDRA-8049)
 * Distinguish between null and unset in protocol v4 (CASSANDRA-7304)
 * Add user/role permissions for user-defined functions (CASSANDRA-7557)
 * Allow cassandra config to be updated to restart daemon without unloading classes (CASSANDRA-9046)
 * Don't initialize compaction writer before checking if iter is empty (CASSANDRA-9117)
 * Don't execute any functions at prepare-time (CASSANDRA-9037)
 * Share file handles between all instances of a SegmentedFile (CASSANDRA-8893)
 * Make it possible to major compact LCS (CASSANDRA-7272)
 * Make FunctionExecutionException extend RequestExecutionException
   (CASSANDRA-9055)
 * Add support for SELECT JSON, INSERT JSON syntax and new toJson(), fromJson()
   functions (CASSANDRA-7970)
 * Optimise max purgeable timestamp calculation in compaction (CASSANDRA-8920)
 * Constrain internode message buffer sizes, and improve IO class hierarchy (CASSANDRA-8670) 
 * New tool added to validate all sstables in a node (CASSANDRA-5791)
 * Push notification when tracing completes for an operation (CASSANDRA-7807)
 * Delay "node up" and "node added" notifications until native protocol server is started (CASSANDRA-8236)
 * Compressed Commit Log (CASSANDRA-6809)
 * Optimise IntervalTree (CASSANDRA-8988)
 * Add a key-value payload for third party usage (CASSANDRA-8553, 9212)
 * Bump metrics-reporter-config dependency for metrics 3.0 (CASSANDRA-8149)
 * Partition intra-cluster message streams by size, not type (CASSANDRA-8789)
 * Add WriteFailureException to native protocol, notify coordinator of
   write failures (CASSANDRA-8592)
 * Convert SequentialWriter to nio (CASSANDRA-8709)
 * Add role based access control (CASSANDRA-7653, 8650, 7216, 8760, 8849, 8761, 8850)
 * Record client ip address in tracing sessions (CASSANDRA-8162)
 * Indicate partition key columns in response metadata for prepared
   statements (CASSANDRA-7660)
 * Merge UUIDType and TimeUUIDType parse logic (CASSANDRA-8759)
 * Avoid memory allocation when searching index summary (CASSANDRA-8793)
 * Optimise (Time)?UUIDType Comparisons (CASSANDRA-8730)
 * Make CRC32Ex into a separate maven dependency (CASSANDRA-8836)
 * Use preloaded jemalloc w/ Unsafe (CASSANDRA-8714, 9197)
 * Avoid accessing partitioner through StorageProxy (CASSANDRA-8244, 8268)
 * Upgrade Metrics library and remove depricated metrics (CASSANDRA-5657)
 * Serializing Row cache alternative, fully off heap (CASSANDRA-7438)
 * Duplicate rows returned when in clause has repeated values (CASSANDRA-6707)
 * Make CassandraException unchecked, extend RuntimeException (CASSANDRA-8560)
 * Support direct buffer decompression for reads (CASSANDRA-8464)
 * DirectByteBuffer compatible LZ4 methods (CASSANDRA-7039)
 * Group sstables for anticompaction correctly (CASSANDRA-8578)
 * Add ReadFailureException to native protocol, respond
   immediately when replicas encounter errors while handling
   a read request (CASSANDRA-7886)
 * Switch CommitLogSegment from RandomAccessFile to nio (CASSANDRA-8308)
 * Allow mixing token and partition key restrictions (CASSANDRA-7016)
 * Support index key/value entries on map collections (CASSANDRA-8473)
 * Modernize schema tables (CASSANDRA-8261)
 * Support for user-defined aggregation functions (CASSANDRA-8053)
 * Fix NPE in SelectStatement with empty IN values (CASSANDRA-8419)
 * Refactor SelectStatement, return IN results in natural order instead
   of IN value list order and ignore duplicate values in partition key IN restrictions (CASSANDRA-7981)
 * Support UDTs, tuples, and collections in user-defined
   functions (CASSANDRA-7563)
 * Fix aggregate fn results on empty selection, result column name,
   and cqlsh parsing (CASSANDRA-8229)
 * Mark sstables as repaired after full repair (CASSANDRA-7586)
 * Extend Descriptor to include a format value and refactor reader/writer
   APIs (CASSANDRA-7443)
 * Integrate JMH for microbenchmarks (CASSANDRA-8151)
 * Keep sstable levels when bootstrapping (CASSANDRA-7460)
 * Add Sigar library and perform basic OS settings check on startup (CASSANDRA-7838)
 * Support for aggregation functions (CASSANDRA-4914)
 * Remove cassandra-cli (CASSANDRA-7920)
 * Accept dollar quoted strings in CQL (CASSANDRA-7769)
 * Make assassinate a first class command (CASSANDRA-7935)
 * Support IN clause on any partition key column (CASSANDRA-7855)
 * Support IN clause on any clustering column (CASSANDRA-4762)
 * Improve compaction logging (CASSANDRA-7818)
 * Remove YamlFileNetworkTopologySnitch (CASSANDRA-7917)
 * Do anticompaction in groups (CASSANDRA-6851)
 * Support user-defined functions (CASSANDRA-7395, 7526, 7562, 7740, 7781, 7929,
   7924, 7812, 8063, 7813, 7708)
 * Permit configurable timestamps with cassandra-stress (CASSANDRA-7416)
 * Move sstable RandomAccessReader to nio2, which allows using the
   FILE_SHARE_DELETE flag on Windows (CASSANDRA-4050)
 * Remove CQL2 (CASSANDRA-5918)
 * Optimize fetching multiple cells by name (CASSANDRA-6933)
 * Allow compilation in java 8 (CASSANDRA-7028)
 * Make incremental repair default (CASSANDRA-7250)
 * Enable code coverage thru JaCoCo (CASSANDRA-7226)
 * Switch external naming of 'column families' to 'tables' (CASSANDRA-4369) 
 * Shorten SSTable path (CASSANDRA-6962)
 * Use unsafe mutations for most unit tests (CASSANDRA-6969)
 * Fix race condition during calculation of pending ranges (CASSANDRA-7390)
 * Fail on very large batch sizes (CASSANDRA-8011)
 * Improve concurrency of repair (CASSANDRA-6455, 8208, 9145)
 * Select optimal CRC32 implementation at runtime (CASSANDRA-8614)
 * Evaluate MurmurHash of Token once per query (CASSANDRA-7096)
 * Generalize progress reporting (CASSANDRA-8901)
 * Resumable bootstrap streaming (CASSANDRA-8838, CASSANDRA-8942)
 * Allow scrub for secondary index (CASSANDRA-5174)
 * Save repair data to system table (CASSANDRA-5839)
 * fix nodetool names that reference column families (CASSANDRA-8872)
 Merged from 2.1:
 * Warn on misuse of unlogged batches (CASSANDRA-9282)
 * Failure detector detects and ignores local pauses (CASSANDRA-9183)
 * Add utility class to support for rate limiting a given log statement (CASSANDRA-9029)
 * Add missing consistency levels to cassandra-stess (CASSANDRA-9361)
 * Fix commitlog getCompletedTasks to not increment (CASSANDRA-9339)
 * Fix for harmless exceptions logged as ERROR (CASSANDRA-8564)
 * Delete processed sstables in sstablesplit/sstableupgrade (CASSANDRA-8606)
 * Improve sstable exclusion from partition tombstones (CASSANDRA-9298)
 * Validate the indexed column rather than the cell's contents for 2i (CASSANDRA-9057)
 * Add support for top-k custom 2i queries (CASSANDRA-8717)
 * Fix error when dropping table during compaction (CASSANDRA-9251)
 * cassandra-stress supports validation operations over user profiles (CASSANDRA-8773)
 * Add support for rate limiting log messages (CASSANDRA-9029)
 * Log the partition key with tombstone warnings (CASSANDRA-8561)
 * Reduce runWithCompactionsDisabled poll interval to 1ms (CASSANDRA-9271)
 * Fix PITR commitlog replay (CASSANDRA-9195)
 * GCInspector logs very different times (CASSANDRA-9124)
 * Fix deleting from an empty list (CASSANDRA-9198)
 * Update tuple and collection types that use a user-defined type when that UDT
   is modified (CASSANDRA-9148, CASSANDRA-9192)
 * Use higher timeout for prepair and snapshot in repair (CASSANDRA-9261)
 * Fix anticompaction blocking ANTI_ENTROPY stage (CASSANDRA-9151)
 * Repair waits for anticompaction to finish (CASSANDRA-9097)
 * Fix streaming not holding ref when stream error (CASSANDRA-9295)
 * Fix canonical view returning early opened SSTables (CASSANDRA-9396)
Merged from 2.0:
 * (cqlsh) Add LOGIN command to switch users (CASSANDRA-7212)
 * Clone SliceQueryFilter in AbstractReadCommand implementations (CASSANDRA-8940)
 * Push correct protocol notification for DROP INDEX (CASSANDRA-9310)
 * token-generator - generated tokens too long (CASSANDRA-9300)
 * Fix counting of tombstones for TombstoneOverwhelmingException (CASSANDRA-9299)
 * Fix ReconnectableSnitch reconnecting to peers during upgrade (CASSANDRA-6702)
 * Include keyspace and table name in error log for collections over the size
   limit (CASSANDRA-9286)
 * Avoid potential overlap in LCS with single-partition sstables (CASSANDRA-9322)
 * Log warning message when a table is queried before the schema has fully
   propagated (CASSANDRA-9136)
 * Overload SecondaryIndex#indexes to accept the column definition (CASSANDRA-9314)
 * (cqlsh) Add SERIAL and LOCAL_SERIAL consistency levels (CASSANDRA-8051)
 * Fix index selection during rebuild with certain table layouts (CASSANDRA-9281)
 * Fix partition-level-delete-only workload accounting (CASSANDRA-9194)
 * Allow scrub to handle corrupted compressed chunks (CASSANDRA-9140)
 * Fix assertion error when resetlocalschema is run during repair (CASSANDRA-9249)
 * Disable single sstable tombstone compactions for DTCS by default (CASSANDRA-9234)
 * IncomingTcpConnection thread is not named (CASSANDRA-9262)
 * Close incoming connections when MessagingService is stopped (CASSANDRA-9238)
 * Fix streaming hang when retrying (CASSANDRA-9132)


2.1.5
 * Re-add deprecated cold_reads_to_omit param for backwards compat (CASSANDRA-9203)
 * Make anticompaction visible in compactionstats (CASSANDRA-9098)
 * Improve nodetool getendpoints documentation about the partition
   key parameter (CASSANDRA-6458)
 * Don't check other keyspaces for schema changes when an user-defined
   type is altered (CASSANDRA-9187)
 * Add generate-idea-files target to build.xml (CASSANDRA-9123)
 * Allow takeColumnFamilySnapshot to take a list of tables (CASSANDRA-8348)
 * Limit major sstable operations to their canonical representation (CASSANDRA-8669)
 * cqlsh: Add tests for INSERT and UPDATE tab completion (CASSANDRA-9125)
 * cqlsh: quote column names when needed in COPY FROM inserts (CASSANDRA-9080)
 * Do not load read meter for offline operations (CASSANDRA-9082)
 * cqlsh: Make CompositeType data readable (CASSANDRA-8919)
 * cqlsh: Fix display of triggers (CASSANDRA-9081)
 * Fix NullPointerException when deleting or setting an element by index on
   a null list collection (CASSANDRA-9077)
 * Buffer bloom filter serialization (CASSANDRA-9066)
 * Fix anti-compaction target bloom filter size (CASSANDRA-9060)
 * Make FROZEN and TUPLE unreserved keywords in CQL (CASSANDRA-9047)
 * Prevent AssertionError from SizeEstimatesRecorder (CASSANDRA-9034)
 * Avoid overwriting index summaries for sstables with an older format that
   does not support downsampling; rebuild summaries on startup when this
   is detected (CASSANDRA-8993)
 * Fix potential data loss in CompressedSequentialWriter (CASSANDRA-8949)
 * Make PasswordAuthenticator number of hashing rounds configurable (CASSANDRA-8085)
 * Fix AssertionError when binding nested collections in DELETE (CASSANDRA-8900)
 * Check for overlap with non-early sstables in LCS (CASSANDRA-8739)
 * Only calculate max purgable timestamp if we have to (CASSANDRA-8914)
 * (cqlsh) Greatly improve performance of COPY FROM (CASSANDRA-8225)
 * IndexSummary effectiveIndexInterval is now a guideline, not a rule (CASSANDRA-8993)
 * Use correct bounds for page cache eviction of compressed files (CASSANDRA-8746)
 * SSTableScanner enforces its bounds (CASSANDRA-8946)
 * Cleanup cell equality (CASSANDRA-8947)
 * Introduce intra-cluster message coalescing (CASSANDRA-8692)
 * DatabaseDescriptor throws NPE when rpc_interface is used (CASSANDRA-8839)
 * Don't check if an sstable is live for offline compactions (CASSANDRA-8841)
 * Don't set clientMode in SSTableLoader (CASSANDRA-8238)
 * Fix SSTableRewriter with disabled early open (CASSANDRA-8535)
 * Fix cassandra-stress so it respects the CL passed in user mode (CASSANDRA-8948)
 * Fix rare NPE in ColumnDefinition#hasIndexOption() (CASSANDRA-8786)
 * cassandra-stress reports per-operation statistics, plus misc (CASSANDRA-8769)
 * Add SimpleDate (cql date) and Time (cql time) types (CASSANDRA-7523)
 * Use long for key count in cfstats (CASSANDRA-8913)
 * Make SSTableRewriter.abort() more robust to failure (CASSANDRA-8832)
 * Remove cold_reads_to_omit from STCS (CASSANDRA-8860)
 * Make EstimatedHistogram#percentile() use ceil instead of floor (CASSANDRA-8883)
 * Fix top partitions reporting wrong cardinality (CASSANDRA-8834)
 * Fix rare NPE in KeyCacheSerializer (CASSANDRA-8067)
 * Pick sstables for validation as late as possible inc repairs (CASSANDRA-8366)
 * Fix commitlog getPendingTasks to not increment (CASSANDRA-8862)
 * Fix parallelism adjustment in range and secondary index queries
   when the first fetch does not satisfy the limit (CASSANDRA-8856)
 * Check if the filtered sstables is non-empty in STCS (CASSANDRA-8843)
 * Upgrade java-driver used for cassandra-stress (CASSANDRA-8842)
 * Fix CommitLog.forceRecycleAllSegments() memory access error (CASSANDRA-8812)
 * Improve assertions in Memory (CASSANDRA-8792)
 * Fix SSTableRewriter cleanup (CASSANDRA-8802)
 * Introduce SafeMemory for CompressionMetadata.Writer (CASSANDRA-8758)
 * 'nodetool info' prints exception against older node (CASSANDRA-8796)
 * Ensure SSTableReader.last corresponds exactly with the file end (CASSANDRA-8750)
 * Make SSTableWriter.openEarly more robust and obvious (CASSANDRA-8747)
 * Enforce SSTableReader.first/last (CASSANDRA-8744)
 * Cleanup SegmentedFile API (CASSANDRA-8749)
 * Avoid overlap with early compaction replacement (CASSANDRA-8683)
 * Safer Resource Management++ (CASSANDRA-8707)
 * Write partition size estimates into a system table (CASSANDRA-7688)
 * cqlsh: Fix keys() and full() collection indexes in DESCRIBE output
   (CASSANDRA-8154)
 * Show progress of streaming in nodetool netstats (CASSANDRA-8886)
 * IndexSummaryBuilder utilises offheap memory, and shares data between
   each IndexSummary opened from it (CASSANDRA-8757)
 * markCompacting only succeeds if the exact SSTableReader instances being 
   marked are in the live set (CASSANDRA-8689)
 * cassandra-stress support for varint (CASSANDRA-8882)
 * Fix Adler32 digest for compressed sstables (CASSANDRA-8778)
 * Add nodetool statushandoff/statusbackup (CASSANDRA-8912)
 * Use stdout for progress and stats in sstableloader (CASSANDRA-8982)
 * Correctly identify 2i datadir from older versions (CASSANDRA-9116)
Merged from 2.0:
 * Ignore gossip SYNs after shutdown (CASSANDRA-9238)
 * Avoid overflow when calculating max sstable size in LCS (CASSANDRA-9235)
 * Make sstable blacklisting work with compression (CASSANDRA-9138)
 * Do not attempt to rebuild indexes if no index accepts any column (CASSANDRA-9196)
 * Don't initiate snitch reconnection for dead states (CASSANDRA-7292)
 * Fix ArrayIndexOutOfBoundsException in CQLSSTableWriter (CASSANDRA-8978)
 * Add shutdown gossip state to prevent timeouts during rolling restarts (CASSANDRA-8336)
 * Fix running with java.net.preferIPv6Addresses=true (CASSANDRA-9137)
 * Fix failed bootstrap/replace attempts being persisted in system.peers (CASSANDRA-9180)
 * Flush system.IndexInfo after marking index built (CASSANDRA-9128)
 * Fix updates to min/max_compaction_threshold through cassandra-cli
   (CASSANDRA-8102)
 * Don't include tmp files when doing offline relevel (CASSANDRA-9088)
 * Use the proper CAS WriteType when finishing a previous round during Paxos
   preparation (CASSANDRA-8672)
 * Avoid race in cancelling compactions (CASSANDRA-9070)
 * More aggressive check for expired sstables in DTCS (CASSANDRA-8359)
 * Fix ignored index_interval change in ALTER TABLE statements (CASSANDRA-7976)
 * Do more aggressive compaction in old time windows in DTCS (CASSANDRA-8360)
 * java.lang.AssertionError when reading saved cache (CASSANDRA-8740)
 * "disk full" when running cleanup (CASSANDRA-9036)
 * Lower logging level from ERROR to DEBUG when a scheduled schema pull
   cannot be completed due to a node being down (CASSANDRA-9032)
 * Fix MOVED_NODE client event (CASSANDRA-8516)
 * Allow overriding MAX_OUTSTANDING_REPLAY_COUNT (CASSANDRA-7533)
 * Fix malformed JMX ObjectName containing IPv6 addresses (CASSANDRA-9027)
 * (cqlsh) Allow increasing CSV field size limit through
   cqlshrc config option (CASSANDRA-8934)
 * Stop logging range tombstones when exceeding the threshold
   (CASSANDRA-8559)
 * Fix NullPointerException when nodetool getendpoints is run
   against invalid keyspaces or tables (CASSANDRA-8950)
 * Allow specifying the tmp dir (CASSANDRA-7712)
 * Improve compaction estimated tasks estimation (CASSANDRA-8904)
 * Fix duplicate up/down messages sent to native clients (CASSANDRA-7816)
 * Expose commit log archive status via JMX (CASSANDRA-8734)
 * Provide better exceptions for invalid replication strategy parameters
   (CASSANDRA-8909)
 * Fix regression in mixed single and multi-column relation support for
   SELECT statements (CASSANDRA-8613)
 * Add ability to limit number of native connections (CASSANDRA-8086)
 * Fix CQLSSTableWriter throwing exception and spawning threads
   (CASSANDRA-8808)
 * Fix MT mismatch between empty and GC-able data (CASSANDRA-8979)
 * Fix incorrect validation when snapshotting single table (CASSANDRA-8056)
 * Add offline tool to relevel sstables (CASSANDRA-8301)
 * Preserve stream ID for more protocol errors (CASSANDRA-8848)
 * Fix combining token() function with multi-column relations on
   clustering columns (CASSANDRA-8797)
 * Make CFS.markReferenced() resistant to bad refcounting (CASSANDRA-8829)
 * Fix StreamTransferTask abort/complete bad refcounting (CASSANDRA-8815)
 * Fix AssertionError when querying a DESC clustering ordered
   table with ASC ordering and paging (CASSANDRA-8767)
 * AssertionError: "Memory was freed" when running cleanup (CASSANDRA-8716)
 * Make it possible to set max_sstable_age to fractional days (CASSANDRA-8406)
 * Fix some multi-column relations with indexes on some clustering
   columns (CASSANDRA-8275)
 * Fix memory leak in SSTableSimple*Writer and SSTableReader.validate()
   (CASSANDRA-8748)
 * Throw OOM if allocating memory fails to return a valid pointer (CASSANDRA-8726)
 * Fix SSTableSimpleUnsortedWriter ConcurrentModificationException (CASSANDRA-8619)
 * 'nodetool info' prints exception against older node (CASSANDRA-8796)
 * Ensure SSTableSimpleUnsortedWriter.close() terminates if
   disk writer has crashed (CASSANDRA-8807)


2.1.4
 * Bind JMX to localhost unless explicitly configured otherwise (CASSANDRA-9085)


2.1.3
 * Fix HSHA/offheap_objects corruption (CASSANDRA-8719)
 * Upgrade libthrift to 0.9.2 (CASSANDRA-8685)
 * Don't use the shared ref in sstableloader (CASSANDRA-8704)
 * Purge internal prepared statements if related tables or
   keyspaces are dropped (CASSANDRA-8693)
 * (cqlsh) Handle unicode BOM at start of files (CASSANDRA-8638)
 * Stop compactions before exiting offline tools (CASSANDRA-8623)
 * Update tools/stress/README.txt to match current behaviour (CASSANDRA-7933)
 * Fix schema from Thrift conversion with empty metadata (CASSANDRA-8695)
 * Safer Resource Management (CASSANDRA-7705)
 * Make sure we compact highly overlapping cold sstables with
   STCS (CASSANDRA-8635)
 * rpc_interface and listen_interface generate NPE on startup when specified
   interface doesn't exist (CASSANDRA-8677)
 * Fix ArrayIndexOutOfBoundsException in nodetool cfhistograms (CASSANDRA-8514)
 * Switch from yammer metrics for nodetool cf/proxy histograms (CASSANDRA-8662)
 * Make sure we don't add tmplink files to the compaction
   strategy (CASSANDRA-8580)
 * (cqlsh) Handle maps with blob keys (CASSANDRA-8372)
 * (cqlsh) Handle DynamicCompositeType schemas correctly (CASSANDRA-8563)
 * Duplicate rows returned when in clause has repeated values (CASSANDRA-6706)
 * Add tooling to detect hot partitions (CASSANDRA-7974)
 * Fix cassandra-stress user-mode truncation of partition generation (CASSANDRA-8608)
 * Only stream from unrepaired sstables during inc repair (CASSANDRA-8267)
 * Don't allow starting multiple inc repairs on the same sstables (CASSANDRA-8316)
 * Invalidate prepared BATCH statements when related tables
   or keyspaces are dropped (CASSANDRA-8652)
 * Fix missing results in secondary index queries on collections
   with ALLOW FILTERING (CASSANDRA-8421)
 * Expose EstimatedHistogram metrics for range slices (CASSANDRA-8627)
 * (cqlsh) Escape clqshrc passwords properly (CASSANDRA-8618)
 * Fix NPE when passing wrong argument in ALTER TABLE statement (CASSANDRA-8355)
 * Pig: Refactor and deprecate CqlStorage (CASSANDRA-8599)
 * Don't reuse the same cleanup strategy for all sstables (CASSANDRA-8537)
 * Fix case-sensitivity of index name on CREATE and DROP INDEX
   statements (CASSANDRA-8365)
 * Better detection/logging for corruption in compressed sstables (CASSANDRA-8192)
 * Use the correct repairedAt value when closing writer (CASSANDRA-8570)
 * (cqlsh) Handle a schema mismatch being detected on startup (CASSANDRA-8512)
 * Properly calculate expected write size during compaction (CASSANDRA-8532)
 * Invalidate affected prepared statements when a table's columns
   are altered (CASSANDRA-7910)
 * Stress - user defined writes should populate sequentally (CASSANDRA-8524)
 * Fix regression in SSTableRewriter causing some rows to become unreadable 
   during compaction (CASSANDRA-8429)
 * Run major compactions for repaired/unrepaired in parallel (CASSANDRA-8510)
 * (cqlsh) Fix compression options in DESCRIBE TABLE output when compression
   is disabled (CASSANDRA-8288)
 * (cqlsh) Fix DESCRIBE output after keyspaces are altered (CASSANDRA-7623)
 * Make sure we set lastCompactedKey correctly (CASSANDRA-8463)
 * (cqlsh) Fix output of CONSISTENCY command (CASSANDRA-8507)
 * (cqlsh) Fixed the handling of LIST statements (CASSANDRA-8370)
 * Make sstablescrub check leveled manifest again (CASSANDRA-8432)
 * Check first/last keys in sstable when giving out positions (CASSANDRA-8458)
 * Disable mmap on Windows (CASSANDRA-6993)
 * Add missing ConsistencyLevels to cassandra-stress (CASSANDRA-8253)
 * Add auth support to cassandra-stress (CASSANDRA-7985)
 * Fix ArrayIndexOutOfBoundsException when generating error message
   for some CQL syntax errors (CASSANDRA-8455)
 * Scale memtable slab allocation logarithmically (CASSANDRA-7882)
 * cassandra-stress simultaneous inserts over same seed (CASSANDRA-7964)
 * Reduce cassandra-stress sampling memory requirements (CASSANDRA-7926)
 * Ensure memtable flush cannot expire commit log entries from its future (CASSANDRA-8383)
 * Make read "defrag" async to reclaim memtables (CASSANDRA-8459)
 * Remove tmplink files for offline compactions (CASSANDRA-8321)
 * Reduce maxHintsInProgress (CASSANDRA-8415)
 * BTree updates may call provided update function twice (CASSANDRA-8018)
 * Release sstable references after anticompaction (CASSANDRA-8386)
 * Handle abort() in SSTableRewriter properly (CASSANDRA-8320)
 * Centralize shared executors (CASSANDRA-8055)
 * Fix filtering for CONTAINS (KEY) relations on frozen collection
   clustering columns when the query is restricted to a single
   partition (CASSANDRA-8203)
 * Do more aggressive entire-sstable TTL expiry checks (CASSANDRA-8243)
 * Add more log info if readMeter is null (CASSANDRA-8238)
 * add check of the system wall clock time at startup (CASSANDRA-8305)
 * Support for frozen collections (CASSANDRA-7859)
 * Fix overflow on histogram computation (CASSANDRA-8028)
 * Have paxos reuse the timestamp generation of normal queries (CASSANDRA-7801)
 * Fix incremental repair not remove parent session on remote (CASSANDRA-8291)
 * Improve JBOD disk utilization (CASSANDRA-7386)
 * Log failed host when preparing incremental repair (CASSANDRA-8228)
 * Force config client mode in CQLSSTableWriter (CASSANDRA-8281)
 * Fix sstableupgrade throws exception (CASSANDRA-8688)
 * Fix hang when repairing empty keyspace (CASSANDRA-8694)
Merged from 2.0:
 * Fix IllegalArgumentException in dynamic snitch (CASSANDRA-8448)
 * Add support for UPDATE ... IF EXISTS (CASSANDRA-8610)
 * Fix reversal of list prepends (CASSANDRA-8733)
 * Prevent non-zero default_time_to_live on tables with counters
   (CASSANDRA-8678)
 * Fix SSTableSimpleUnsortedWriter ConcurrentModificationException
   (CASSANDRA-8619)
 * Round up time deltas lower than 1ms in BulkLoader (CASSANDRA-8645)
 * Add batch remove iterator to ABSC (CASSANDRA-8414, 8666)
 * Round up time deltas lower than 1ms in BulkLoader (CASSANDRA-8645)
 * Fix isClientMode check in Keyspace (CASSANDRA-8687)
 * Use more efficient slice size for querying internal secondary
   index tables (CASSANDRA-8550)
 * Fix potentially returning deleted rows with range tombstone (CASSANDRA-8558)
 * Check for available disk space before starting a compaction (CASSANDRA-8562)
 * Fix DISTINCT queries with LIMITs or paging when some partitions
   contain only tombstones (CASSANDRA-8490)
 * Introduce background cache refreshing to permissions cache
   (CASSANDRA-8194)
 * Fix race condition in StreamTransferTask that could lead to
   infinite loops and premature sstable deletion (CASSANDRA-7704)
 * Add an extra version check to MigrationTask (CASSANDRA-8462)
 * Ensure SSTableWriter cleans up properly after failure (CASSANDRA-8499)
 * Increase bf true positive count on key cache hit (CASSANDRA-8525)
 * Move MeteredFlusher to its own thread (CASSANDRA-8485)
 * Fix non-distinct results in DISTNCT queries on static columns when
   paging is enabled (CASSANDRA-8087)
 * Move all hints related tasks to hints internal executor (CASSANDRA-8285)
 * Fix paging for multi-partition IN queries (CASSANDRA-8408)
 * Fix MOVED_NODE topology event never being emitted when a node
   moves its token (CASSANDRA-8373)
 * Fix validation of indexes in COMPACT tables (CASSANDRA-8156)
 * Avoid StackOverflowError when a large list of IN values
   is used for a clustering column (CASSANDRA-8410)
 * Fix NPE when writetime() or ttl() calls are wrapped by
   another function call (CASSANDRA-8451)
 * Fix NPE after dropping a keyspace (CASSANDRA-8332)
 * Fix error message on read repair timeouts (CASSANDRA-7947)
 * Default DTCS base_time_seconds changed to 60 (CASSANDRA-8417)
 * Refuse Paxos operation with more than one pending endpoint (CASSANDRA-8346, 8640)
 * Throw correct exception when trying to bind a keyspace or table
   name (CASSANDRA-6952)
 * Make HHOM.compact synchronized (CASSANDRA-8416)
 * cancel latency-sampling task when CF is dropped (CASSANDRA-8401)
 * don't block SocketThread for MessagingService (CASSANDRA-8188)
 * Increase quarantine delay on replacement (CASSANDRA-8260)
 * Expose off-heap memory usage stats (CASSANDRA-7897)
 * Ignore Paxos commits for truncated tables (CASSANDRA-7538)
 * Validate size of indexed column values (CASSANDRA-8280)
 * Make LCS split compaction results over all data directories (CASSANDRA-8329)
 * Fix some failing queries that use multi-column relations
   on COMPACT STORAGE tables (CASSANDRA-8264)
 * Fix InvalidRequestException with ORDER BY (CASSANDRA-8286)
 * Disable SSLv3 for POODLE (CASSANDRA-8265)
 * Fix millisecond timestamps in Tracing (CASSANDRA-8297)
 * Include keyspace name in error message when there are insufficient
   live nodes to stream from (CASSANDRA-8221)
 * Avoid overlap in L1 when L0 contains many nonoverlapping
   sstables (CASSANDRA-8211)
 * Improve PropertyFileSnitch logging (CASSANDRA-8183)
 * Add DC-aware sequential repair (CASSANDRA-8193)
 * Use live sstables in snapshot repair if possible (CASSANDRA-8312)
 * Fix hints serialized size calculation (CASSANDRA-8587)


2.1.2
 * (cqlsh) parse_for_table_meta errors out on queries with undefined
   grammars (CASSANDRA-8262)
 * (cqlsh) Fix SELECT ... TOKEN() function broken in C* 2.1.1 (CASSANDRA-8258)
 * Fix Cassandra crash when running on JDK8 update 40 (CASSANDRA-8209)
 * Optimize partitioner tokens (CASSANDRA-8230)
 * Improve compaction of repaired/unrepaired sstables (CASSANDRA-8004)
 * Make cache serializers pluggable (CASSANDRA-8096)
 * Fix issues with CONTAINS (KEY) queries on secondary indexes
   (CASSANDRA-8147)
 * Fix read-rate tracking of sstables for some queries (CASSANDRA-8239)
 * Fix default timestamp in QueryOptions (CASSANDRA-8246)
 * Set socket timeout when reading remote version (CASSANDRA-8188)
 * Refactor how we track live size (CASSANDRA-7852)
 * Make sure unfinished compaction files are removed (CASSANDRA-8124)
 * Fix shutdown when run as Windows service (CASSANDRA-8136)
 * Fix DESCRIBE TABLE with custom indexes (CASSANDRA-8031)
 * Fix race in RecoveryManagerTest (CASSANDRA-8176)
 * Avoid IllegalArgumentException while sorting sstables in
   IndexSummaryManager (CASSANDRA-8182)
 * Shutdown JVM on file descriptor exhaustion (CASSANDRA-7579)
 * Add 'die' policy for commit log and disk failure (CASSANDRA-7927)
 * Fix installing as service on Windows (CASSANDRA-8115)
 * Fix CREATE TABLE for CQL2 (CASSANDRA-8144)
 * Avoid boxing in ColumnStats min/max trackers (CASSANDRA-8109)
Merged from 2.0:
 * Correctly handle non-text column names in cql3 (CASSANDRA-8178)
 * Fix deletion for indexes on primary key columns (CASSANDRA-8206)
 * Add 'nodetool statusgossip' (CASSANDRA-8125)
 * Improve client notification that nodes are ready for requests (CASSANDRA-7510)
 * Handle negative timestamp in writetime method (CASSANDRA-8139)
 * Pig: Remove errant LIMIT clause in CqlNativeStorage (CASSANDRA-8166)
 * Throw ConfigurationException when hsha is used with the default
   rpc_max_threads setting of 'unlimited' (CASSANDRA-8116)
 * Allow concurrent writing of the same table in the same JVM using
   CQLSSTableWriter (CASSANDRA-7463)
 * Fix totalDiskSpaceUsed calculation (CASSANDRA-8205)


2.1.1
 * Fix spin loop in AtomicSortedColumns (CASSANDRA-7546)
 * Dont notify when replacing tmplink files (CASSANDRA-8157)
 * Fix validation with multiple CONTAINS clause (CASSANDRA-8131)
 * Fix validation of collections in TriggerExecutor (CASSANDRA-8146)
 * Fix IllegalArgumentException when a list of IN values containing tuples
   is passed as a single arg to a prepared statement with the v1 or v2
   protocol (CASSANDRA-8062)
 * Fix ClassCastException in DISTINCT query on static columns with
   query paging (CASSANDRA-8108)
 * Fix NPE on null nested UDT inside a set (CASSANDRA-8105)
 * Fix exception when querying secondary index on set items or map keys
   when some clustering columns are specified (CASSANDRA-8073)
 * Send proper error response when there is an error during native
   protocol message decode (CASSANDRA-8118)
 * Gossip should ignore generation numbers too far in the future (CASSANDRA-8113)
 * Fix NPE when creating a table with frozen sets, lists (CASSANDRA-8104)
 * Fix high memory use due to tracking reads on incrementally opened sstable
   readers (CASSANDRA-8066)
 * Fix EXECUTE request with skipMetadata=false returning no metadata
   (CASSANDRA-8054)
 * Allow concurrent use of CQLBulkOutputFormat (CASSANDRA-7776)
 * Shutdown JVM on OOM (CASSANDRA-7507)
 * Upgrade netty version and enable epoll event loop (CASSANDRA-7761)
 * Don't duplicate sstables smaller than split size when using
   the sstablesplitter tool (CASSANDRA-7616)
 * Avoid re-parsing already prepared statements (CASSANDRA-7923)
 * Fix some Thrift slice deletions and updates of COMPACT STORAGE
   tables with some clustering columns omitted (CASSANDRA-7990)
 * Fix filtering for CONTAINS on sets (CASSANDRA-8033)
 * Properly track added size (CASSANDRA-7239)
 * Allow compilation in java 8 (CASSANDRA-7208)
 * Fix Assertion error on RangeTombstoneList diff (CASSANDRA-8013)
 * Release references to overlapping sstables during compaction (CASSANDRA-7819)
 * Send notification when opening compaction results early (CASSANDRA-8034)
 * Make native server start block until properly bound (CASSANDRA-7885)
 * (cqlsh) Fix IPv6 support (CASSANDRA-7988)
 * Ignore fat clients when checking for endpoint collision (CASSANDRA-7939)
 * Make sstablerepairedset take a list of files (CASSANDRA-7995)
 * (cqlsh) Tab completeion for indexes on map keys (CASSANDRA-7972)
 * (cqlsh) Fix UDT field selection in select clause (CASSANDRA-7891)
 * Fix resource leak in event of corrupt sstable
 * (cqlsh) Add command line option for cqlshrc file path (CASSANDRA-7131)
 * Provide visibility into prepared statements churn (CASSANDRA-7921, CASSANDRA-7930)
 * Invalidate prepared statements when their keyspace or table is
   dropped (CASSANDRA-7566)
 * cassandra-stress: fix support for NetworkTopologyStrategy (CASSANDRA-7945)
 * Fix saving caches when a table is dropped (CASSANDRA-7784)
 * Add better error checking of new stress profile (CASSANDRA-7716)
 * Use ThreadLocalRandom and remove FBUtilities.threadLocalRandom (CASSANDRA-7934)
 * Prevent operator mistakes due to simultaneous bootstrap (CASSANDRA-7069)
 * cassandra-stress supports whitelist mode for node config (CASSANDRA-7658)
 * GCInspector more closely tracks GC; cassandra-stress and nodetool report it (CASSANDRA-7916)
 * nodetool won't output bogus ownership info without a keyspace (CASSANDRA-7173)
 * Add human readable option to nodetool commands (CASSANDRA-5433)
 * Don't try to set repairedAt on old sstables (CASSANDRA-7913)
 * Add metrics for tracking PreparedStatement use (CASSANDRA-7719)
 * (cqlsh) tab-completion for triggers (CASSANDRA-7824)
 * (cqlsh) Support for query paging (CASSANDRA-7514)
 * (cqlsh) Show progress of COPY operations (CASSANDRA-7789)
 * Add syntax to remove multiple elements from a map (CASSANDRA-6599)
 * Support non-equals conditions in lightweight transactions (CASSANDRA-6839)
 * Add IF [NOT] EXISTS to create/drop triggers (CASSANDRA-7606)
 * (cqlsh) Display the current logged-in user (CASSANDRA-7785)
 * (cqlsh) Don't ignore CTRL-C during COPY FROM execution (CASSANDRA-7815)
 * (cqlsh) Order UDTs according to cross-type dependencies in DESCRIBE
   output (CASSANDRA-7659)
 * (cqlsh) Fix handling of CAS statement results (CASSANDRA-7671)
 * (cqlsh) COPY TO/FROM improvements (CASSANDRA-7405)
 * Support list index operations with conditions (CASSANDRA-7499)
 * Add max live/tombstoned cells to nodetool cfstats output (CASSANDRA-7731)
 * Validate IPv6 wildcard addresses properly (CASSANDRA-7680)
 * (cqlsh) Error when tracing query (CASSANDRA-7613)
 * Avoid IOOBE when building SyntaxError message snippet (CASSANDRA-7569)
 * SSTableExport uses correct validator to create string representation of partition
   keys (CASSANDRA-7498)
 * Avoid NPEs when receiving type changes for an unknown keyspace (CASSANDRA-7689)
 * Add support for custom 2i validation (CASSANDRA-7575)
 * Pig support for hadoop CqlInputFormat (CASSANDRA-6454)
 * Add duration mode to cassandra-stress (CASSANDRA-7468)
 * Add listen_interface and rpc_interface options (CASSANDRA-7417)
 * Improve schema merge performance (CASSANDRA-7444)
 * Adjust MT depth based on # of partition validating (CASSANDRA-5263)
 * Optimise NativeCell comparisons (CASSANDRA-6755)
 * Configurable client timeout for cqlsh (CASSANDRA-7516)
 * Include snippet of CQL query near syntax error in messages (CASSANDRA-7111)
 * Make repair -pr work with -local (CASSANDRA-7450)
 * Fix error in sstableloader with -cph > 1 (CASSANDRA-8007)
 * Fix snapshot repair error on indexed tables (CASSANDRA-8020)
 * Do not exit nodetool repair when receiving JMX NOTIF_LOST (CASSANDRA-7909)
 * Stream to private IP when available (CASSANDRA-8084)
Merged from 2.0:
 * Reject conditions on DELETE unless full PK is given (CASSANDRA-6430)
 * Properly reject the token function DELETE (CASSANDRA-7747)
 * Force batchlog replay before decommissioning a node (CASSANDRA-7446)
 * Fix hint replay with many accumulated expired hints (CASSANDRA-6998)
 * Fix duplicate results in DISTINCT queries on static columns with query
   paging (CASSANDRA-8108)
 * Add DateTieredCompactionStrategy (CASSANDRA-6602)
 * Properly validate ascii and utf8 string literals in CQL queries (CASSANDRA-8101)
 * (cqlsh) Fix autocompletion for alter keyspace (CASSANDRA-8021)
 * Create backup directories for commitlog archiving during startup (CASSANDRA-8111)
 * Reduce totalBlockFor() for LOCAL_* consistency levels (CASSANDRA-8058)
 * Fix merging schemas with re-dropped keyspaces (CASSANDRA-7256)
 * Fix counters in supercolumns during live upgrades from 1.2 (CASSANDRA-7188)
 * Notify DT subscribers when a column family is truncated (CASSANDRA-8088)
 * Add sanity check of $JAVA on startup (CASSANDRA-7676)
 * Schedule fat client schema pull on join (CASSANDRA-7993)
 * Don't reset nodes' versions when closing IncomingTcpConnections
   (CASSANDRA-7734)
 * Record the real messaging version in all cases in OutboundTcpConnection
   (CASSANDRA-8057)
 * SSL does not work in cassandra-cli (CASSANDRA-7899)
 * Fix potential exception when using ReversedType in DynamicCompositeType
   (CASSANDRA-7898)
 * Better validation of collection values (CASSANDRA-7833)
 * Track min/max timestamps correctly (CASSANDRA-7969)
 * Fix possible overflow while sorting CL segments for replay (CASSANDRA-7992)
 * Increase nodetool Xmx (CASSANDRA-7956)
 * Archive any commitlog segments present at startup (CASSANDRA-6904)
 * CrcCheckChance should adjust based on live CFMetadata not 
   sstable metadata (CASSANDRA-7978)
 * token() should only accept columns in the partitioning
   key order (CASSANDRA-6075)
 * Add method to invalidate permission cache via JMX (CASSANDRA-7977)
 * Allow propagating multiple gossip states atomically (CASSANDRA-6125)
 * Log exceptions related to unclean native protocol client disconnects
   at DEBUG or INFO (CASSANDRA-7849)
 * Allow permissions cache to be set via JMX (CASSANDRA-7698)
 * Include schema_triggers CF in readable system resources (CASSANDRA-7967)
 * Fix RowIndexEntry to report correct serializedSize (CASSANDRA-7948)
 * Make CQLSSTableWriter sync within partitions (CASSANDRA-7360)
 * Potentially use non-local replicas in CqlConfigHelper (CASSANDRA-7906)
 * Explicitly disallow mixing multi-column and single-column
   relations on clustering columns (CASSANDRA-7711)
 * Better error message when condition is set on PK column (CASSANDRA-7804)
 * Don't send schema change responses and events for no-op DDL
   statements (CASSANDRA-7600)
 * (Hadoop) fix cluster initialisation for a split fetching (CASSANDRA-7774)
 * Throw InvalidRequestException when queries contain relations on entire
   collection columns (CASSANDRA-7506)
 * (cqlsh) enable CTRL-R history search with libedit (CASSANDRA-7577)
 * (Hadoop) allow ACFRW to limit nodes to local DC (CASSANDRA-7252)
 * (cqlsh) cqlsh should automatically disable tracing when selecting
   from system_traces (CASSANDRA-7641)
 * (Hadoop) Add CqlOutputFormat (CASSANDRA-6927)
 * Don't depend on cassandra config for nodetool ring (CASSANDRA-7508)
 * (cqlsh) Fix failing cqlsh formatting tests (CASSANDRA-7703)
 * Fix IncompatibleClassChangeError from hadoop2 (CASSANDRA-7229)
 * Add 'nodetool sethintedhandoffthrottlekb' (CASSANDRA-7635)
 * (cqlsh) Add tab-completion for CREATE/DROP USER IF [NOT] EXISTS (CASSANDRA-7611)
 * Catch errors when the JVM pulls the rug out from GCInspector (CASSANDRA-5345)
 * cqlsh fails when version number parts are not int (CASSANDRA-7524)
 * Fix NPE when table dropped during streaming (CASSANDRA-7946)
 * Fix wrong progress when streaming uncompressed (CASSANDRA-7878)
 * Fix possible infinite loop in creating repair range (CASSANDRA-7983)
 * Fix unit in nodetool for streaming throughput (CASSANDRA-7375)
Merged from 1.2:
 * Don't index tombstones (CASSANDRA-7828)
 * Improve PasswordAuthenticator default super user setup (CASSANDRA-7788)


2.1.0
 * (cqlsh) Removed "ALTER TYPE <name> RENAME TO <name>" from tab-completion
   (CASSANDRA-7895)
 * Fixed IllegalStateException in anticompaction (CASSANDRA-7892)
 * cqlsh: DESCRIBE support for frozen UDTs, tuples (CASSANDRA-7863)
 * Avoid exposing internal classes over JMX (CASSANDRA-7879)
 * Add null check for keys when freezing collection (CASSANDRA-7869)
 * Improve stress workload realism (CASSANDRA-7519)
Merged from 2.0:
 * Configure system.paxos with LeveledCompactionStrategy (CASSANDRA-7753)
 * Fix ALTER clustering column type from DateType to TimestampType when
   using DESC clustering order (CASSANRDA-7797)
 * Throw EOFException if we run out of chunks in compressed datafile
   (CASSANDRA-7664)
 * Fix PRSI handling of CQL3 row markers for row cleanup (CASSANDRA-7787)
 * Fix dropping collection when it's the last regular column (CASSANDRA-7744)
 * Make StreamReceiveTask thread safe and gc friendly (CASSANDRA-7795)
 * Validate empty cell names from counter updates (CASSANDRA-7798)
Merged from 1.2:
 * Don't allow compacted sstables to be marked as compacting (CASSANDRA-7145)
 * Track expired tombstones (CASSANDRA-7810)


2.1.0-rc7
 * Add frozen keyword and require UDT to be frozen (CASSANDRA-7857)
 * Track added sstable size correctly (CASSANDRA-7239)
 * (cqlsh) Fix case insensitivity (CASSANDRA-7834)
 * Fix failure to stream ranges when moving (CASSANDRA-7836)
 * Correctly remove tmplink files (CASSANDRA-7803)
 * (cqlsh) Fix column name formatting for functions, CAS operations,
   and UDT field selections (CASSANDRA-7806)
 * (cqlsh) Fix COPY FROM handling of null/empty primary key
   values (CASSANDRA-7792)
 * Fix ordering of static cells (CASSANDRA-7763)
Merged from 2.0:
 * Forbid re-adding dropped counter columns (CASSANDRA-7831)
 * Fix CFMetaData#isThriftCompatible() for PK-only tables (CASSANDRA-7832)
 * Always reject inequality on the partition key without token()
   (CASSANDRA-7722)
 * Always send Paxos commit to all replicas (CASSANDRA-7479)
 * Make disruptor_thrift_server invocation pool configurable (CASSANDRA-7594)
 * Make repair no-op when RF=1 (CASSANDRA-7864)


2.1.0-rc6
 * Fix OOM issue from netty caching over time (CASSANDRA-7743)
 * json2sstable couldn't import JSON for CQL table (CASSANDRA-7477)
 * Invalidate all caches on table drop (CASSANDRA-7561)
 * Skip strict endpoint selection for ranges if RF == nodes (CASSANRA-7765)
 * Fix Thrift range filtering without 2ary index lookups (CASSANDRA-7741)
 * Add tracing entries about concurrent range requests (CASSANDRA-7599)
 * (cqlsh) Fix DESCRIBE for NTS keyspaces (CASSANDRA-7729)
 * Remove netty buffer ref-counting (CASSANDRA-7735)
 * Pass mutated cf to index updater for use by PRSI (CASSANDRA-7742)
 * Include stress yaml example in release and deb (CASSANDRA-7717)
 * workaround for netty issue causing corrupted data off the wire (CASSANDRA-7695)
 * cqlsh DESC CLUSTER fails retrieving ring information (CASSANDRA-7687)
 * Fix binding null values inside UDT (CASSANDRA-7685)
 * Fix UDT field selection with empty fields (CASSANDRA-7670)
 * Bogus deserialization of static cells from sstable (CASSANDRA-7684)
 * Fix NPE on compaction leftover cleanup for dropped table (CASSANDRA-7770)
Merged from 2.0:
 * Fix race condition in StreamTransferTask that could lead to
   infinite loops and premature sstable deletion (CASSANDRA-7704)
 * (cqlsh) Wait up to 10 sec for a tracing session (CASSANDRA-7222)
 * Fix NPE in FileCacheService.sizeInBytes (CASSANDRA-7756)
 * Remove duplicates from StorageService.getJoiningNodes (CASSANDRA-7478)
 * Clone token map outside of hot gossip loops (CASSANDRA-7758)
 * Fix MS expiring map timeout for Paxos messages (CASSANDRA-7752)
 * Do not flush on truncate if durable_writes is false (CASSANDRA-7750)
 * Give CRR a default input_cql Statement (CASSANDRA-7226)
 * Better error message when adding a collection with the same name
   than a previously dropped one (CASSANDRA-6276)
 * Fix validation when adding static columns (CASSANDRA-7730)
 * (Thrift) fix range deletion of supercolumns (CASSANDRA-7733)
 * Fix potential AssertionError in RangeTombstoneList (CASSANDRA-7700)
 * Validate arguments of blobAs* functions (CASSANDRA-7707)
 * Fix potential AssertionError with 2ndary indexes (CASSANDRA-6612)
 * Avoid logging CompactionInterrupted at ERROR (CASSANDRA-7694)
 * Minor leak in sstable2jon (CASSANDRA-7709)
 * Add cassandra.auto_bootstrap system property (CASSANDRA-7650)
 * Update java driver (for hadoop) (CASSANDRA-7618)
 * Remove CqlPagingRecordReader/CqlPagingInputFormat (CASSANDRA-7570)
 * Support connecting to ipv6 jmx with nodetool (CASSANDRA-7669)


2.1.0-rc5
 * Reject counters inside user types (CASSANDRA-7672)
 * Switch to notification-based GCInspector (CASSANDRA-7638)
 * (cqlsh) Handle nulls in UDTs and tuples correctly (CASSANDRA-7656)
 * Don't use strict consistency when replacing (CASSANDRA-7568)
 * Fix min/max cell name collection on 2.0 SSTables with range
   tombstones (CASSANDRA-7593)
 * Tolerate min/max cell names of different lengths (CASSANDRA-7651)
 * Filter cached results correctly (CASSANDRA-7636)
 * Fix tracing on the new SEPExecutor (CASSANDRA-7644)
 * Remove shuffle and taketoken (CASSANDRA-7601)
 * Clean up Windows batch scripts (CASSANDRA-7619)
 * Fix native protocol drop user type notification (CASSANDRA-7571)
 * Give read access to system.schema_usertypes to all authenticated users
   (CASSANDRA-7578)
 * (cqlsh) Fix cqlsh display when zero rows are returned (CASSANDRA-7580)
 * Get java version correctly when JAVA_TOOL_OPTIONS is set (CASSANDRA-7572)
 * Fix NPE when dropping index from non-existent keyspace, AssertionError when
   dropping non-existent index with IF EXISTS (CASSANDRA-7590)
 * Fix sstablelevelresetter hang (CASSANDRA-7614)
 * (cqlsh) Fix deserialization of blobs (CASSANDRA-7603)
 * Use "keyspace updated" schema change message for UDT changes in v1 and
   v2 protocols (CASSANDRA-7617)
 * Fix tracing of range slices and secondary index lookups that are local
   to the coordinator (CASSANDRA-7599)
 * Set -Dcassandra.storagedir for all tool shell scripts (CASSANDRA-7587)
 * Don't swap max/min col names when mutating sstable metadata (CASSANDRA-7596)
 * (cqlsh) Correctly handle paged result sets (CASSANDRA-7625)
 * (cqlsh) Improve waiting for a trace to complete (CASSANDRA-7626)
 * Fix tracing of concurrent range slices and 2ary index queries (CASSANDRA-7626)
 * Fix scrub against collection type (CASSANDRA-7665)
Merged from 2.0:
 * Set gc_grace_seconds to seven days for system schema tables (CASSANDRA-7668)
 * SimpleSeedProvider no longer caches seeds forever (CASSANDRA-7663)
 * Always flush on truncate (CASSANDRA-7511)
 * Fix ReversedType(DateType) mapping to native protocol (CASSANDRA-7576)
 * Always merge ranges owned by a single node (CASSANDRA-6930)
 * Track max/min timestamps for range tombstones (CASSANDRA-7647)
 * Fix NPE when listing saved caches dir (CASSANDRA-7632)


2.1.0-rc4
 * Fix word count hadoop example (CASSANDRA-7200)
 * Updated memtable_cleanup_threshold and memtable_flush_writers defaults 
   (CASSANDRA-7551)
 * (Windows) fix startup when WMI memory query fails (CASSANDRA-7505)
 * Anti-compaction proceeds if any part of the repair failed (CASSANDRA-7521)
 * Add missing table name to DROP INDEX responses and notifications (CASSANDRA-7539)
 * Bump CQL version to 3.2.0 and update CQL documentation (CASSANDRA-7527)
 * Fix configuration error message when running nodetool ring (CASSANDRA-7508)
 * Support conditional updates, tuple type, and the v3 protocol in cqlsh (CASSANDRA-7509)
 * Handle queries on multiple secondary index types (CASSANDRA-7525)
 * Fix cqlsh authentication with v3 native protocol (CASSANDRA-7564)
 * Fix NPE when unknown prepared statement ID is used (CASSANDRA-7454)
Merged from 2.0:
 * (Windows) force range-based repair to non-sequential mode (CASSANDRA-7541)
 * Fix range merging when DES scores are zero (CASSANDRA-7535)
 * Warn when SSL certificates have expired (CASSANDRA-7528)
 * Fix error when doing reversed queries with static columns (CASSANDRA-7490)
Merged from 1.2:
 * Set correct stream ID on responses when non-Exception Throwables
   are thrown while handling native protocol messages (CASSANDRA-7470)


2.1.0-rc3
 * Consider expiry when reconciling otherwise equal cells (CASSANDRA-7403)
 * Introduce CQL support for stress tool (CASSANDRA-6146)
 * Fix ClassCastException processing expired messages (CASSANDRA-7496)
 * Fix prepared marker for collections inside UDT (CASSANDRA-7472)
 * Remove left-over populate_io_cache_on_flush and replicate_on_write
   uses (CASSANDRA-7493)
 * (Windows) handle spaces in path names (CASSANDRA-7451)
 * Ensure writes have completed after dropping a table, before recycling
   commit log segments (CASSANDRA-7437)
 * Remove left-over rows_per_partition_to_cache (CASSANDRA-7493)
 * Fix error when CONTAINS is used with a bind marker (CASSANDRA-7502)
 * Properly reject unknown UDT field (CASSANDRA-7484)
Merged from 2.0:
 * Fix CC#collectTimeOrderedData() tombstone optimisations (CASSANDRA-7394)
 * Support DISTINCT for static columns and fix behaviour when DISTINC is
   not use (CASSANDRA-7305).
 * Workaround JVM NPE on JMX bind failure (CASSANDRA-7254)
 * Fix race in FileCacheService RemovalListener (CASSANDRA-7278)
 * Fix inconsistent use of consistencyForCommit that allowed LOCAL_QUORUM
   operations to incorrect become full QUORUM (CASSANDRA-7345)
 * Properly handle unrecognized opcodes and flags (CASSANDRA-7440)
 * (Hadoop) close CqlRecordWriter clients when finished (CASSANDRA-7459)
 * Commit disk failure policy (CASSANDRA-7429)
 * Make sure high level sstables get compacted (CASSANDRA-7414)
 * Fix AssertionError when using empty clustering columns and static columns
   (CASSANDRA-7455)
 * Add option to disable STCS in L0 (CASSANDRA-6621)
 * Upgrade to snappy-java 1.0.5.2 (CASSANDRA-7476)


2.1.0-rc2
 * Fix heap size calculation for CompoundSparseCellName and 
   CompoundSparseCellName.WithCollection (CASSANDRA-7421)
 * Allow counter mutations in UNLOGGED batches (CASSANDRA-7351)
 * Modify reconcile logic to always pick a tombstone over a counter cell
   (CASSANDRA-7346)
 * Avoid incremental compaction on Windows (CASSANDRA-7365)
 * Fix exception when querying a composite-keyed table with a collection index
   (CASSANDRA-7372)
 * Use node's host id in place of counter ids (CASSANDRA-7366)
 * Fix error when doing reversed queries with static columns (CASSANDRA-7490)
 * Backport CASSANDRA-6747 (CASSANDRA-7560)
 * Track max/min timestamps for range tombstones (CASSANDRA-7647)
 * Fix NPE when listing saved caches dir (CASSANDRA-7632)
 * Fix sstableloader unable to connect encrypted node (CASSANDRA-7585)
Merged from 1.2:
 * Clone token map outside of hot gossip loops (CASSANDRA-7758)
 * Add stop method to EmbeddedCassandraService (CASSANDRA-7595)
 * Support connecting to ipv6 jmx with nodetool (CASSANDRA-7669)
 * Set gc_grace_seconds to seven days for system schema tables (CASSANDRA-7668)
 * SimpleSeedProvider no longer caches seeds forever (CASSANDRA-7663)
 * Set correct stream ID on responses when non-Exception Throwables
   are thrown while handling native protocol messages (CASSANDRA-7470)
 * Fix row size miscalculation in LazilyCompactedRow (CASSANDRA-7543)
 * Fix race in background compaction check (CASSANDRA-7745)
 * Don't clear out range tombstones during compaction (CASSANDRA-7808)


2.1.0-rc1
 * Revert flush directory (CASSANDRA-6357)
 * More efficient executor service for fast operations (CASSANDRA-4718)
 * Move less common tools into a new cassandra-tools package (CASSANDRA-7160)
 * Support more concurrent requests in native protocol (CASSANDRA-7231)
 * Add tab-completion to debian nodetool packaging (CASSANDRA-6421)
 * Change concurrent_compactors defaults (CASSANDRA-7139)
 * Add PowerShell Windows launch scripts (CASSANDRA-7001)
 * Make commitlog archive+restore more robust (CASSANDRA-6974)
 * Fix marking commitlogsegments clean (CASSANDRA-6959)
 * Add snapshot "manifest" describing files included (CASSANDRA-6326)
 * Parallel streaming for sstableloader (CASSANDRA-3668)
 * Fix bugs in supercolumns handling (CASSANDRA-7138)
 * Fix ClassClassException on composite dense tables (CASSANDRA-7112)
 * Cleanup and optimize collation and slice iterators (CASSANDRA-7107)
 * Upgrade NBHM lib (CASSANDRA-7128)
 * Optimize netty server (CASSANDRA-6861)
 * Fix repair hang when given CF does not exist (CASSANDRA-7189)
 * Allow c* to be shutdown in an embedded mode (CASSANDRA-5635)
 * Add server side batching to native transport (CASSANDRA-5663)
 * Make batchlog replay asynchronous (CASSANDRA-6134)
 * remove unused classes (CASSANDRA-7197)
 * Limit user types to the keyspace they are defined in (CASSANDRA-6643)
 * Add validate method to CollectionType (CASSANDRA-7208)
 * New serialization format for UDT values (CASSANDRA-7209, CASSANDRA-7261)
 * Fix nodetool netstats (CASSANDRA-7270)
 * Fix potential ClassCastException in HintedHandoffManager (CASSANDRA-7284)
 * Use prepared statements internally (CASSANDRA-6975)
 * Fix broken paging state with prepared statement (CASSANDRA-7120)
 * Fix IllegalArgumentException in CqlStorage (CASSANDRA-7287)
 * Allow nulls/non-existant fields in UDT (CASSANDRA-7206)
 * Add Thrift MultiSliceRequest (CASSANDRA-6757, CASSANDRA-7027)
 * Handle overlapping MultiSlices (CASSANDRA-7279)
 * Fix DataOutputTest on Windows (CASSANDRA-7265)
 * Embedded sets in user defined data-types are not updating (CASSANDRA-7267)
 * Add tuple type to CQL/native protocol (CASSANDRA-7248)
 * Fix CqlPagingRecordReader on tables with few rows (CASSANDRA-7322)
Merged from 2.0:
 * Copy compaction options to make sure they are reloaded (CASSANDRA-7290)
 * Add option to do more aggressive tombstone compactions (CASSANDRA-6563)
 * Don't try to compact already-compacting files in HHOM (CASSANDRA-7288)
 * Always reallocate buffers in HSHA (CASSANDRA-6285)
 * (Hadoop) support authentication in CqlRecordReader (CASSANDRA-7221)
 * (Hadoop) Close java driver Cluster in CQLRR.close (CASSANDRA-7228)
 * Warn when 'USING TIMESTAMP' is used on a CAS BATCH (CASSANDRA-7067)
 * return all cpu values from BackgroundActivityMonitor.readAndCompute (CASSANDRA-7183)
 * Correctly delete scheduled range xfers (CASSANDRA-7143)
 * return all cpu values from BackgroundActivityMonitor.readAndCompute (CASSANDRA-7183)  
 * reduce garbage creation in calculatePendingRanges (CASSANDRA-7191)
 * fix c* launch issues on Russian os's due to output of linux 'free' cmd (CASSANDRA-6162)
 * Fix disabling autocompaction (CASSANDRA-7187)
 * Fix potential NumberFormatException when deserializing IntegerType (CASSANDRA-7088)
 * cqlsh can't tab-complete disabling compaction (CASSANDRA-7185)
 * cqlsh: Accept and execute CQL statement(s) from command-line parameter (CASSANDRA-7172)
 * Fix IllegalStateException in CqlPagingRecordReader (CASSANDRA-7198)
 * Fix the InvertedIndex trigger example (CASSANDRA-7211)
 * Add --resolve-ip option to 'nodetool ring' (CASSANDRA-7210)
 * reduce garbage on codec flag deserialization (CASSANDRA-7244) 
 * Fix duplicated error messages on directory creation error at startup (CASSANDRA-5818)
 * Proper null handle for IF with map element access (CASSANDRA-7155)
 * Improve compaction visibility (CASSANDRA-7242)
 * Correctly delete scheduled range xfers (CASSANDRA-7143)
 * Make batchlog replica selection rack-aware (CASSANDRA-6551)
 * Fix CFMetaData#getColumnDefinitionFromColumnName() (CASSANDRA-7074)
 * Fix writetime/ttl functions for static columns (CASSANDRA-7081)
 * Suggest CTRL-C or semicolon after three blank lines in cqlsh (CASSANDRA-7142)
 * Fix 2ndary index queries with DESC clustering order (CASSANDRA-6950)
 * Invalid key cache entries on DROP (CASSANDRA-6525)
 * Fix flapping RecoveryManagerTest (CASSANDRA-7084)
 * Add missing iso8601 patterns for date strings (CASSANDRA-6973)
 * Support selecting multiple rows in a partition using IN (CASSANDRA-6875)
 * Add authentication support to shuffle (CASSANDRA-6484)
 * Swap local and global default read repair chances (CASSANDRA-7320)
 * Add conditional CREATE/DROP USER support (CASSANDRA-7264)
 * Cqlsh counts non-empty lines for "Blank lines" warning (CASSANDRA-7325)
Merged from 1.2:
 * Add Cloudstack snitch (CASSANDRA-7147)
 * Update system.peers correctly when relocating tokens (CASSANDRA-7126)
 * Add Google Compute Engine snitch (CASSANDRA-7132)
 * remove duplicate query for local tokens (CASSANDRA-7182)
 * exit CQLSH with error status code if script fails (CASSANDRA-6344)
 * Fix bug with some IN queries missig results (CASSANDRA-7105)
 * Fix availability validation for LOCAL_ONE CL (CASSANDRA-7319)
 * Hint streaming can cause decommission to fail (CASSANDRA-7219)


2.1.0-beta2
 * Increase default CL space to 8GB (CASSANDRA-7031)
 * Add range tombstones to read repair digests (CASSANDRA-6863)
 * Fix BTree.clear for large updates (CASSANDRA-6943)
 * Fail write instead of logging a warning when unable to append to CL
   (CASSANDRA-6764)
 * Eliminate possibility of CL segment appearing twice in active list 
   (CASSANDRA-6557)
 * Apply DONTNEED fadvise to commitlog segments (CASSANDRA-6759)
 * Switch CRC component to Adler and include it for compressed sstables 
   (CASSANDRA-4165)
 * Allow cassandra-stress to set compaction strategy options (CASSANDRA-6451)
 * Add broadcast_rpc_address option to cassandra.yaml (CASSANDRA-5899)
 * Auto reload GossipingPropertyFileSnitch config (CASSANDRA-5897)
 * Fix overflow of memtable_total_space_in_mb (CASSANDRA-6573)
 * Fix ABTC NPE and apply update function correctly (CASSANDRA-6692)
 * Allow nodetool to use a file or prompt for password (CASSANDRA-6660)
 * Fix AIOOBE when concurrently accessing ABSC (CASSANDRA-6742)
 * Fix assertion error in ALTER TYPE RENAME (CASSANDRA-6705)
 * Scrub should not always clear out repaired status (CASSANDRA-5351)
 * Improve handling of range tombstone for wide partitions (CASSANDRA-6446)
 * Fix ClassCastException for compact table with composites (CASSANDRA-6738)
 * Fix potentially repairing with wrong nodes (CASSANDRA-6808)
 * Change caching option syntax (CASSANDRA-6745)
 * Fix stress to do proper counter reads (CASSANDRA-6835)
 * Fix help message for stress counter_write (CASSANDRA-6824)
 * Fix stress smart Thrift client to pick servers correctly (CASSANDRA-6848)
 * Add logging levels (minimal, normal or verbose) to stress tool (CASSANDRA-6849)
 * Fix race condition in Batch CLE (CASSANDRA-6860)
 * Improve cleanup/scrub/upgradesstables failure handling (CASSANDRA-6774)
 * ByteBuffer write() methods for serializing sstables (CASSANDRA-6781)
 * Proper compare function for CollectionType (CASSANDRA-6783)
 * Update native server to Netty 4 (CASSANDRA-6236)
 * Fix off-by-one error in stress (CASSANDRA-6883)
 * Make OpOrder AutoCloseable (CASSANDRA-6901)
 * Remove sync repair JMX interface (CASSANDRA-6900)
 * Add multiple memory allocation options for memtables (CASSANDRA-6689, 6694)
 * Remove adjusted op rate from stress output (CASSANDRA-6921)
 * Add optimized CF.hasColumns() implementations (CASSANDRA-6941)
 * Serialize batchlog mutations with the version of the target node
   (CASSANDRA-6931)
 * Optimize CounterColumn#reconcile() (CASSANDRA-6953)
 * Properly remove 1.2 sstable support in 2.1 (CASSANDRA-6869)
 * Lock counter cells, not partitions (CASSANDRA-6880)
 * Track presence of legacy counter shards in sstables (CASSANDRA-6888)
 * Ensure safe resource cleanup when replacing sstables (CASSANDRA-6912)
 * Add failure handler to async callback (CASSANDRA-6747)
 * Fix AE when closing SSTable without releasing reference (CASSANDRA-7000)
 * Clean up IndexInfo on keyspace/table drops (CASSANDRA-6924)
 * Only snapshot relative SSTables when sequential repair (CASSANDRA-7024)
 * Require nodetool rebuild_index to specify index names (CASSANDRA-7038)
 * fix cassandra stress errors on reads with native protocol (CASSANDRA-7033)
 * Use OpOrder to guard sstable references for reads (CASSANDRA-6919)
 * Preemptive opening of compaction result (CASSANDRA-6916)
 * Multi-threaded scrub/cleanup/upgradesstables (CASSANDRA-5547)
 * Optimize cellname comparison (CASSANDRA-6934)
 * Native protocol v3 (CASSANDRA-6855)
 * Optimize Cell liveness checks and clean up Cell (CASSANDRA-7119)
 * Support consistent range movements (CASSANDRA-2434)
 * Display min timestamp in sstablemetadata viewer (CASSANDRA-6767)
Merged from 2.0:
 * Avoid race-prone second "scrub" of system keyspace (CASSANDRA-6797)
 * Pool CqlRecordWriter clients by inetaddress rather than Range
   (CASSANDRA-6665)
 * Fix compaction_history timestamps (CASSANDRA-6784)
 * Compare scores of full replica ordering in DES (CASSANDRA-6683)
 * fix CME in SessionInfo updateProgress affecting netstats (CASSANDRA-6577)
 * Allow repairing between specific replicas (CASSANDRA-6440)
 * Allow per-dc enabling of hints (CASSANDRA-6157)
 * Add compatibility for Hadoop 0.2.x (CASSANDRA-5201)
 * Fix EstimatedHistogram races (CASSANDRA-6682)
 * Failure detector correctly converts initial value to nanos (CASSANDRA-6658)
 * Add nodetool taketoken to relocate vnodes (CASSANDRA-4445)
 * Expose bulk loading progress over JMX (CASSANDRA-4757)
 * Correctly handle null with IF conditions and TTL (CASSANDRA-6623)
 * Account for range/row tombstones in tombstone drop
   time histogram (CASSANDRA-6522)
 * Stop CommitLogSegment.close() from calling sync() (CASSANDRA-6652)
 * Make commitlog failure handling configurable (CASSANDRA-6364)
 * Avoid overlaps in LCS (CASSANDRA-6688)
 * Improve support for paginating over composites (CASSANDRA-4851)
 * Fix count(*) queries in a mixed cluster (CASSANDRA-6707)
 * Improve repair tasks(snapshot, differencing) concurrency (CASSANDRA-6566)
 * Fix replaying pre-2.0 commit logs (CASSANDRA-6714)
 * Add static columns to CQL3 (CASSANDRA-6561)
 * Optimize single partition batch statements (CASSANDRA-6737)
 * Disallow post-query re-ordering when paging (CASSANDRA-6722)
 * Fix potential paging bug with deleted columns (CASSANDRA-6748)
 * Fix NPE on BulkLoader caused by losing StreamEvent (CASSANDRA-6636)
 * Fix truncating compression metadata (CASSANDRA-6791)
 * Add CMSClassUnloadingEnabled JVM option (CASSANDRA-6541)
 * Catch memtable flush exceptions during shutdown (CASSANDRA-6735)
 * Fix upgradesstables NPE for non-CF-based indexes (CASSANDRA-6645)
 * Fix UPDATE updating PRIMARY KEY columns implicitly (CASSANDRA-6782)
 * Fix IllegalArgumentException when updating from 1.2 with SuperColumns
   (CASSANDRA-6733)
 * FBUtilities.singleton() should use the CF comparator (CASSANDRA-6778)
 * Fix CQLSStableWriter.addRow(Map<String, Object>) (CASSANDRA-6526)
 * Fix HSHA server introducing corrupt data (CASSANDRA-6285)
 * Fix CAS conditions for COMPACT STORAGE tables (CASSANDRA-6813)
 * Starting threads in OutboundTcpConnectionPool constructor causes race conditions (CASSANDRA-7177)
 * Allow overriding cassandra-rackdc.properties file (CASSANDRA-7072)
 * Set JMX RMI port to 7199 (CASSANDRA-7087)
 * Use LOCAL_QUORUM for data reads at LOCAL_SERIAL (CASSANDRA-6939)
 * Log a warning for large batches (CASSANDRA-6487)
 * Put nodes in hibernate when join_ring is false (CASSANDRA-6961)
 * Avoid early loading of non-system keyspaces before compaction-leftovers 
   cleanup at startup (CASSANDRA-6913)
 * Restrict Windows to parallel repairs (CASSANDRA-6907)
 * (Hadoop) Allow manually specifying start/end tokens in CFIF (CASSANDRA-6436)
 * Fix NPE in MeteredFlusher (CASSANDRA-6820)
 * Fix race processing range scan responses (CASSANDRA-6820)
 * Allow deleting snapshots from dropped keyspaces (CASSANDRA-6821)
 * Add uuid() function (CASSANDRA-6473)
 * Omit tombstones from schema digests (CASSANDRA-6862)
 * Include correct consistencyLevel in LWT timeout (CASSANDRA-6884)
 * Lower chances for losing new SSTables during nodetool refresh and
   ColumnFamilyStore.loadNewSSTables (CASSANDRA-6514)
 * Add support for DELETE ... IF EXISTS to CQL3 (CASSANDRA-5708)
 * Update hadoop_cql3_word_count example (CASSANDRA-6793)
 * Fix handling of RejectedExecution in sync Thrift server (CASSANDRA-6788)
 * Log more information when exceeding tombstone_warn_threshold (CASSANDRA-6865)
 * Fix truncate to not abort due to unreachable fat clients (CASSANDRA-6864)
 * Fix schema concurrency exceptions (CASSANDRA-6841)
 * Fix leaking validator FH in StreamWriter (CASSANDRA-6832)
 * Fix saving triggers to schema (CASSANDRA-6789)
 * Fix trigger mutations when base mutation list is immutable (CASSANDRA-6790)
 * Fix accounting in FileCacheService to allow re-using RAR (CASSANDRA-6838)
 * Fix static counter columns (CASSANDRA-6827)
 * Restore expiring->deleted (cell) compaction optimization (CASSANDRA-6844)
 * Fix CompactionManager.needsCleanup (CASSANDRA-6845)
 * Correctly compare BooleanType values other than 0 and 1 (CASSANDRA-6779)
 * Read message id as string from earlier versions (CASSANDRA-6840)
 * Properly use the Paxos consistency for (non-protocol) batch (CASSANDRA-6837)
 * Add paranoid disk failure option (CASSANDRA-6646)
 * Improve PerRowSecondaryIndex performance (CASSANDRA-6876)
 * Extend triggers to support CAS updates (CASSANDRA-6882)
 * Static columns with IF NOT EXISTS don't always work as expected (CASSANDRA-6873)
 * Fix paging with SELECT DISTINCT (CASSANDRA-6857)
 * Fix UnsupportedOperationException on CAS timeout (CASSANDRA-6923)
 * Improve MeteredFlusher handling of MF-unaffected column families
   (CASSANDRA-6867)
 * Add CqlRecordReader using native pagination (CASSANDRA-6311)
 * Add QueryHandler interface (CASSANDRA-6659)
 * Track liveRatio per-memtable, not per-CF (CASSANDRA-6945)
 * Make sure upgradesstables keeps sstable level (CASSANDRA-6958)
 * Fix LIMIT with static columns (CASSANDRA-6956)
 * Fix clash with CQL column name in thrift validation (CASSANDRA-6892)
 * Fix error with super columns in mixed 1.2-2.0 clusters (CASSANDRA-6966)
 * Fix bad skip of sstables on slice query with composite start/finish (CASSANDRA-6825)
 * Fix unintended update with conditional statement (CASSANDRA-6893)
 * Fix map element access in IF (CASSANDRA-6914)
 * Avoid costly range calculations for range queries on system keyspaces
   (CASSANDRA-6906)
 * Fix SSTable not released if stream session fails (CASSANDRA-6818)
 * Avoid build failure due to ANTLR timeout (CASSANDRA-6991)
 * Queries on compact tables can return more rows that requested (CASSANDRA-7052)
 * USING TIMESTAMP for batches does not work (CASSANDRA-7053)
 * Fix performance regression from CASSANDRA-5614 (CASSANDRA-6949)
 * Ensure that batchlog and hint timeouts do not produce hints (CASSANDRA-7058)
 * Merge groupable mutations in TriggerExecutor#execute() (CASSANDRA-7047)
 * Plug holes in resource release when wiring up StreamSession (CASSANDRA-7073)
 * Re-add parameter columns to tracing session (CASSANDRA-6942)
 * Preserves CQL metadata when updating table from thrift (CASSANDRA-6831)
Merged from 1.2:
 * Fix nodetool display with vnodes (CASSANDRA-7082)
 * Add UNLOGGED, COUNTER options to BATCH documentation (CASSANDRA-6816)
 * add extra SSL cipher suites (CASSANDRA-6613)
 * fix nodetool getsstables for blob PK (CASSANDRA-6803)
 * Fix BatchlogManager#deleteBatch() use of millisecond timestamps
   (CASSANDRA-6822)
 * Continue assassinating even if the endpoint vanishes (CASSANDRA-6787)
 * Schedule schema pulls on change (CASSANDRA-6971)
 * Non-droppable verbs shouldn't be dropped from OTC (CASSANDRA-6980)
 * Shutdown batchlog executor in SS#drain() (CASSANDRA-7025)
 * Fix batchlog to account for CF truncation records (CASSANDRA-6999)
 * Fix CQLSH parsing of functions and BLOB literals (CASSANDRA-7018)
 * Properly load trustore in the native protocol (CASSANDRA-6847)
 * Always clean up references in SerializingCache (CASSANDRA-6994)
 * Don't shut MessagingService down when replacing a node (CASSANDRA-6476)
 * fix npe when doing -Dcassandra.fd_initial_value_ms (CASSANDRA-6751)


2.1.0-beta1
 * Add flush directory distinct from compaction directories (CASSANDRA-6357)
 * Require JNA by default (CASSANDRA-6575)
 * add listsnapshots command to nodetool (CASSANDRA-5742)
 * Introduce AtomicBTreeColumns (CASSANDRA-6271, 6692)
 * Multithreaded commitlog (CASSANDRA-3578)
 * allocate fixed index summary memory pool and resample cold index summaries 
   to use less memory (CASSANDRA-5519)
 * Removed multithreaded compaction (CASSANDRA-6142)
 * Parallelize fetching rows for low-cardinality indexes (CASSANDRA-1337)
 * change logging from log4j to logback (CASSANDRA-5883)
 * switch to LZ4 compression for internode communication (CASSANDRA-5887)
 * Stop using Thrift-generated Index* classes internally (CASSANDRA-5971)
 * Remove 1.2 network compatibility code (CASSANDRA-5960)
 * Remove leveled json manifest migration code (CASSANDRA-5996)
 * Remove CFDefinition (CASSANDRA-6253)
 * Use AtomicIntegerFieldUpdater in RefCountedMemory (CASSANDRA-6278)
 * User-defined types for CQL3 (CASSANDRA-5590)
 * Use of o.a.c.metrics in nodetool (CASSANDRA-5871, 6406)
 * Batch read from OTC's queue and cleanup (CASSANDRA-1632)
 * Secondary index support for collections (CASSANDRA-4511, 6383)
 * SSTable metadata(Stats.db) format change (CASSANDRA-6356)
 * Push composites support in the storage engine
   (CASSANDRA-5417, CASSANDRA-6520)
 * Add snapshot space used to cfstats (CASSANDRA-6231)
 * Add cardinality estimator for key count estimation (CASSANDRA-5906)
 * CF id is changed to be non-deterministic. Data dir/key cache are created
   uniquely for CF id (CASSANDRA-5202)
 * New counters implementation (CASSANDRA-6504)
 * Replace UnsortedColumns, EmptyColumns, TreeMapBackedSortedColumns with new
   ArrayBackedSortedColumns (CASSANDRA-6630, CASSANDRA-6662, CASSANDRA-6690)
 * Add option to use row cache with a given amount of rows (CASSANDRA-5357)
 * Avoid repairing already repaired data (CASSANDRA-5351)
 * Reject counter updates with USING TTL/TIMESTAMP (CASSANDRA-6649)
 * Replace index_interval with min/max_index_interval (CASSANDRA-6379)
 * Lift limitation that order by columns must be selected for IN queries (CASSANDRA-4911)


2.0.5
 * Reduce garbage generated by bloom filter lookups (CASSANDRA-6609)
 * Add ks.cf names to tombstone logging (CASSANDRA-6597)
 * Use LOCAL_QUORUM for LWT operations at LOCAL_SERIAL (CASSANDRA-6495)
 * Wait for gossip to settle before accepting client connections (CASSANDRA-4288)
 * Delete unfinished compaction incrementally (CASSANDRA-6086)
 * Allow specifying custom secondary index options in CQL3 (CASSANDRA-6480)
 * Improve replica pinning for cache efficiency in DES (CASSANDRA-6485)
 * Fix LOCAL_SERIAL from thrift (CASSANDRA-6584)
 * Don't special case received counts in CAS timeout exceptions (CASSANDRA-6595)
 * Add support for 2.1 global counter shards (CASSANDRA-6505)
 * Fix NPE when streaming connection is not yet established (CASSANDRA-6210)
 * Avoid rare duplicate read repair triggering (CASSANDRA-6606)
 * Fix paging discardFirst (CASSANDRA-6555)
 * Fix ArrayIndexOutOfBoundsException in 2ndary index query (CASSANDRA-6470)
 * Release sstables upon rebuilding 2i (CASSANDRA-6635)
 * Add AbstractCompactionStrategy.startup() method (CASSANDRA-6637)
 * SSTableScanner may skip rows during cleanup (CASSANDRA-6638)
 * sstables from stalled repair sessions can resurrect deleted data (CASSANDRA-6503)
 * Switch stress to use ITransportFactory (CASSANDRA-6641)
 * Fix IllegalArgumentException during prepare (CASSANDRA-6592)
 * Fix possible loss of 2ndary index entries during compaction (CASSANDRA-6517)
 * Fix direct Memory on architectures that do not support unaligned long access
   (CASSANDRA-6628)
 * Let scrub optionally skip broken counter partitions (CASSANDRA-5930)
Merged from 1.2:
 * fsync compression metadata (CASSANDRA-6531)
 * Validate CF existence on execution for prepared statement (CASSANDRA-6535)
 * Add ability to throttle batchlog replay (CASSANDRA-6550)
 * Fix executing LOCAL_QUORUM with SimpleStrategy (CASSANDRA-6545)
 * Avoid StackOverflow when using large IN queries (CASSANDRA-6567)
 * Nodetool upgradesstables includes secondary indexes (CASSANDRA-6598)
 * Paginate batchlog replay (CASSANDRA-6569)
 * skip blocking on streaming during drain (CASSANDRA-6603)
 * Improve error message when schema doesn't match loaded sstable (CASSANDRA-6262)
 * Add properties to adjust FD initial value and max interval (CASSANDRA-4375)
 * Fix preparing with batch and delete from collection (CASSANDRA-6607)
 * Fix ABSC reverse iterator's remove() method (CASSANDRA-6629)
 * Handle host ID conflicts properly (CASSANDRA-6615)
 * Move handling of migration event source to solve bootstrap race. (CASSANDRA-6648)
 * Make sure compaction throughput value doesn't overflow with int math (CASSANDRA-6647)


2.0.4
 * Allow removing snapshots of no-longer-existing CFs (CASSANDRA-6418)
 * add StorageService.stopDaemon() (CASSANDRA-4268)
 * add IRE for invalid CF supplied to get_count (CASSANDRA-5701)
 * add client encryption support to sstableloader (CASSANDRA-6378)
 * Fix accept() loop for SSL sockets post-shutdown (CASSANDRA-6468)
 * Fix size-tiered compaction in LCS L0 (CASSANDRA-6496)
 * Fix assertion failure in filterColdSSTables (CASSANDRA-6483)
 * Fix row tombstones in larger-than-memory compactions (CASSANDRA-6008)
 * Fix cleanup ClassCastException (CASSANDRA-6462)
 * Reduce gossip memory use by interning VersionedValue strings (CASSANDRA-6410)
 * Allow specifying datacenters to participate in a repair (CASSANDRA-6218)
 * Fix divide-by-zero in PCI (CASSANDRA-6403)
 * Fix setting last compacted key in the wrong level for LCS (CASSANDRA-6284)
 * Add millisecond precision formats to the timestamp parser (CASSANDRA-6395)
 * Expose a total memtable size metric for a CF (CASSANDRA-6391)
 * cqlsh: handle symlinks properly (CASSANDRA-6425)
 * Fix potential infinite loop when paging query with IN (CASSANDRA-6464)
 * Fix assertion error in AbstractQueryPager.discardFirst (CASSANDRA-6447)
 * Fix streaming older SSTable yields unnecessary tombstones (CASSANDRA-6527)
Merged from 1.2:
 * Improved error message on bad properties in DDL queries (CASSANDRA-6453)
 * Randomize batchlog candidates selection (CASSANDRA-6481)
 * Fix thundering herd on endpoint cache invalidation (CASSANDRA-6345, 6485)
 * Improve batchlog write performance with vnodes (CASSANDRA-6488)
 * cqlsh: quote single quotes in strings inside collections (CASSANDRA-6172)
 * Improve gossip performance for typical messages (CASSANDRA-6409)
 * Throw IRE if a prepared statement has more markers than supported 
   (CASSANDRA-5598)
 * Expose Thread metrics for the native protocol server (CASSANDRA-6234)
 * Change snapshot response message verb to INTERNAL to avoid dropping it 
   (CASSANDRA-6415)
 * Warn when collection read has > 65K elements (CASSANDRA-5428)
 * Fix cache persistence when both row and key cache are enabled 
   (CASSANDRA-6413)
 * (Hadoop) add describe_local_ring (CASSANDRA-6268)
 * Fix handling of concurrent directory creation failure (CASSANDRA-6459)
 * Allow executing CREATE statements multiple times (CASSANDRA-6471)
 * Don't send confusing info with timeouts (CASSANDRA-6491)
 * Don't resubmit counter mutation runnables internally (CASSANDRA-6427)
 * Don't drop local mutations without a hint (CASSANDRA-6510)
 * Don't allow null max_hint_window_in_ms (CASSANDRA-6419)
 * Validate SliceRange start and finish lengths (CASSANDRA-6521)


2.0.3
 * Fix FD leak on slice read path (CASSANDRA-6275)
 * Cancel read meter task when closing SSTR (CASSANDRA-6358)
 * free off-heap IndexSummary during bulk (CASSANDRA-6359)
 * Recover from IOException in accept() thread (CASSANDRA-6349)
 * Improve Gossip tolerance of abnormally slow tasks (CASSANDRA-6338)
 * Fix trying to hint timed out counter writes (CASSANDRA-6322)
 * Allow restoring specific columnfamilies from archived CL (CASSANDRA-4809)
 * Avoid flushing compaction_history after each operation (CASSANDRA-6287)
 * Fix repair assertion error when tombstones expire (CASSANDRA-6277)
 * Skip loading corrupt key cache (CASSANDRA-6260)
 * Fixes for compacting larger-than-memory rows (CASSANDRA-6274)
 * Compact hottest sstables first and optionally omit coldest from
   compaction entirely (CASSANDRA-6109)
 * Fix modifying column_metadata from thrift (CASSANDRA-6182)
 * cqlsh: fix LIST USERS output (CASSANDRA-6242)
 * Add IRequestSink interface (CASSANDRA-6248)
 * Update memtable size while flushing (CASSANDRA-6249)
 * Provide hooks around CQL2/CQL3 statement execution (CASSANDRA-6252)
 * Require Permission.SELECT for CAS updates (CASSANDRA-6247)
 * New CQL-aware SSTableWriter (CASSANDRA-5894)
 * Reject CAS operation when the protocol v1 is used (CASSANDRA-6270)
 * Correctly throw error when frame too large (CASSANDRA-5981)
 * Fix serialization bug in PagedRange with 2ndary indexes (CASSANDRA-6299)
 * Fix CQL3 table validation in Thrift (CASSANDRA-6140)
 * Fix bug missing results with IN clauses (CASSANDRA-6327)
 * Fix paging with reversed slices (CASSANDRA-6343)
 * Set minTimestamp correctly to be able to drop expired sstables (CASSANDRA-6337)
 * Support NaN and Infinity as float literals (CASSANDRA-6003)
 * Remove RF from nodetool ring output (CASSANDRA-6289)
 * Fix attempting to flush empty rows (CASSANDRA-6374)
 * Fix potential out of bounds exception when paging (CASSANDRA-6333)
Merged from 1.2:
 * Optimize FD phi calculation (CASSANDRA-6386)
 * Improve initial FD phi estimate when starting up (CASSANDRA-6385)
 * Don't list CQL3 table in CLI describe even if named explicitely 
   (CASSANDRA-5750)
 * Invalidate row cache when dropping CF (CASSANDRA-6351)
 * add non-jamm path for cached statements (CASSANDRA-6293)
 * add windows bat files for shell commands (CASSANDRA-6145)
 * Require logging in for Thrift CQL2/3 statement preparation (CASSANDRA-6254)
 * restrict max_num_tokens to 1536 (CASSANDRA-6267)
 * Nodetool gets default JMX port from cassandra-env.sh (CASSANDRA-6273)
 * make calculatePendingRanges asynchronous (CASSANDRA-6244)
 * Remove blocking flushes in gossip thread (CASSANDRA-6297)
 * Fix potential socket leak in connectionpool creation (CASSANDRA-6308)
 * Allow LOCAL_ONE/LOCAL_QUORUM to work with SimpleStrategy (CASSANDRA-6238)
 * cqlsh: handle 'null' as session duration (CASSANDRA-6317)
 * Fix json2sstable handling of range tombstones (CASSANDRA-6316)
 * Fix missing one row in reverse query (CASSANDRA-6330)
 * Fix reading expired row value from row cache (CASSANDRA-6325)
 * Fix AssertionError when doing set element deletion (CASSANDRA-6341)
 * Make CL code for the native protocol match the one in C* 2.0
   (CASSANDRA-6347)
 * Disallow altering CQL3 table from thrift (CASSANDRA-6370)
 * Fix size computation of prepared statement (CASSANDRA-6369)


2.0.2
 * Update FailureDetector to use nanontime (CASSANDRA-4925)
 * Fix FileCacheService regressions (CASSANDRA-6149)
 * Never return WriteTimeout for CL.ANY (CASSANDRA-6132)
 * Fix race conditions in bulk loader (CASSANDRA-6129)
 * Add configurable metrics reporting (CASSANDRA-4430)
 * drop queries exceeding a configurable number of tombstones (CASSANDRA-6117)
 * Track and persist sstable read activity (CASSANDRA-5515)
 * Fixes for speculative retry (CASSANDRA-5932, CASSANDRA-6194)
 * Improve memory usage of metadata min/max column names (CASSANDRA-6077)
 * Fix thrift validation refusing row markers on CQL3 tables (CASSANDRA-6081)
 * Fix insertion of collections with CAS (CASSANDRA-6069)
 * Correctly send metadata on SELECT COUNT (CASSANDRA-6080)
 * Track clients' remote addresses in ClientState (CASSANDRA-6070)
 * Create snapshot dir if it does not exist when migrating
   leveled manifest (CASSANDRA-6093)
 * make sequential nodetool repair the default (CASSANDRA-5950)
 * Add more hooks for compaction strategy implementations (CASSANDRA-6111)
 * Fix potential NPE on composite 2ndary indexes (CASSANDRA-6098)
 * Delete can potentially be skipped in batch (CASSANDRA-6115)
 * Allow alter keyspace on system_traces (CASSANDRA-6016)
 * Disallow empty column names in cql (CASSANDRA-6136)
 * Use Java7 file-handling APIs and fix file moving on Windows (CASSANDRA-5383)
 * Save compaction history to system keyspace (CASSANDRA-5078)
 * Fix NPE if StorageService.getOperationMode() is executed before full startup (CASSANDRA-6166)
 * CQL3: support pre-epoch longs for TimestampType (CASSANDRA-6212)
 * Add reloadtriggers command to nodetool (CASSANDRA-4949)
 * cqlsh: ignore empty 'value alias' in DESCRIBE (CASSANDRA-6139)
 * Fix sstable loader (CASSANDRA-6205)
 * Reject bootstrapping if the node already exists in gossip (CASSANDRA-5571)
 * Fix NPE while loading paxos state (CASSANDRA-6211)
 * cqlsh: add SHOW SESSION <tracing-session> command (CASSANDRA-6228)
Merged from 1.2:
 * (Hadoop) Require CFRR batchSize to be at least 2 (CASSANDRA-6114)
 * Add a warning for small LCS sstable size (CASSANDRA-6191)
 * Add ability to list specific KS/CF combinations in nodetool cfstats (CASSANDRA-4191)
 * Mark CF clean if a mutation raced the drop and got it marked dirty (CASSANDRA-5946)
 * Add a LOCAL_ONE consistency level (CASSANDRA-6202)
 * Limit CQL prepared statement cache by size instead of count (CASSANDRA-6107)
 * Tracing should log write failure rather than raw exceptions (CASSANDRA-6133)
 * lock access to TM.endpointToHostIdMap (CASSANDRA-6103)
 * Allow estimated memtable size to exceed slab allocator size (CASSANDRA-6078)
 * Start MeteredFlusher earlier to prevent OOM during CL replay (CASSANDRA-6087)
 * Avoid sending Truncate command to fat clients (CASSANDRA-6088)
 * Allow where clause conditions to be in parenthesis (CASSANDRA-6037)
 * Do not open non-ssl storage port if encryption option is all (CASSANDRA-3916)
 * Move batchlog replay to its own executor (CASSANDRA-6079)
 * Add tombstone debug threshold and histogram (CASSANDRA-6042, 6057)
 * Enable tcp keepalive on incoming connections (CASSANDRA-4053)
 * Fix fat client schema pull NPE (CASSANDRA-6089)
 * Fix memtable flushing for indexed tables (CASSANDRA-6112)
 * Fix skipping columns with multiple slices (CASSANDRA-6119)
 * Expose connected thrift + native client counts (CASSANDRA-5084)
 * Optimize auth setup (CASSANDRA-6122)
 * Trace index selection (CASSANDRA-6001)
 * Update sstablesPerReadHistogram to use biased sampling (CASSANDRA-6164)
 * Log UnknownColumnfamilyException when closing socket (CASSANDRA-5725)
 * Properly error out on CREATE INDEX for counters table (CASSANDRA-6160)
 * Handle JMX notification failure for repair (CASSANDRA-6097)
 * (Hadoop) Fetch no more than 128 splits in parallel (CASSANDRA-6169)
 * stress: add username/password authentication support (CASSANDRA-6068)
 * Fix indexed queries with row cache enabled on parent table (CASSANDRA-5732)
 * Fix compaction race during columnfamily drop (CASSANDRA-5957)
 * Fix validation of empty column names for compact tables (CASSANDRA-6152)
 * Skip replaying mutations that pass CRC but fail to deserialize (CASSANDRA-6183)
 * Rework token replacement to use replace_address (CASSANDRA-5916)
 * Fix altering column types (CASSANDRA-6185)
 * cqlsh: fix CREATE/ALTER WITH completion (CASSANDRA-6196)
 * add windows bat files for shell commands (CASSANDRA-6145)
 * Fix potential stack overflow during range tombstones insertion (CASSANDRA-6181)
 * (Hadoop) Make LOCAL_ONE the default consistency level (CASSANDRA-6214)


2.0.1
 * Fix bug that could allow reading deleted data temporarily (CASSANDRA-6025)
 * Improve memory use defaults (CASSANDRA-6059)
 * Make ThriftServer more easlly extensible (CASSANDRA-6058)
 * Remove Hadoop dependency from ITransportFactory (CASSANDRA-6062)
 * add file_cache_size_in_mb setting (CASSANDRA-5661)
 * Improve error message when yaml contains invalid properties (CASSANDRA-5958)
 * Improve leveled compaction's ability to find non-overlapping L0 compactions
   to work on concurrently (CASSANDRA-5921)
 * Notify indexer of columns shadowed by range tombstones (CASSANDRA-5614)
 * Log Merkle tree stats (CASSANDRA-2698)
 * Switch from crc32 to adler32 for compressed sstable checksums (CASSANDRA-5862)
 * Improve offheap memcpy performance (CASSANDRA-5884)
 * Use a range aware scanner for cleanup (CASSANDRA-2524)
 * Cleanup doesn't need to inspect sstables that contain only local data
   (CASSANDRA-5722)
 * Add ability for CQL3 to list partition keys (CASSANDRA-4536)
 * Improve native protocol serialization (CASSANDRA-5664)
 * Upgrade Thrift to 0.9.1 (CASSANDRA-5923)
 * Require superuser status for adding triggers (CASSANDRA-5963)
 * Make standalone scrubber handle old and new style leveled manifest
   (CASSANDRA-6005)
 * Fix paxos bugs (CASSANDRA-6012, 6013, 6023)
 * Fix paged ranges with multiple replicas (CASSANDRA-6004)
 * Fix potential AssertionError during tracing (CASSANDRA-6041)
 * Fix NPE in sstablesplit (CASSANDRA-6027)
 * Migrate pre-2.0 key/value/column aliases to system.schema_columns
   (CASSANDRA-6009)
 * Paging filter empty rows too agressively (CASSANDRA-6040)
 * Support variadic parameters for IN clauses (CASSANDRA-4210)
 * cqlsh: return the result of CAS writes (CASSANDRA-5796)
 * Fix validation of IN clauses with 2ndary indexes (CASSANDRA-6050)
 * Support named bind variables in CQL (CASSANDRA-6033)
Merged from 1.2:
 * Allow cache-keys-to-save to be set at runtime (CASSANDRA-5980)
 * Avoid second-guessing out-of-space state (CASSANDRA-5605)
 * Tuning knobs for dealing with large blobs and many CFs (CASSANDRA-5982)
 * (Hadoop) Fix CQLRW for thrift tables (CASSANDRA-6002)
 * Fix possible divide-by-zero in HHOM (CASSANDRA-5990)
 * Allow local batchlog writes for CL.ANY (CASSANDRA-5967)
 * Upgrade metrics-core to version 2.2.0 (CASSANDRA-5947)
 * Fix CqlRecordWriter with composite keys (CASSANDRA-5949)
 * Add snitch, schema version, cluster, partitioner to JMX (CASSANDRA-5881)
 * Allow disabling SlabAllocator (CASSANDRA-5935)
 * Make user-defined compaction JMX blocking (CASSANDRA-4952)
 * Fix streaming does not transfer wrapped range (CASSANDRA-5948)
 * Fix loading index summary containing empty key (CASSANDRA-5965)
 * Correctly handle limits in CompositesSearcher (CASSANDRA-5975)
 * Pig: handle CQL collections (CASSANDRA-5867)
 * Pass the updated cf to the PRSI index() method (CASSANDRA-5999)
 * Allow empty CQL3 batches (as no-op) (CASSANDRA-5994)
 * Support null in CQL3 functions (CASSANDRA-5910)
 * Replace the deprecated MapMaker with CacheLoader (CASSANDRA-6007)
 * Add SSTableDeletingNotification to DataTracker (CASSANDRA-6010)
 * Fix snapshots in use get deleted during snapshot repair (CASSANDRA-6011)
 * Move hints and exception count to o.a.c.metrics (CASSANDRA-6017)
 * Fix memory leak in snapshot repair (CASSANDRA-6047)
 * Fix sstable2sjon for CQL3 tables (CASSANDRA-5852)


2.0.0
 * Fix thrift validation when inserting into CQL3 tables (CASSANDRA-5138)
 * Fix periodic memtable flushing behavior with clean memtables (CASSANDRA-5931)
 * Fix dateOf() function for pre-2.0 timestamp columns (CASSANDRA-5928)
 * Fix SSTable unintentionally loads BF when opened for batch (CASSANDRA-5938)
 * Add stream session progress to JMX (CASSANDRA-4757)
 * Fix NPE during CAS operation (CASSANDRA-5925)
Merged from 1.2:
 * Fix getBloomFilterDiskSpaceUsed for AlwaysPresentFilter (CASSANDRA-5900)
 * Don't announce schema version until we've loaded the changes locally
   (CASSANDRA-5904)
 * Fix to support off heap bloom filters size greater than 2 GB (CASSANDRA-5903)
 * Properly handle parsing huge map and set literals (CASSANDRA-5893)


2.0.0-rc2
 * enable vnodes by default (CASSANDRA-5869)
 * fix CAS contention timeout (CASSANDRA-5830)
 * fix HsHa to respect max frame size (CASSANDRA-4573)
 * Fix (some) 2i on composite components omissions (CASSANDRA-5851)
 * cqlsh: add DESCRIBE FULL SCHEMA variant (CASSANDRA-5880)
Merged from 1.2:
 * Correctly validate sparse composite cells in scrub (CASSANDRA-5855)
 * Add KeyCacheHitRate metric to CF metrics (CASSANDRA-5868)
 * cqlsh: add support for multiline comments (CASSANDRA-5798)
 * Handle CQL3 SELECT duplicate IN restrictions on clustering columns
   (CASSANDRA-5856)


2.0.0-rc1
 * improve DecimalSerializer performance (CASSANDRA-5837)
 * fix potential spurious wakeup in AsyncOneResponse (CASSANDRA-5690)
 * fix schema-related trigger issues (CASSANDRA-5774)
 * Better validation when accessing CQL3 table from thrift (CASSANDRA-5138)
 * Fix assertion error during repair (CASSANDRA-5801)
 * Fix range tombstone bug (CASSANDRA-5805)
 * DC-local CAS (CASSANDRA-5797)
 * Add a native_protocol_version column to the system.local table (CASSANRDA-5819)
 * Use index_interval from cassandra.yaml when upgraded (CASSANDRA-5822)
 * Fix buffer underflow on socket close (CASSANDRA-5792)
Merged from 1.2:
 * Fix reading DeletionTime from 1.1-format sstables (CASSANDRA-5814)
 * cqlsh: add collections support to COPY (CASSANDRA-5698)
 * retry important messages for any IOException (CASSANDRA-5804)
 * Allow empty IN relations in SELECT/UPDATE/DELETE statements (CASSANDRA-5626)
 * cqlsh: fix crashing on Windows due to libedit detection (CASSANDRA-5812)
 * fix bulk-loading compressed sstables (CASSANDRA-5820)
 * (Hadoop) fix quoting in CqlPagingRecordReader and CqlRecordWriter 
   (CASSANDRA-5824)
 * update default LCS sstable size to 160MB (CASSANDRA-5727)
 * Allow compacting 2Is via nodetool (CASSANDRA-5670)
 * Hex-encode non-String keys in OPP (CASSANDRA-5793)
 * nodetool history logging (CASSANDRA-5823)
 * (Hadoop) fix support for Thrift tables in CqlPagingRecordReader 
   (CASSANDRA-5752)
 * add "all time blocked" to StatusLogger output (CASSANDRA-5825)
 * Future-proof inter-major-version schema migrations (CASSANDRA-5845)
 * (Hadoop) add CqlPagingRecordReader support for ReversedType in Thrift table
   (CASSANDRA-5718)
 * Add -no-snapshot option to scrub (CASSANDRA-5891)
 * Fix to support off heap bloom filters size greater than 2 GB (CASSANDRA-5903)
 * Properly handle parsing huge map and set literals (CASSANDRA-5893)
 * Fix LCS L0 compaction may overlap in L1 (CASSANDRA-5907)
 * New sstablesplit tool to split large sstables offline (CASSANDRA-4766)
 * Fix potential deadlock in native protocol server (CASSANDRA-5926)
 * Disallow incompatible type change in CQL3 (CASSANDRA-5882)
Merged from 1.1:
 * Correctly validate sparse composite cells in scrub (CASSANDRA-5855)


2.0.0-beta2
 * Replace countPendingHints with Hints Created metric (CASSANDRA-5746)
 * Allow nodetool with no args, and with help to run without a server (CASSANDRA-5734)
 * Cleanup AbstractType/TypeSerializer classes (CASSANDRA-5744)
 * Remove unimplemented cli option schema-mwt (CASSANDRA-5754)
 * Support range tombstones in thrift (CASSANDRA-5435)
 * Normalize table-manipulating CQL3 statements' class names (CASSANDRA-5759)
 * cqlsh: add missing table options to DESCRIBE output (CASSANDRA-5749)
 * Fix assertion error during repair (CASSANDRA-5757)
 * Fix bulkloader (CASSANDRA-5542)
 * Add LZ4 compression to the native protocol (CASSANDRA-5765)
 * Fix bugs in the native protocol v2 (CASSANDRA-5770)
 * CAS on 'primary key only' table (CASSANDRA-5715)
 * Support streaming SSTables of old versions (CASSANDRA-5772)
 * Always respect protocol version in native protocol (CASSANDRA-5778)
 * Fix ConcurrentModificationException during streaming (CASSANDRA-5782)
 * Update deletion timestamp in Commit#updatesWithPaxosTime (CASSANDRA-5787)
 * Thrift cas() method crashes if input columns are not sorted (CASSANDRA-5786)
 * Order columns names correctly when querying for CAS (CASSANDRA-5788)
 * Fix streaming retry (CASSANDRA-5775)
Merged from 1.2:
 * if no seeds can be a reached a node won't start in a ring by itself (CASSANDRA-5768)
 * add cassandra.unsafesystem property (CASSANDRA-5704)
 * (Hadoop) quote identifiers in CqlPagingRecordReader (CASSANDRA-5763)
 * Add replace_node functionality for vnodes (CASSANDRA-5337)
 * Add timeout events to query traces (CASSANDRA-5520)
 * Fix serialization of the LEFT gossip value (CASSANDRA-5696)
 * Pig: support for cql3 tables (CASSANDRA-5234)
 * Fix skipping range tombstones with reverse queries (CASSANDRA-5712)
 * Expire entries out of ThriftSessionManager (CASSANDRA-5719)
 * Don't keep ancestor information in memory (CASSANDRA-5342)
 * Expose native protocol server status in nodetool info (CASSANDRA-5735)
 * Fix pathetic performance of range tombstones (CASSANDRA-5677)
 * Fix querying with an empty (impossible) range (CASSANDRA-5573)
 * cqlsh: handle CUSTOM 2i in DESCRIBE output (CASSANDRA-5760)
 * Fix minor bug in Range.intersects(Bound) (CASSANDRA-5771)
 * cqlsh: handle disabled compression in DESCRIBE output (CASSANDRA-5766)
 * Ensure all UP events are notified on the native protocol (CASSANDRA-5769)
 * Fix formatting of sstable2json with multiple -k arguments (CASSANDRA-5781)
 * Don't rely on row marker for queries in general to hide lost markers
   after TTL expires (CASSANDRA-5762)
 * Sort nodetool help output (CASSANDRA-5776)
 * Fix column expiring during 2 phases compaction (CASSANDRA-5799)
 * now() is being rejected in INSERTs when inside collections (CASSANDRA-5795)


2.0.0-beta1
 * Add support for indexing clustered columns (CASSANDRA-5125)
 * Removed on-heap row cache (CASSANDRA-5348)
 * use nanotime consistently for node-local timeouts (CASSANDRA-5581)
 * Avoid unnecessary second pass on name-based queries (CASSANDRA-5577)
 * Experimental triggers (CASSANDRA-1311)
 * JEMalloc support for off-heap allocation (CASSANDRA-3997)
 * Single-pass compaction (CASSANDRA-4180)
 * Removed token range bisection (CASSANDRA-5518)
 * Removed compatibility with pre-1.2.5 sstables and network messages
   (CASSANDRA-5511)
 * removed PBSPredictor (CASSANDRA-5455)
 * CAS support (CASSANDRA-5062, 5441, 5442, 5443, 5619, 5667)
 * Leveled compaction performs size-tiered compactions in L0 
   (CASSANDRA-5371, 5439)
 * Add yaml network topology snitch for mixed ec2/other envs (CASSANDRA-5339)
 * Log when a node is down longer than the hint window (CASSANDRA-4554)
 * Optimize tombstone creation for ExpiringColumns (CASSANDRA-4917)
 * Improve LeveledScanner work estimation (CASSANDRA-5250, 5407)
 * Replace compaction lock with runWithCompactionsDisabled (CASSANDRA-3430)
 * Change Message IDs to ints (CASSANDRA-5307)
 * Move sstable level information into the Stats component, removing the
   need for a separate Manifest file (CASSANDRA-4872)
 * avoid serializing to byte[] on commitlog append (CASSANDRA-5199)
 * make index_interval configurable per columnfamily (CASSANDRA-3961, CASSANDRA-5650)
 * add default_time_to_live (CASSANDRA-3974)
 * add memtable_flush_period_in_ms (CASSANDRA-4237)
 * replace supercolumns internally by composites (CASSANDRA-3237, 5123)
 * upgrade thrift to 0.9.0 (CASSANDRA-3719)
 * drop unnecessary keyspace parameter from user-defined compaction API 
   (CASSANDRA-5139)
 * more robust solution to incomplete compactions + counters (CASSANDRA-5151)
 * Change order of directory searching for c*.in.sh (CASSANDRA-3983)
 * Add tool to reset SSTable compaction level for LCS (CASSANDRA-5271)
 * Allow custom configuration loader (CASSANDRA-5045)
 * Remove memory emergency pressure valve logic (CASSANDRA-3534)
 * Reduce request latency with eager retry (CASSANDRA-4705)
 * cqlsh: Remove ASSUME command (CASSANDRA-5331)
 * Rebuild BF when loading sstables if bloom_filter_fp_chance
   has changed since compaction (CASSANDRA-5015)
 * remove row-level bloom filters (CASSANDRA-4885)
 * Change Kernel Page Cache skipping into row preheating (disabled by default)
   (CASSANDRA-4937)
 * Improve repair by deciding on a gcBefore before sending
   out TreeRequests (CASSANDRA-4932)
 * Add an official way to disable compactions (CASSANDRA-5074)
 * Reenable ALTER TABLE DROP with new semantics (CASSANDRA-3919)
 * Add binary protocol versioning (CASSANDRA-5436)
 * Swap THshaServer for TThreadedSelectorServer (CASSANDRA-5530)
 * Add alias support to SELECT statement (CASSANDRA-5075)
 * Don't create empty RowMutations in CommitLogReplayer (CASSANDRA-5541)
 * Use range tombstones when dropping cfs/columns from schema (CASSANDRA-5579)
 * cqlsh: drop CQL2/CQL3-beta support (CASSANDRA-5585)
 * Track max/min column names in sstables to be able to optimize slice
   queries (CASSANDRA-5514, CASSANDRA-5595, CASSANDRA-5600)
 * Binary protocol: allow batching already prepared statements (CASSANDRA-4693)
 * Allow preparing timestamp, ttl and limit in CQL3 queries (CASSANDRA-4450)
 * Support native link w/o JNA in Java7 (CASSANDRA-3734)
 * Use SASL authentication in binary protocol v2 (CASSANDRA-5545)
 * Replace Thrift HsHa with LMAX Disruptor based implementation (CASSANDRA-5582)
 * cqlsh: Add row count to SELECT output (CASSANDRA-5636)
 * Include a timestamp with all read commands to determine column expiration
   (CASSANDRA-5149)
 * Streaming 2.0 (CASSANDRA-5286, 5699)
 * Conditional create/drop ks/table/index statements in CQL3 (CASSANDRA-2737)
 * more pre-table creation property validation (CASSANDRA-5693)
 * Redesign repair messages (CASSANDRA-5426)
 * Fix ALTER RENAME post-5125 (CASSANDRA-5702)
 * Disallow renaming a 2ndary indexed column (CASSANDRA-5705)
 * Rename Table to Keyspace (CASSANDRA-5613)
 * Ensure changing column_index_size_in_kb on different nodes don't corrupt the
   sstable (CASSANDRA-5454)
 * Move resultset type information into prepare, not execute (CASSANDRA-5649)
 * Auto paging in binary protocol (CASSANDRA-4415, 5714)
 * Don't tie client side use of AbstractType to JDBC (CASSANDRA-4495)
 * Adds new TimestampType to replace DateType (CASSANDRA-5723, CASSANDRA-5729)
Merged from 1.2:
 * make starting native protocol server idempotent (CASSANDRA-5728)
 * Fix loading key cache when a saved entry is no longer valid (CASSANDRA-5706)
 * Fix serialization of the LEFT gossip value (CASSANDRA-5696)
 * cqlsh: Don't show 'null' in place of empty values (CASSANDRA-5675)
 * Race condition in detecting version on a mixed 1.1/1.2 cluster
   (CASSANDRA-5692)
 * Fix skipping range tombstones with reverse queries (CASSANDRA-5712)
 * Expire entries out of ThriftSessionManager (CASSANRDA-5719)
 * Don't keep ancestor information in memory (CASSANDRA-5342)
 * cqlsh: fix handling of semicolons inside BATCH queries (CASSANDRA-5697)


1.2.6
 * Fix tracing when operation completes before all responses arrive 
   (CASSANDRA-5668)
 * Fix cross-DC mutation forwarding (CASSANDRA-5632)
 * Reduce SSTableLoader memory usage (CASSANDRA-5555)
 * Scale hinted_handoff_throttle_in_kb to cluster size (CASSANDRA-5272)
 * (Hadoop) Add CQL3 input/output formats (CASSANDRA-4421, 5622)
 * (Hadoop) Fix InputKeyRange in CFIF (CASSANDRA-5536)
 * Fix dealing with ridiculously large max sstable sizes in LCS (CASSANDRA-5589)
 * Ignore pre-truncate hints (CASSANDRA-4655)
 * Move System.exit on OOM into a separate thread (CASSANDRA-5273)
 * Write row markers when serializing schema (CASSANDRA-5572)
 * Check only SSTables for the requested range when streaming (CASSANDRA-5569)
 * Improve batchlog replay behavior and hint ttl handling (CASSANDRA-5314)
 * Exclude localTimestamp from validation for tombstones (CASSANDRA-5398)
 * cqlsh: add custom prompt support (CASSANDRA-5539)
 * Reuse prepared statements in hot auth queries (CASSANDRA-5594)
 * cqlsh: add vertical output option (see EXPAND) (CASSANDRA-5597)
 * Add a rate limit option to stress (CASSANDRA-5004)
 * have BulkLoader ignore snapshots directories (CASSANDRA-5587) 
 * fix SnitchProperties logging context (CASSANDRA-5602)
 * Expose whether jna is enabled and memory is locked via JMX (CASSANDRA-5508)
 * cqlsh: fix COPY FROM with ReversedType (CASSANDRA-5610)
 * Allow creating CUSTOM indexes on collections (CASSANDRA-5615)
 * Evaluate now() function at execution time (CASSANDRA-5616)
 * Expose detailed read repair metrics (CASSANDRA-5618)
 * Correct blob literal + ReversedType parsing (CASSANDRA-5629)
 * Allow GPFS to prefer the internal IP like EC2MRS (CASSANDRA-5630)
 * fix help text for -tspw cassandra-cli (CASSANDRA-5643)
 * don't throw away initial causes exceptions for internode encryption issues 
   (CASSANDRA-5644)
 * Fix message spelling errors for cql select statements (CASSANDRA-5647)
 * Suppress custom exceptions thru jmx (CASSANDRA-5652)
 * Update CREATE CUSTOM INDEX syntax (CASSANDRA-5639)
 * Fix PermissionDetails.equals() method (CASSANDRA-5655)
 * Never allow partition key ranges in CQL3 without token() (CASSANDRA-5666)
 * Gossiper incorrectly drops AppState for an upgrading node (CASSANDRA-5660)
 * Connection thrashing during multi-region ec2 during upgrade, due to 
   messaging version (CASSANDRA-5669)
 * Avoid over reconnecting in EC2MRS (CASSANDRA-5678)
 * Fix ReadResponseSerializer.serializedSize() for digest reads (CASSANDRA-5476)
 * allow sstable2json on 2i CFs (CASSANDRA-5694)
Merged from 1.1:
 * Remove buggy thrift max message length option (CASSANDRA-5529)
 * Fix NPE in Pig's widerow mode (CASSANDRA-5488)
 * Add split size parameter to Pig and disable split combination (CASSANDRA-5544)


1.2.5
 * make BytesToken.toString only return hex bytes (CASSANDRA-5566)
 * Ensure that submitBackground enqueues at least one task (CASSANDRA-5554)
 * fix 2i updates with identical values and timestamps (CASSANDRA-5540)
 * fix compaction throttling bursty-ness (CASSANDRA-4316)
 * reduce memory consumption of IndexSummary (CASSANDRA-5506)
 * remove per-row column name bloom filters (CASSANDRA-5492)
 * Include fatal errors in trace events (CASSANDRA-5447)
 * Ensure that PerRowSecondaryIndex is notified of row-level deletes
   (CASSANDRA-5445)
 * Allow empty blob literals in CQL3 (CASSANDRA-5452)
 * Fix streaming RangeTombstones at column index boundary (CASSANDRA-5418)
 * Fix preparing statements when current keyspace is not set (CASSANDRA-5468)
 * Fix SemanticVersion.isSupportedBy minor/patch handling (CASSANDRA-5496)
 * Don't provide oldCfId for post-1.1 system cfs (CASSANDRA-5490)
 * Fix primary range ignores replication strategy (CASSANDRA-5424)
 * Fix shutdown of binary protocol server (CASSANDRA-5507)
 * Fix repair -snapshot not working (CASSANDRA-5512)
 * Set isRunning flag later in binary protocol server (CASSANDRA-5467)
 * Fix use of CQL3 functions with descending clustering order (CASSANDRA-5472)
 * Disallow renaming columns one at a time for thrift table in CQL3
   (CASSANDRA-5531)
 * cqlsh: add CLUSTERING ORDER BY support to DESCRIBE (CASSANDRA-5528)
 * Add custom secondary index support to CQL3 (CASSANDRA-5484)
 * Fix repair hanging silently on unexpected error (CASSANDRA-5229)
 * Fix Ec2Snitch regression introduced by CASSANDRA-5171 (CASSANDRA-5432)
 * Add nodetool enablebackup/disablebackup (CASSANDRA-5556)
 * cqlsh: fix DESCRIBE after case insensitive USE (CASSANDRA-5567)
Merged from 1.1
 * Add retry mechanism to OTC for non-droppable_verbs (CASSANDRA-5393)
 * Use allocator information to improve memtable memory usage estimate
   (CASSANDRA-5497)
 * Fix trying to load deleted row into row cache on startup (CASSANDRA-4463)
 * fsync leveled manifest to avoid corruption (CASSANDRA-5535)
 * Fix Bound intersection computation (CASSANDRA-5551)
 * sstablescrub now respects max memory size in cassandra.in.sh (CASSANDRA-5562)


1.2.4
 * Ensure that PerRowSecondaryIndex updates see the most recent values
   (CASSANDRA-5397)
 * avoid duplicate index entries ind PrecompactedRow and 
   ParallelCompactionIterable (CASSANDRA-5395)
 * remove the index entry on oldColumn when new column is a tombstone 
   (CASSANDRA-5395)
 * Change default stream throughput from 400 to 200 mbps (CASSANDRA-5036)
 * Gossiper logs DOWN for symmetry with UP (CASSANDRA-5187)
 * Fix mixing prepared statements between keyspaces (CASSANDRA-5352)
 * Fix consistency level during bootstrap - strike 3 (CASSANDRA-5354)
 * Fix transposed arguments in AlreadyExistsException (CASSANDRA-5362)
 * Improve asynchronous hint delivery (CASSANDRA-5179)
 * Fix Guava dependency version (12.0 -> 13.0.1) for Maven (CASSANDRA-5364)
 * Validate that provided CQL3 collection value are < 64K (CASSANDRA-5355)
 * Make upgradeSSTable skip current version sstables by default (CASSANDRA-5366)
 * Optimize min/max timestamp collection (CASSANDRA-5373)
 * Invalid streamId in cql binary protocol when using invalid CL 
   (CASSANDRA-5164)
 * Fix validation for IN where clauses with collections (CASSANDRA-5376)
 * Copy resultSet on count query to avoid ConcurrentModificationException 
   (CASSANDRA-5382)
 * Correctly typecheck in CQL3 even with ReversedType (CASSANDRA-5386)
 * Fix streaming compressed files when using encryption (CASSANDRA-5391)
 * cassandra-all 1.2.0 pom missing netty dependency (CASSANDRA-5392)
 * Fix writetime/ttl functions on null values (CASSANDRA-5341)
 * Fix NPE during cql3 select with token() (CASSANDRA-5404)
 * IndexHelper.skipBloomFilters won't skip non-SHA filters (CASSANDRA-5385)
 * cqlsh: Print maps ordered by key, sort sets (CASSANDRA-5413)
 * Add null syntax support in CQL3 for inserts (CASSANDRA-3783)
 * Allow unauthenticated set_keyspace() calls (CASSANDRA-5423)
 * Fix potential incremental backups race (CASSANDRA-5410)
 * Fix prepared BATCH statements with batch-level timestamps (CASSANDRA-5415)
 * Allow overriding superuser setup delay (CASSANDRA-5430)
 * cassandra-shuffle with JMX usernames and passwords (CASSANDRA-5431)
Merged from 1.1:
 * cli: Quote ks and cf names in schema output when needed (CASSANDRA-5052)
 * Fix bad default for min/max timestamp in SSTableMetadata (CASSANDRA-5372)
 * Fix cf name extraction from manifest in Directories.migrateFile() 
   (CASSANDRA-5242)
 * Support pluggable internode authentication (CASSANDRA-5401)


1.2.3
 * add check for sstable overlap within a level on startup (CASSANDRA-5327)
 * replace ipv6 colons in jmx object names (CASSANDRA-5298, 5328)
 * Avoid allocating SSTableBoundedScanner during repair when the range does 
   not intersect the sstable (CASSANDRA-5249)
 * Don't lowercase property map keys (this breaks NTS) (CASSANDRA-5292)
 * Fix composite comparator with super columns (CASSANDRA-5287)
 * Fix insufficient validation of UPDATE queries against counter cfs
   (CASSANDRA-5300)
 * Fix PropertyFileSnitch default DC/Rack behavior (CASSANDRA-5285)
 * Handle null values when executing prepared statement (CASSANDRA-5081)
 * Add netty to pom dependencies (CASSANDRA-5181)
 * Include type arguments in Thrift CQLPreparedResult (CASSANDRA-5311)
 * Fix compaction not removing columns when bf_fp_ratio is 1 (CASSANDRA-5182)
 * cli: Warn about missing CQL3 tables in schema descriptions (CASSANDRA-5309)
 * Re-enable unknown option in replication/compaction strategies option for
   backward compatibility (CASSANDRA-4795)
 * Add binary protocol support to stress (CASSANDRA-4993)
 * cqlsh: Fix COPY FROM value quoting and null handling (CASSANDRA-5305)
 * Fix repair -pr for vnodes (CASSANDRA-5329)
 * Relax CL for auth queries for non-default users (CASSANDRA-5310)
 * Fix AssertionError during repair (CASSANDRA-5245)
 * Don't announce migrations to pre-1.2 nodes (CASSANDRA-5334)
Merged from 1.1:
 * Update offline scrub for 1.0 -> 1.1 directory structure (CASSANDRA-5195)
 * add tmp flag to Descriptor hashcode (CASSANDRA-4021)
 * fix logging of "Found table data in data directories" when only system tables
   are present (CASSANDRA-5289)
 * cli: Add JMX authentication support (CASSANDRA-5080)
 * nodetool: ability to repair specific range (CASSANDRA-5280)
 * Fix possible assertion triggered in SliceFromReadCommand (CASSANDRA-5284)
 * cqlsh: Add inet type support on Windows (ipv4-only) (CASSANDRA-4801)
 * Fix race when initializing ColumnFamilyStore (CASSANDRA-5350)
 * Add UseTLAB JVM flag (CASSANDRA-5361)


1.2.2
 * fix potential for multiple concurrent compactions of the same sstables
   (CASSANDRA-5256)
 * avoid no-op caching of byte[] on commitlog append (CASSANDRA-5199)
 * fix symlinks under data dir not working (CASSANDRA-5185)
 * fix bug in compact storage metadata handling (CASSANDRA-5189)
 * Validate login for USE queries (CASSANDRA-5207)
 * cli: remove default username and password (CASSANDRA-5208)
 * configure populate_io_cache_on_flush per-CF (CASSANDRA-4694)
 * allow configuration of internode socket buffer (CASSANDRA-3378)
 * Make sstable directory picking blacklist-aware again (CASSANDRA-5193)
 * Correctly expire gossip states for edge cases (CASSANDRA-5216)
 * Improve handling of directory creation failures (CASSANDRA-5196)
 * Expose secondary indicies to the rest of nodetool (CASSANDRA-4464)
 * Binary protocol: avoid sending notification for 0.0.0.0 (CASSANDRA-5227)
 * add UseCondCardMark XX jvm settings on jdk 1.7 (CASSANDRA-4366)
 * CQL3 refactor to allow conversion function (CASSANDRA-5226)
 * Fix drop of sstables in some circumstance (CASSANDRA-5232)
 * Implement caching of authorization results (CASSANDRA-4295)
 * Add support for LZ4 compression (CASSANDRA-5038)
 * Fix missing columns in wide rows queries (CASSANDRA-5225)
 * Simplify auth setup and make system_auth ks alterable (CASSANDRA-5112)
 * Stop compactions from hanging during bootstrap (CASSANDRA-5244)
 * fix compressed streaming sending extra chunk (CASSANDRA-5105)
 * Add CQL3-based implementations of IAuthenticator and IAuthorizer
   (CASSANDRA-4898)
 * Fix timestamp-based tomstone removal logic (CASSANDRA-5248)
 * cli: Add JMX authentication support (CASSANDRA-5080)
 * Fix forceFlush behavior (CASSANDRA-5241)
 * cqlsh: Add username autocompletion (CASSANDRA-5231)
 * Fix CQL3 composite partition key error (CASSANDRA-5240)
 * Allow IN clause on last clustering key (CASSANDRA-5230)
Merged from 1.1:
 * fix start key/end token validation for wide row iteration (CASSANDRA-5168)
 * add ConfigHelper support for Thrift frame and max message sizes (CASSANDRA-5188)
 * fix nodetool repair not fail on node down (CASSANDRA-5203)
 * always collect tombstone hints (CASSANDRA-5068)
 * Fix error when sourcing file in cqlsh (CASSANDRA-5235)


1.2.1
 * stream undelivered hints on decommission (CASSANDRA-5128)
 * GossipingPropertyFileSnitch loads saved dc/rack info if needed (CASSANDRA-5133)
 * drain should flush system CFs too (CASSANDRA-4446)
 * add inter_dc_tcp_nodelay setting (CASSANDRA-5148)
 * re-allow wrapping ranges for start_token/end_token range pairitspwng (CASSANDRA-5106)
 * fix validation compaction of empty rows (CASSANDRA-5136)
 * nodetool methods to enable/disable hint storage/delivery (CASSANDRA-4750)
 * disallow bloom filter false positive chance of 0 (CASSANDRA-5013)
 * add threadpool size adjustment methods to JMXEnabledThreadPoolExecutor and 
   CompactionManagerMBean (CASSANDRA-5044)
 * fix hinting for dropped local writes (CASSANDRA-4753)
 * off-heap cache doesn't need mutable column container (CASSANDRA-5057)
 * apply disk_failure_policy to bad disks on initial directory creation 
   (CASSANDRA-4847)
 * Optimize name-based queries to use ArrayBackedSortedColumns (CASSANDRA-5043)
 * Fall back to old manifest if most recent is unparseable (CASSANDRA-5041)
 * pool [Compressed]RandomAccessReader objects on the partitioned read path
   (CASSANDRA-4942)
 * Add debug logging to list filenames processed by Directories.migrateFile 
   method (CASSANDRA-4939)
 * Expose black-listed directories via JMX (CASSANDRA-4848)
 * Log compaction merge counts (CASSANDRA-4894)
 * Minimize byte array allocation by AbstractData{Input,Output} (CASSANDRA-5090)
 * Add SSL support for the binary protocol (CASSANDRA-5031)
 * Allow non-schema system ks modification for shuffle to work (CASSANDRA-5097)
 * cqlsh: Add default limit to SELECT statements (CASSANDRA-4972)
 * cqlsh: fix DESCRIBE for 1.1 cfs in CQL3 (CASSANDRA-5101)
 * Correctly gossip with nodes >= 1.1.7 (CASSANDRA-5102)
 * Ensure CL guarantees on digest mismatch (CASSANDRA-5113)
 * Validate correctly selects on composite partition key (CASSANDRA-5122)
 * Fix exception when adding collection (CASSANDRA-5117)
 * Handle states for non-vnode clusters correctly (CASSANDRA-5127)
 * Refuse unrecognized replication and compaction strategy options (CASSANDRA-4795)
 * Pick the correct value validator in sstable2json for cql3 tables (CASSANDRA-5134)
 * Validate login for describe_keyspace, describe_keyspaces and set_keyspace
   (CASSANDRA-5144)
 * Fix inserting empty maps (CASSANDRA-5141)
 * Don't remove tokens from System table for node we know (CASSANDRA-5121)
 * fix streaming progress report for compresed files (CASSANDRA-5130)
 * Coverage analysis for low-CL queries (CASSANDRA-4858)
 * Stop interpreting dates as valid timeUUID value (CASSANDRA-4936)
 * Adds E notation for floating point numbers (CASSANDRA-4927)
 * Detect (and warn) unintentional use of the cql2 thrift methods when cql3 was
   intended (CASSANDRA-5172)
 * cli: Quote ks and cf names in schema output when needed (CASSANDRA-5052)
 * Fix cf name extraction from manifest in Directories.migrateFile() (CASSANDRA-5242)
 * Replace mistaken usage of commons-logging with slf4j (CASSANDRA-5464)
 * Ensure Jackson dependency matches lib (CASSANDRA-5126)
 * Expose droppable tombstone ratio stats over JMX (CASSANDRA-5159)
Merged from 1.1:
 * Simplify CompressedRandomAccessReader to work around JDK FD bug (CASSANDRA-5088)
 * Improve handling a changing target throttle rate mid-compaction (CASSANDRA-5087)
 * Pig: correctly decode row keys in widerow mode (CASSANDRA-5098)
 * nodetool repair command now prints progress (CASSANDRA-4767)
 * fix user defined compaction to run against 1.1 data directory (CASSANDRA-5118)
 * Fix CQL3 BATCH authorization caching (CASSANDRA-5145)
 * fix get_count returns incorrect value with TTL (CASSANDRA-5099)
 * better handling for mid-compaction failure (CASSANDRA-5137)
 * convert default marshallers list to map for better readability (CASSANDRA-5109)
 * fix ConcurrentModificationException in getBootstrapSource (CASSANDRA-5170)
 * fix sstable maxtimestamp for row deletes and pre-1.1.1 sstables (CASSANDRA-5153)
 * Fix thread growth on node removal (CASSANDRA-5175)
 * Make Ec2Region's datacenter name configurable (CASSANDRA-5155)


1.2.0
 * Disallow counters in collections (CASSANDRA-5082)
 * cqlsh: add unit tests (CASSANDRA-3920)
 * fix default bloom_filter_fp_chance for LeveledCompactionStrategy (CASSANDRA-5093)
Merged from 1.1:
 * add validation for get_range_slices with start_key and end_token (CASSANDRA-5089)


1.2.0-rc2
 * fix nodetool ownership display with vnodes (CASSANDRA-5065)
 * cqlsh: add DESCRIBE KEYSPACES command (CASSANDRA-5060)
 * Fix potential infinite loop when reloading CFS (CASSANDRA-5064)
 * Fix SimpleAuthorizer example (CASSANDRA-5072)
 * cqlsh: force CL.ONE for tracing and system.schema* queries (CASSANDRA-5070)
 * Includes cassandra-shuffle in the debian package (CASSANDRA-5058)
Merged from 1.1:
 * fix multithreaded compaction deadlock (CASSANDRA-4492)
 * fix temporarily missing schema after upgrade from pre-1.1.5 (CASSANDRA-5061)
 * Fix ALTER TABLE overriding compression options with defaults
   (CASSANDRA-4996, 5066)
 * fix specifying and altering crc_check_chance (CASSANDRA-5053)
 * fix Murmur3Partitioner ownership% calculation (CASSANDRA-5076)
 * Don't expire columns sooner than they should in 2ndary indexes (CASSANDRA-5079)


1.2-rc1
 * rename rpc_timeout settings to request_timeout (CASSANDRA-5027)
 * add BF with 0.1 FP to LCS by default (CASSANDRA-5029)
 * Fix preparing insert queries (CASSANDRA-5016)
 * Fix preparing queries with counter increment (CASSANDRA-5022)
 * Fix preparing updates with collections (CASSANDRA-5017)
 * Don't generate UUID based on other node address (CASSANDRA-5002)
 * Fix message when trying to alter a clustering key type (CASSANDRA-5012)
 * Update IAuthenticator to match the new IAuthorizer (CASSANDRA-5003)
 * Fix inserting only a key in CQL3 (CASSANDRA-5040)
 * Fix CQL3 token() function when used with strings (CASSANDRA-5050)
Merged from 1.1:
 * reduce log spam from invalid counter shards (CASSANDRA-5026)
 * Improve schema propagation performance (CASSANDRA-5025)
 * Fix for IndexHelper.IndexFor throws OOB Exception (CASSANDRA-5030)
 * cqlsh: make it possible to describe thrift CFs (CASSANDRA-4827)
 * cqlsh: fix timestamp formatting on some platforms (CASSANDRA-5046)


1.2-beta3
 * make consistency level configurable in cqlsh (CASSANDRA-4829)
 * fix cqlsh rendering of blob fields (CASSANDRA-4970)
 * fix cqlsh DESCRIBE command (CASSANDRA-4913)
 * save truncation position in system table (CASSANDRA-4906)
 * Move CompressionMetadata off-heap (CASSANDRA-4937)
 * allow CLI to GET cql3 columnfamily data (CASSANDRA-4924)
 * Fix rare race condition in getExpireTimeForEndpoint (CASSANDRA-4402)
 * acquire references to overlapping sstables during compaction so bloom filter
   doesn't get free'd prematurely (CASSANDRA-4934)
 * Don't share slice query filter in CQL3 SelectStatement (CASSANDRA-4928)
 * Separate tracing from Log4J (CASSANDRA-4861)
 * Exclude gcable tombstones from merkle-tree computation (CASSANDRA-4905)
 * Better printing of AbstractBounds for tracing (CASSANDRA-4931)
 * Optimize mostRecentTombstone check in CC.collectAllData (CASSANDRA-4883)
 * Change stream session ID to UUID to avoid collision from same node (CASSANDRA-4813)
 * Use Stats.db when bulk loading if present (CASSANDRA-4957)
 * Skip repair on system_trace and keyspaces with RF=1 (CASSANDRA-4956)
 * (cql3) Remove arbitrary SELECT limit (CASSANDRA-4918)
 * Correctly handle prepared operation on collections (CASSANDRA-4945)
 * Fix CQL3 LIMIT (CASSANDRA-4877)
 * Fix Stress for CQL3 (CASSANDRA-4979)
 * Remove cassandra specific exceptions from JMX interface (CASSANDRA-4893)
 * (CQL3) Force using ALLOW FILTERING on potentially inefficient queries (CASSANDRA-4915)
 * (cql3) Fix adding column when the table has collections (CASSANDRA-4982)
 * (cql3) Fix allowing collections with compact storage (CASSANDRA-4990)
 * (cql3) Refuse ttl/writetime function on collections (CASSANDRA-4992)
 * Replace IAuthority with new IAuthorizer (CASSANDRA-4874)
 * clqsh: fix KEY pseudocolumn escaping when describing Thrift tables
   in CQL3 mode (CASSANDRA-4955)
 * add basic authentication support for Pig CassandraStorage (CASSANDRA-3042)
 * fix CQL2 ALTER TABLE compaction_strategy_class altering (CASSANDRA-4965)
Merged from 1.1:
 * Fall back to old describe_splits if d_s_ex is not available (CASSANDRA-4803)
 * Improve error reporting when streaming ranges fail (CASSANDRA-5009)
 * Fix cqlsh timestamp formatting of timezone info (CASSANDRA-4746)
 * Fix assertion failure with leveled compaction (CASSANDRA-4799)
 * Check for null end_token in get_range_slice (CASSANDRA-4804)
 * Remove all remnants of removed nodes (CASSANDRA-4840)
 * Add aut-reloading of the log4j file in debian package (CASSANDRA-4855)
 * Fix estimated row cache entry size (CASSANDRA-4860)
 * reset getRangeSlice filter after finishing a row for get_paged_slice
   (CASSANDRA-4919)
 * expunge row cache post-truncate (CASSANDRA-4940)
 * Allow static CF definition with compact storage (CASSANDRA-4910)
 * Fix endless loop/compaction of schema_* CFs due to broken timestamps (CASSANDRA-4880)
 * Fix 'wrong class type' assertion in CounterColumn (CASSANDRA-4976)


1.2-beta2
 * fp rate of 1.0 disables BF entirely; LCS defaults to 1.0 (CASSANDRA-4876)
 * off-heap bloom filters for row keys (CASSANDRA_4865)
 * add extension point for sstable components (CASSANDRA-4049)
 * improve tracing output (CASSANDRA-4852, 4862)
 * make TRACE verb droppable (CASSANDRA-4672)
 * fix BulkLoader recognition of CQL3 columnfamilies (CASSANDRA-4755)
 * Sort commitlog segments for replay by id instead of mtime (CASSANDRA-4793)
 * Make hint delivery asynchronous (CASSANDRA-4761)
 * Pluggable Thrift transport factories for CLI and cqlsh (CASSANDRA-4609, 4610)
 * cassandra-cli: allow Double value type to be inserted to a column (CASSANDRA-4661)
 * Add ability to use custom TServerFactory implementations (CASSANDRA-4608)
 * optimize batchlog flushing to skip successful batches (CASSANDRA-4667)
 * include metadata for system keyspace itself in schema tables (CASSANDRA-4416)
 * add check to PropertyFileSnitch to verify presence of location for
   local node (CASSANDRA-4728)
 * add PBSPredictor consistency modeler (CASSANDRA-4261)
 * remove vestiges of Thrift unframed mode (CASSANDRA-4729)
 * optimize single-row PK lookups (CASSANDRA-4710)
 * adjust blockFor calculation to account for pending ranges due to node 
   movement (CASSANDRA-833)
 * Change CQL version to 3.0.0 and stop accepting 3.0.0-beta1 (CASSANDRA-4649)
 * (CQL3) Make prepared statement global instead of per connection 
   (CASSANDRA-4449)
 * Fix scrubbing of CQL3 created tables (CASSANDRA-4685)
 * (CQL3) Fix validation when using counter and regular columns in the same 
   table (CASSANDRA-4706)
 * Fix bug starting Cassandra with simple authentication (CASSANDRA-4648)
 * Add support for batchlog in CQL3 (CASSANDRA-4545, 4738)
 * Add support for multiple column family outputs in CFOF (CASSANDRA-4208)
 * Support repairing only the local DC nodes (CASSANDRA-4747)
 * Use rpc_address for binary protocol and change default port (CASSANDRA-4751)
 * Fix use of collections in prepared statements (CASSANDRA-4739)
 * Store more information into peers table (CASSANDRA-4351, 4814)
 * Configurable bucket size for size tiered compaction (CASSANDRA-4704)
 * Run leveled compaction in parallel (CASSANDRA-4310)
 * Fix potential NPE during CFS reload (CASSANDRA-4786)
 * Composite indexes may miss results (CASSANDRA-4796)
 * Move consistency level to the protocol level (CASSANDRA-4734, 4824)
 * Fix Subcolumn slice ends not respected (CASSANDRA-4826)
 * Fix Assertion error in cql3 select (CASSANDRA-4783)
 * Fix list prepend logic (CQL3) (CASSANDRA-4835)
 * Add booleans as literals in CQL3 (CASSANDRA-4776)
 * Allow renaming PK columns in CQL3 (CASSANDRA-4822)
 * Fix binary protocol NEW_NODE event (CASSANDRA-4679)
 * Fix potential infinite loop in tombstone compaction (CASSANDRA-4781)
 * Remove system tables accounting from schema (CASSANDRA-4850)
 * (cql3) Force provided columns in clustering key order in 
   'CLUSTERING ORDER BY' (CASSANDRA-4881)
 * Fix composite index bug (CASSANDRA-4884)
 * Fix short read protection for CQL3 (CASSANDRA-4882)
 * Add tracing support to the binary protocol (CASSANDRA-4699)
 * (cql3) Don't allow prepared marker inside collections (CASSANDRA-4890)
 * Re-allow order by on non-selected columns (CASSANDRA-4645)
 * Bug when composite index is created in a table having collections (CASSANDRA-4909)
 * log index scan subject in CompositesSearcher (CASSANDRA-4904)
Merged from 1.1:
 * add get[Row|Key]CacheEntries to CacheServiceMBean (CASSANDRA-4859)
 * fix get_paged_slice to wrap to next row correctly (CASSANDRA-4816)
 * fix indexing empty column values (CASSANDRA-4832)
 * allow JdbcDate to compose null Date objects (CASSANDRA-4830)
 * fix possible stackoverflow when compacting 1000s of sstables
   (CASSANDRA-4765)
 * fix wrong leveled compaction progress calculation (CASSANDRA-4807)
 * add a close() method to CRAR to prevent leaking file descriptors (CASSANDRA-4820)
 * fix potential infinite loop in get_count (CASSANDRA-4833)
 * fix compositeType.{get/from}String methods (CASSANDRA-4842)
 * (CQL) fix CREATE COLUMNFAMILY permissions check (CASSANDRA-4864)
 * Fix DynamicCompositeType same type comparison (CASSANDRA-4711)
 * Fix duplicate SSTable reference when stream session failed (CASSANDRA-3306)
 * Allow static CF definition with compact storage (CASSANDRA-4910)
 * Fix endless loop/compaction of schema_* CFs due to broken timestamps (CASSANDRA-4880)
 * Fix 'wrong class type' assertion in CounterColumn (CASSANDRA-4976)


1.2-beta1
 * add atomic_batch_mutate (CASSANDRA-4542, -4635)
 * increase default max_hint_window_in_ms to 3h (CASSANDRA-4632)
 * include message initiation time to replicas so they can more
   accurately drop timed-out requests (CASSANDRA-2858)
 * fix clientutil.jar dependencies (CASSANDRA-4566)
 * optimize WriteResponse (CASSANDRA-4548)
 * new metrics (CASSANDRA-4009)
 * redesign KEYS indexes to avoid read-before-write (CASSANDRA-2897)
 * debug tracing (CASSANDRA-1123)
 * parallelize row cache loading (CASSANDRA-4282)
 * Make compaction, flush JBOD-aware (CASSANDRA-4292)
 * run local range scans on the read stage (CASSANDRA-3687)
 * clean up ioexceptions (CASSANDRA-2116)
 * add disk_failure_policy (CASSANDRA-2118)
 * Introduce new json format with row level deletion (CASSANDRA-4054)
 * remove redundant "name" column from schema_keyspaces (CASSANDRA-4433)
 * improve "nodetool ring" handling of multi-dc clusters (CASSANDRA-3047)
 * update NTS calculateNaturalEndpoints to be O(N log N) (CASSANDRA-3881)
 * split up rpc timeout by operation type (CASSANDRA-2819)
 * rewrite key cache save/load to use only sequential i/o (CASSANDRA-3762)
 * update MS protocol with a version handshake + broadcast address id
   (CASSANDRA-4311)
 * multithreaded hint replay (CASSANDRA-4189)
 * add inter-node message compression (CASSANDRA-3127)
 * remove COPP (CASSANDRA-2479)
 * Track tombstone expiration and compact when tombstone content is
   higher than a configurable threshold, default 20% (CASSANDRA-3442, 4234)
 * update MurmurHash to version 3 (CASSANDRA-2975)
 * (CLI) track elapsed time for `delete' operation (CASSANDRA-4060)
 * (CLI) jline version is bumped to 1.0 to properly  support
   'delete' key function (CASSANDRA-4132)
 * Save IndexSummary into new SSTable 'Summary' component (CASSANDRA-2392, 4289)
 * Add support for range tombstones (CASSANDRA-3708)
 * Improve MessagingService efficiency (CASSANDRA-3617)
 * Avoid ID conflicts from concurrent schema changes (CASSANDRA-3794)
 * Set thrift HSHA server thread limit to unlimited by default (CASSANDRA-4277)
 * Avoids double serialization of CF id in RowMutation messages
   (CASSANDRA-4293)
 * stream compressed sstables directly with java nio (CASSANDRA-4297)
 * Support multiple ranges in SliceQueryFilter (CASSANDRA-3885)
 * Add column metadata to system column families (CASSANDRA-4018)
 * (cql3) Always use composite types by default (CASSANDRA-4329)
 * (cql3) Add support for set, map and list (CASSANDRA-3647)
 * Validate date type correctly (CASSANDRA-4441)
 * (cql3) Allow definitions with only a PK (CASSANDRA-4361)
 * (cql3) Add support for row key composites (CASSANDRA-4179)
 * improve DynamicEndpointSnitch by using reservoir sampling (CASSANDRA-4038)
 * (cql3) Add support for 2ndary indexes (CASSANDRA-3680)
 * (cql3) fix defining more than one PK to be invalid (CASSANDRA-4477)
 * remove schema agreement checking from all external APIs (Thrift, CQL and CQL3) (CASSANDRA-4487)
 * add Murmur3Partitioner and make it default for new installations (CASSANDRA-3772, 4621)
 * (cql3) update pseudo-map syntax to use map syntax (CASSANDRA-4497)
 * Finer grained exceptions hierarchy and provides error code with exceptions (CASSANDRA-3979)
 * Adds events push to binary protocol (CASSANDRA-4480)
 * Rewrite nodetool help (CASSANDRA-2293)
 * Make CQL3 the default for CQL (CASSANDRA-4640)
 * update stress tool to be able to use CQL3 (CASSANDRA-4406)
 * Accept all thrift update on CQL3 cf but don't expose their metadata (CASSANDRA-4377)
 * Replace Throttle with Guava's RateLimiter for HintedHandOff (CASSANDRA-4541)
 * fix counter add/get using CQL2 and CQL3 in stress tool (CASSANDRA-4633)
 * Add sstable count per level to cfstats (CASSANDRA-4537)
 * (cql3) Add ALTER KEYSPACE statement (CASSANDRA-4611)
 * (cql3) Allow defining default consistency levels (CASSANDRA-4448)
 * (cql3) Fix queries using LIMIT missing results (CASSANDRA-4579)
 * fix cross-version gossip messaging (CASSANDRA-4576)
 * added inet data type (CASSANDRA-4627)


1.1.6
 * Wait for writes on synchronous read digest mismatch (CASSANDRA-4792)
 * fix commitlog replay for nanotime-infected sstables (CASSANDRA-4782)
 * preflight check ttl for maximum of 20 years (CASSANDRA-4771)
 * (Pig) fix widerow input with single column rows (CASSANDRA-4789)
 * Fix HH to compact with correct gcBefore, which avoids wiping out
   undelivered hints (CASSANDRA-4772)
 * LCS will merge up to 32 L0 sstables as intended (CASSANDRA-4778)
 * NTS will default unconfigured DC replicas to zero (CASSANDRA-4675)
 * use default consistency level in counter validation if none is
   explicitly provide (CASSANDRA-4700)
 * Improve IAuthority interface by introducing fine-grained
   access permissions and grant/revoke commands (CASSANDRA-4490, 4644)
 * fix assumption error in CLI when updating/describing keyspace 
   (CASSANDRA-4322)
 * Adds offline sstablescrub to debian packaging (CASSANDRA-4642)
 * Automatic fixing of overlapping leveled sstables (CASSANDRA-4644)
 * fix error when using ORDER BY with extended selections (CASSANDRA-4689)
 * (CQL3) Fix validation for IN queries for non-PK cols (CASSANDRA-4709)
 * fix re-created keyspace disappering after 1.1.5 upgrade 
   (CASSANDRA-4698, 4752)
 * (CLI) display elapsed time in 2 fraction digits (CASSANDRA-3460)
 * add authentication support to sstableloader (CASSANDRA-4712)
 * Fix CQL3 'is reversed' logic (CASSANDRA-4716, 4759)
 * (CQL3) Don't return ReversedType in result set metadata (CASSANDRA-4717)
 * Backport adding AlterKeyspace statement (CASSANDRA-4611)
 * (CQL3) Correcty accept upper-case data types (CASSANDRA-4770)
 * Add binary protocol events for schema changes (CASSANDRA-4684)
Merged from 1.0:
 * Switch from NBHM to CHM in MessagingService's callback map, which
   prevents OOM in long-running instances (CASSANDRA-4708)


1.1.5
 * add SecondaryIndex.reload API (CASSANDRA-4581)
 * use millis + atomicint for commitlog segment creation instead of
   nanotime, which has issues under some hypervisors (CASSANDRA-4601)
 * fix FD leak in slice queries (CASSANDRA-4571)
 * avoid recursion in leveled compaction (CASSANDRA-4587)
 * increase stack size under Java7 to 180K
 * Log(info) schema changes (CASSANDRA-4547)
 * Change nodetool setcachecapcity to manipulate global caches (CASSANDRA-4563)
 * (cql3) fix setting compaction strategy (CASSANDRA-4597)
 * fix broken system.schema_* timestamps on system startup (CASSANDRA-4561)
 * fix wrong skip of cache saving (CASSANDRA-4533)
 * Avoid NPE when lost+found is in data dir (CASSANDRA-4572)
 * Respect five-minute flush moratorium after initial CL replay (CASSANDRA-4474)
 * Adds ntp as recommended in debian packaging (CASSANDRA-4606)
 * Configurable transport in CF Record{Reader|Writer} (CASSANDRA-4558)
 * (cql3) fix potential NPE with both equal and unequal restriction (CASSANDRA-4532)
 * (cql3) improves ORDER BY validation (CASSANDRA-4624)
 * Fix potential deadlock during counter writes (CASSANDRA-4578)
 * Fix cql error with ORDER BY when using IN (CASSANDRA-4612)
Merged from 1.0:
 * increase Xss to 160k to accomodate latest 1.6 JVMs (CASSANDRA-4602)
 * fix toString of hint destination tokens (CASSANDRA-4568)
 * Fix multiple values for CurrentLocal NodeID (CASSANDRA-4626)


1.1.4
 * fix offline scrub to catch >= out of order rows (CASSANDRA-4411)
 * fix cassandra-env.sh on RHEL and other non-dash-based systems 
   (CASSANDRA-4494)
Merged from 1.0:
 * (Hadoop) fix setting key length for old-style mapred api (CASSANDRA-4534)
 * (Hadoop) fix iterating through a resultset consisting entirely
   of tombstoned rows (CASSANDRA-4466)


1.1.3
 * (cqlsh) add COPY TO (CASSANDRA-4434)
 * munmap commitlog segments before rename (CASSANDRA-4337)
 * (JMX) rename getRangeKeySample to sampleKeyRange to avoid returning
   multi-MB results as an attribute (CASSANDRA-4452)
 * flush based on data size, not throughput; overwritten columns no 
   longer artificially inflate liveRatio (CASSANDRA-4399)
 * update default commitlog segment size to 32MB and total commitlog
   size to 32/1024 MB for 32/64 bit JVMs, respectively (CASSANDRA-4422)
 * avoid using global partitioner to estimate ranges in index sstables
   (CASSANDRA-4403)
 * restore pre-CASSANDRA-3862 approach to removing expired tombstones
   from row cache during compaction (CASSANDRA-4364)
 * (stress) support for CQL prepared statements (CASSANDRA-3633)
 * Correctly catch exception when Snappy cannot be loaded (CASSANDRA-4400)
 * (cql3) Support ORDER BY when IN condition is given in WHERE clause (CASSANDRA-4327)
 * (cql3) delete "component_index" column on DROP TABLE call (CASSANDRA-4420)
 * change nanoTime() to currentTimeInMillis() in schema related code (CASSANDRA-4432)
 * add a token generation tool (CASSANDRA-3709)
 * Fix LCS bug with sstable containing only 1 row (CASSANDRA-4411)
 * fix "Can't Modify Index Name" problem on CF update (CASSANDRA-4439)
 * Fix assertion error in getOverlappingSSTables during repair (CASSANDRA-4456)
 * fix nodetool's setcompactionthreshold command (CASSANDRA-4455)
 * Ensure compacted files are never used, to avoid counter overcount (CASSANDRA-4436)
Merged from 1.0:
 * Push the validation of secondary index values to the SecondaryIndexManager (CASSANDRA-4240)
 * allow dropping columns shadowed by not-yet-expired supercolumn or row
   tombstones in PrecompactedRow (CASSANDRA-4396)


1.1.2
 * Fix cleanup not deleting index entries (CASSANDRA-4379)
 * Use correct partitioner when saving + loading caches (CASSANDRA-4331)
 * Check schema before trying to export sstable (CASSANDRA-2760)
 * Raise a meaningful exception instead of NPE when PFS encounters
   an unconfigured node + no default (CASSANDRA-4349)
 * fix bug in sstable blacklisting with LCS (CASSANDRA-4343)
 * LCS no longer promotes tiny sstables out of L0 (CASSANDRA-4341)
 * skip tombstones during hint replay (CASSANDRA-4320)
 * fix NPE in compactionstats (CASSANDRA-4318)
 * enforce 1m min keycache for auto (CASSANDRA-4306)
 * Have DeletedColumn.isMFD always return true (CASSANDRA-4307)
 * (cql3) exeption message for ORDER BY constraints said primary filter can be
    an IN clause, which is misleading (CASSANDRA-4319)
 * (cql3) Reject (not yet supported) creation of 2ndardy indexes on tables with
   composite primary keys (CASSANDRA-4328)
 * Set JVM stack size to 160k for java 7 (CASSANDRA-4275)
 * cqlsh: add COPY command to load data from CSV flat files (CASSANDRA-4012)
 * CFMetaData.fromThrift to throw ConfigurationException upon error (CASSANDRA-4353)
 * Use CF comparator to sort indexed columns in SecondaryIndexManager
   (CASSANDRA-4365)
 * add strategy_options to the KSMetaData.toString() output (CASSANDRA-4248)
 * (cql3) fix range queries containing unqueried results (CASSANDRA-4372)
 * (cql3) allow updating column_alias types (CASSANDRA-4041)
 * (cql3) Fix deletion bug (CASSANDRA-4193)
 * Fix computation of overlapping sstable for leveled compaction (CASSANDRA-4321)
 * Improve scrub and allow to run it offline (CASSANDRA-4321)
 * Fix assertionError in StorageService.bulkLoad (CASSANDRA-4368)
 * (cqlsh) add option to authenticate to a keyspace at startup (CASSANDRA-4108)
 * (cqlsh) fix ASSUME functionality (CASSANDRA-4352)
 * Fix ColumnFamilyRecordReader to not return progress > 100% (CASSANDRA-3942)
Merged from 1.0:
 * Set gc_grace on index CF to 0 (CASSANDRA-4314)


1.1.1
 * add populate_io_cache_on_flush option (CASSANDRA-2635)
 * allow larger cache capacities than 2GB (CASSANDRA-4150)
 * add getsstables command to nodetool (CASSANDRA-4199)
 * apply parent CF compaction settings to secondary index CFs (CASSANDRA-4280)
 * preserve commitlog size cap when recycling segments at startup
   (CASSANDRA-4201)
 * (Hadoop) fix split generation regression (CASSANDRA-4259)
 * ignore min/max compactions settings in LCS, while preserving
   behavior that min=max=0 disables autocompaction (CASSANDRA-4233)
 * log number of rows read from saved cache (CASSANDRA-4249)
 * calculate exact size required for cleanup operations (CASSANDRA-1404)
 * avoid blocking additional writes during flush when the commitlog
   gets behind temporarily (CASSANDRA-1991)
 * enable caching on index CFs based on data CF cache setting (CASSANDRA-4197)
 * warn on invalid replication strategy creation options (CASSANDRA-4046)
 * remove [Freeable]Memory finalizers (CASSANDRA-4222)
 * include tombstone size in ColumnFamily.size, which can prevent OOM
   during sudden mass delete operations by yielding a nonzero liveRatio
   (CASSANDRA-3741)
 * Open 1 sstableScanner per level for leveled compaction (CASSANDRA-4142)
 * Optimize reads when row deletion timestamps allow us to restrict
   the set of sstables we check (CASSANDRA-4116)
 * add support for commitlog archiving and point-in-time recovery
   (CASSANDRA-3690)
 * avoid generating redundant compaction tasks during streaming
   (CASSANDRA-4174)
 * add -cf option to nodetool snapshot, and takeColumnFamilySnapshot to
   StorageService mbean (CASSANDRA-556)
 * optimize cleanup to drop entire sstables where possible (CASSANDRA-4079)
 * optimize truncate when autosnapshot is disabled (CASSANDRA-4153)
 * update caches to use byte[] keys to reduce memory overhead (CASSANDRA-3966)
 * add column limit to cli (CASSANDRA-3012, 4098)
 * clean up and optimize DataOutputBuffer, used by CQL compression and
   CompositeType (CASSANDRA-4072)
 * optimize commitlog checksumming (CASSANDRA-3610)
 * identify and blacklist corrupted SSTables from future compactions 
   (CASSANDRA-2261)
 * Move CfDef and KsDef validation out of thrift (CASSANDRA-4037)
 * Expose API to repair a user provided range (CASSANDRA-3912)
 * Add way to force the cassandra-cli to refresh its schema (CASSANDRA-4052)
 * Avoid having replicate on write tasks stacking up at CL.ONE (CASSANDRA-2889)
 * (cql3) Backwards compatibility for composite comparators in non-cql3-aware
   clients (CASSANDRA-4093)
 * (cql3) Fix order by for reversed queries (CASSANDRA-4160)
 * (cql3) Add ReversedType support (CASSANDRA-4004)
 * (cql3) Add timeuuid type (CASSANDRA-4194)
 * (cql3) Minor fixes (CASSANDRA-4185)
 * (cql3) Fix prepared statement in BATCH (CASSANDRA-4202)
 * (cql3) Reduce the list of reserved keywords (CASSANDRA-4186)
 * (cql3) Move max/min compaction thresholds to compaction strategy options
   (CASSANDRA-4187)
 * Fix exception during move when localhost is the only source (CASSANDRA-4200)
 * (cql3) Allow paging through non-ordered partitioner results (CASSANDRA-3771)
 * (cql3) Fix drop index (CASSANDRA-4192)
 * (cql3) Don't return range ghosts anymore (CASSANDRA-3982)
 * fix re-creating Keyspaces/ColumnFamilies with the same name as dropped
   ones (CASSANDRA-4219)
 * fix SecondaryIndex LeveledManifest save upon snapshot (CASSANDRA-4230)
 * fix missing arrayOffset in FBUtilities.hash (CASSANDRA-4250)
 * (cql3) Add name of parameters in CqlResultSet (CASSANDRA-4242)
 * (cql3) Correctly validate order by queries (CASSANDRA-4246)
 * rename stress to cassandra-stress for saner packaging (CASSANDRA-4256)
 * Fix exception on colum metadata with non-string comparator (CASSANDRA-4269)
 * Check for unknown/invalid compression options (CASSANDRA-4266)
 * (cql3) Adds simple access to column timestamp and ttl (CASSANDRA-4217)
 * (cql3) Fix range queries with secondary indexes (CASSANDRA-4257)
 * Better error messages from improper input in cli (CASSANDRA-3865)
 * Try to stop all compaction upon Keyspace or ColumnFamily drop (CASSANDRA-4221)
 * (cql3) Allow keyspace properties to contain hyphens (CASSANDRA-4278)
 * (cql3) Correctly validate keyspace access in create table (CASSANDRA-4296)
 * Avoid deadlock in migration stage (CASSANDRA-3882)
 * Take supercolumn names and deletion info into account in memtable throughput
   (CASSANDRA-4264)
 * Add back backward compatibility for old style replication factor (CASSANDRA-4294)
 * Preserve compatibility with pre-1.1 index queries (CASSANDRA-4262)
Merged from 1.0:
 * Fix super columns bug where cache is not updated (CASSANDRA-4190)
 * fix maxTimestamp to include row tombstones (CASSANDRA-4116)
 * (CLI) properly handle quotes in create/update keyspace commands (CASSANDRA-4129)
 * Avoids possible deadlock during bootstrap (CASSANDRA-4159)
 * fix stress tool that hangs forever on timeout or error (CASSANDRA-4128)
 * stress tool to return appropriate exit code on failure (CASSANDRA-4188)
 * fix compaction NPE when out of disk space and assertions disabled
   (CASSANDRA-3985)
 * synchronize LCS getEstimatedTasks to avoid CME (CASSANDRA-4255)
 * ensure unique streaming session id's (CASSANDRA-4223)
 * kick off background compaction when min/max thresholds change 
   (CASSANDRA-4279)
 * improve ability of STCS.getBuckets to deal with 100s of 1000s of
   sstables, such as when convertinb back from LCS (CASSANDRA-4287)
 * Oversize integer in CQL throws NumberFormatException (CASSANDRA-4291)
 * fix 1.0.x node join to mixed version cluster, other nodes >= 1.1 (CASSANDRA-4195)
 * Fix LCS splitting sstable base on uncompressed size (CASSANDRA-4419)
 * Push the validation of secondary index values to the SecondaryIndexManager (CASSANDRA-4240)
 * Don't purge columns during upgradesstables (CASSANDRA-4462)
 * Make cqlsh work with piping (CASSANDRA-4113)
 * Validate arguments for nodetool decommission (CASSANDRA-4061)
 * Report thrift status in nodetool info (CASSANDRA-4010)


1.1.0-final
 * average a reduced liveRatio estimate with the previous one (CASSANDRA-4065)
 * Allow KS and CF names up to 48 characters (CASSANDRA-4157)
 * fix stress build (CASSANDRA-4140)
 * add time remaining estimate to nodetool compactionstats (CASSANDRA-4167)
 * (cql) fix NPE in cql3 ALTER TABLE (CASSANDRA-4163)
 * (cql) Add support for CL.TWO and CL.THREE in CQL (CASSANDRA-4156)
 * (cql) Fix type in CQL3 ALTER TABLE preventing update (CASSANDRA-4170)
 * (cql) Throw invalid exception from CQL3 on obsolete options (CASSANDRA-4171)
 * (cqlsh) fix recognizing uppercase SELECT keyword (CASSANDRA-4161)
 * Pig: wide row support (CASSANDRA-3909)
Merged from 1.0:
 * avoid streaming empty files with bulk loader if sstablewriter errors out
   (CASSANDRA-3946)


1.1-rc1
 * Include stress tool in binary builds (CASSANDRA-4103)
 * (Hadoop) fix wide row iteration when last row read was deleted
   (CASSANDRA-4154)
 * fix read_repair_chance to really default to 0.1 in the cli (CASSANDRA-4114)
 * Adds caching and bloomFilterFpChange to CQL options (CASSANDRA-4042)
 * Adds posibility to autoconfigure size of the KeyCache (CASSANDRA-4087)
 * fix KEYS index from skipping results (CASSANDRA-3996)
 * Remove sliced_buffer_size_in_kb dead option (CASSANDRA-4076)
 * make loadNewSStable preserve sstable version (CASSANDRA-4077)
 * Respect 1.0 cache settings as much as possible when upgrading 
   (CASSANDRA-4088)
 * relax path length requirement for sstable files when upgrading on 
   non-Windows platforms (CASSANDRA-4110)
 * fix terminination of the stress.java when errors were encountered
   (CASSANDRA-4128)
 * Move CfDef and KsDef validation out of thrift (CASSANDRA-4037)
 * Fix get_paged_slice (CASSANDRA-4136)
 * CQL3: Support slice with exclusive start and stop (CASSANDRA-3785)
Merged from 1.0:
 * support PropertyFileSnitch in bulk loader (CASSANDRA-4145)
 * add auto_snapshot option allowing disabling snapshot before drop/truncate
   (CASSANDRA-3710)
 * allow short snitch names (CASSANDRA-4130)


1.1-beta2
 * rename loaded sstables to avoid conflicts with local snapshots
   (CASSANDRA-3967)
 * start hint replay as soon as FD notifies that the target is back up
   (CASSANDRA-3958)
 * avoid unproductive deserializing of cached rows during compaction
   (CASSANDRA-3921)
 * fix concurrency issues with CQL keyspace creation (CASSANDRA-3903)
 * Show Effective Owership via Nodetool ring <keyspace> (CASSANDRA-3412)
 * Update ORDER BY syntax for CQL3 (CASSANDRA-3925)
 * Fix BulkRecordWriter to not throw NPE if reducer gets no map data from Hadoop (CASSANDRA-3944)
 * Fix bug with counters in super columns (CASSANDRA-3821)
 * Remove deprecated merge_shard_chance (CASSANDRA-3940)
 * add a convenient way to reset a node's schema (CASSANDRA-2963)
 * fix for intermittent SchemaDisagreementException (CASSANDRA-3884)
 * CLI `list <CF>` to limit number of columns and their order (CASSANDRA-3012)
 * ignore deprecated KsDef/CfDef/ColumnDef fields in native schema (CASSANDRA-3963)
 * CLI to report when unsupported column_metadata pair was given (CASSANDRA-3959)
 * reincarnate removed and deprecated KsDef/CfDef attributes (CASSANDRA-3953)
 * Fix race between writes and read for cache (CASSANDRA-3862)
 * perform static initialization of StorageProxy on start-up (CASSANDRA-3797)
 * support trickling fsync() on writes (CASSANDRA-3950)
 * expose counters for unavailable/timeout exceptions given to thrift clients (CASSANDRA-3671)
 * avoid quadratic startup time in LeveledManifest (CASSANDRA-3952)
 * Add type information to new schema_ columnfamilies and remove thrift
   serialization for schema (CASSANDRA-3792)
 * add missing column validator options to the CLI help (CASSANDRA-3926)
 * skip reading saved key cache if CF's caching strategy is NONE or ROWS_ONLY (CASSANDRA-3954)
 * Unify migration code (CASSANDRA-4017)
Merged from 1.0:
 * cqlsh: guess correct version of Python for Arch Linux (CASSANDRA-4090)
 * (CLI) properly handle quotes in create/update keyspace commands (CASSANDRA-4129)
 * Avoids possible deadlock during bootstrap (CASSANDRA-4159)
 * fix stress tool that hangs forever on timeout or error (CASSANDRA-4128)
 * Fix super columns bug where cache is not updated (CASSANDRA-4190)
 * stress tool to return appropriate exit code on failure (CASSANDRA-4188)


1.0.9
 * improve index sampling performance (CASSANDRA-4023)
 * always compact away deleted hints immediately after handoff (CASSANDRA-3955)
 * delete hints from dropped ColumnFamilies on handoff instead of
   erroring out (CASSANDRA-3975)
 * add CompositeType ref to the CLI doc for create/update column family (CASSANDRA-3980)
 * Pig: support Counter ColumnFamilies (CASSANDRA-3973)
 * Pig: Composite column support (CASSANDRA-3684)
 * Avoid NPE during repair when a keyspace has no CFs (CASSANDRA-3988)
 * Fix division-by-zero error on get_slice (CASSANDRA-4000)
 * don't change manifest level for cleanup, scrub, and upgradesstables
   operations under LeveledCompactionStrategy (CASSANDRA-3989, 4112)
 * fix race leading to super columns assertion failure (CASSANDRA-3957)
 * fix NPE on invalid CQL delete command (CASSANDRA-3755)
 * allow custom types in CLI's assume command (CASSANDRA-4081)
 * fix totalBytes count for parallel compactions (CASSANDRA-3758)
 * fix intermittent NPE in get_slice (CASSANDRA-4095)
 * remove unnecessary asserts in native code interfaces (CASSANDRA-4096)
 * Validate blank keys in CQL to avoid assertion errors (CASSANDRA-3612)
 * cqlsh: fix bad decoding of some column names (CASSANDRA-4003)
 * cqlsh: fix incorrect padding with unicode chars (CASSANDRA-4033)
 * Fix EC2 snitch incorrectly reporting region (CASSANDRA-4026)
 * Shut down thrift during decommission (CASSANDRA-4086)
 * Expose nodetool cfhistograms for 2ndary indexes (CASSANDRA-4063)
Merged from 0.8:
 * Fix ConcurrentModificationException in gossiper (CASSANDRA-4019)


1.1-beta1
 * (cqlsh)
   + add SOURCE and CAPTURE commands, and --file option (CASSANDRA-3479)
   + add ALTER COLUMNFAMILY WITH (CASSANDRA-3523)
   + bundle Python dependencies with Cassandra (CASSANDRA-3507)
   + added to Debian package (CASSANDRA-3458)
   + display byte data instead of erroring out on decode failure 
     (CASSANDRA-3874)
 * add nodetool rebuild_index (CASSANDRA-3583)
 * add nodetool rangekeysample (CASSANDRA-2917)
 * Fix streaming too much data during move operations (CASSANDRA-3639)
 * Nodetool and CLI connect to localhost by default (CASSANDRA-3568)
 * Reduce memory used by primary index sample (CASSANDRA-3743)
 * (Hadoop) separate input/output configurations (CASSANDRA-3197, 3765)
 * avoid returning internal Cassandra classes over JMX (CASSANDRA-2805)
 * add row-level isolation via SnapTree (CASSANDRA-2893)
 * Optimize key count estimation when opening sstable on startup
   (CASSANDRA-2988)
 * multi-dc replication optimization supporting CL > ONE (CASSANDRA-3577)
 * add command to stop compactions (CASSANDRA-1740, 3566, 3582)
 * multithreaded streaming (CASSANDRA-3494)
 * removed in-tree redhat spec (CASSANDRA-3567)
 * "defragment" rows for name-based queries under STCS, again (CASSANDRA-2503)
 * Recycle commitlog segments for improved performance 
   (CASSANDRA-3411, 3543, 3557, 3615)
 * update size-tiered compaction to prioritize small tiers (CASSANDRA-2407)
 * add message expiration logic to OutboundTcpConnection (CASSANDRA-3005)
 * off-heap cache to use sun.misc.Unsafe instead of JNA (CASSANDRA-3271)
 * EACH_QUORUM is only supported for writes (CASSANDRA-3272)
 * replace compactionlock use in schema migration by checking CFS.isValid
   (CASSANDRA-3116)
 * recognize that "SELECT first ... *" isn't really "SELECT *" (CASSANDRA-3445)
 * Use faster bytes comparison (CASSANDRA-3434)
 * Bulk loader is no longer a fat client, (HADOOP) bulk load output format
   (CASSANDRA-3045)
 * (Hadoop) add support for KeyRange.filter
 * remove assumption that keys and token are in bijection
   (CASSANDRA-1034, 3574, 3604)
 * always remove endpoints from delevery queue in HH (CASSANDRA-3546)
 * fix race between cf flush and its 2ndary indexes flush (CASSANDRA-3547)
 * fix potential race in AES when a repair fails (CASSANDRA-3548)
 * Remove columns shadowed by a deleted container even when we cannot purge
   (CASSANDRA-3538)
 * Improve memtable slice iteration performance (CASSANDRA-3545)
 * more efficient allocation of small bloom filters (CASSANDRA-3618)
 * Use separate writer thread in SSTableSimpleUnsortedWriter (CASSANDRA-3619)
 * fsync the directory after new sstable or commitlog segment are created (CASSANDRA-3250)
 * fix minor issues reported by FindBugs (CASSANDRA-3658)
 * global key/row caches (CASSANDRA-3143, 3849)
 * optimize memtable iteration during range scan (CASSANDRA-3638)
 * introduce 'crc_check_chance' in CompressionParameters to support
   a checksum percentage checking chance similarly to read-repair (CASSANDRA-3611)
 * a way to deactivate global key/row cache on per-CF basis (CASSANDRA-3667)
 * fix LeveledCompactionStrategy broken because of generation pre-allocation
   in LeveledManifest (CASSANDRA-3691)
 * finer-grained control over data directories (CASSANDRA-2749)
 * Fix ClassCastException during hinted handoff (CASSANDRA-3694)
 * Upgrade Thrift to 0.7 (CASSANDRA-3213)
 * Make stress.java insert operation to use microseconds (CASSANDRA-3725)
 * Allows (internally) doing a range query with a limit of columns instead of
   rows (CASSANDRA-3742)
 * Allow rangeSlice queries to be start/end inclusive/exclusive (CASSANDRA-3749)
 * Fix BulkLoader to support new SSTable layout and add stream
   throttling to prevent an NPE when there is no yaml config (CASSANDRA-3752)
 * Allow concurrent schema migrations (CASSANDRA-1391, 3832)
 * Add SnapshotCommand to trigger snapshot on remote node (CASSANDRA-3721)
 * Make CFMetaData conversions to/from thrift/native schema inverses
   (CASSANDRA_3559)
 * Add initial code for CQL 3.0-beta (CASSANDRA-2474, 3781, 3753)
 * Add wide row support for ColumnFamilyInputFormat (CASSANDRA-3264)
 * Allow extending CompositeType comparator (CASSANDRA-3657)
 * Avoids over-paging during get_count (CASSANDRA-3798)
 * Add new command to rebuild a node without (repair) merkle tree calculations
   (CASSANDRA-3483, 3922)
 * respect not only row cache capacity but caching mode when
   trying to read data (CASSANDRA-3812)
 * fix system tests (CASSANDRA-3827)
 * CQL support for altering row key type in ALTER TABLE (CASSANDRA-3781)
 * turn compression on by default (CASSANDRA-3871)
 * make hexToBytes refuse invalid input (CASSANDRA-2851)
 * Make secondary indexes CF inherit compression and compaction from their
   parent CF (CASSANDRA-3877)
 * Finish cleanup up tombstone purge code (CASSANDRA-3872)
 * Avoid NPE on aboarted stream-out sessions (CASSANDRA-3904)
 * BulkRecordWriter throws NPE for counter columns (CASSANDRA-3906)
 * Support compression using BulkWriter (CASSANDRA-3907)


1.0.8
 * fix race between cleanup and flush on secondary index CFSes (CASSANDRA-3712)
 * avoid including non-queried nodes in rangeslice read repair
   (CASSANDRA-3843)
 * Only snapshot CF being compacted for snapshot_before_compaction 
   (CASSANDRA-3803)
 * Log active compactions in StatusLogger (CASSANDRA-3703)
 * Compute more accurate compaction score per level (CASSANDRA-3790)
 * Return InvalidRequest when using a keyspace that doesn't exist
   (CASSANDRA-3764)
 * disallow user modification of System keyspace (CASSANDRA-3738)
 * allow using sstable2json on secondary index data (CASSANDRA-3738)
 * (cqlsh) add DESCRIBE COLUMNFAMILIES (CASSANDRA-3586)
 * (cqlsh) format blobs correctly and use colors to improve output
   readability (CASSANDRA-3726)
 * synchronize BiMap of bootstrapping tokens (CASSANDRA-3417)
 * show index options in CLI (CASSANDRA-3809)
 * add optional socket timeout for streaming (CASSANDRA-3838)
 * fix truncate not to leave behind non-CFS backed secondary indexes
   (CASSANDRA-3844)
 * make CLI `show schema` to use output stream directly instead
   of StringBuilder (CASSANDRA-3842)
 * remove the wait on hint future during write (CASSANDRA-3870)
 * (cqlsh) ignore missing CfDef opts (CASSANDRA-3933)
 * (cqlsh) look for cqlshlib relative to realpath (CASSANDRA-3767)
 * Fix short read protection (CASSANDRA-3934)
 * Make sure infered and actual schema match (CASSANDRA-3371)
 * Fix NPE during HH delivery (CASSANDRA-3677)
 * Don't put boostrapping node in 'hibernate' status (CASSANDRA-3737)
 * Fix double quotes in windows bat files (CASSANDRA-3744)
 * Fix bad validator lookup (CASSANDRA-3789)
 * Fix soft reset in EC2MultiRegionSnitch (CASSANDRA-3835)
 * Don't leave zombie connections with THSHA thrift server (CASSANDRA-3867)
 * (cqlsh) fix deserialization of data (CASSANDRA-3874)
 * Fix removetoken force causing an inconsistent state (CASSANDRA-3876)
 * Fix ahndling of some types with Pig (CASSANDRA-3886)
 * Don't allow to drop the system keyspace (CASSANDRA-3759)
 * Make Pig deletes disabled by default and configurable (CASSANDRA-3628)
Merged from 0.8:
 * (Pig) fix CassandraStorage to use correct comparator in Super ColumnFamily
   case (CASSANDRA-3251)
 * fix thread safety issues in commitlog replay, primarily affecting
   systems with many (100s) of CF definitions (CASSANDRA-3751)
 * Fix relevant tombstone ignored with super columns (CASSANDRA-3875)


1.0.7
 * fix regression in HH page size calculation (CASSANDRA-3624)
 * retry failed stream on IOException (CASSANDRA-3686)
 * allow configuring bloom_filter_fp_chance (CASSANDRA-3497)
 * attempt hint delivery every ten minutes, or when failure detector
   notifies us that a node is back up, whichever comes first.  hint
   handoff throttle delay default changed to 1ms, from 50 (CASSANDRA-3554)
 * add nodetool setstreamthroughput (CASSANDRA-3571)
 * fix assertion when dropping a columnfamily with no sstables (CASSANDRA-3614)
 * more efficient allocation of small bloom filters (CASSANDRA-3618)
 * CLibrary.createHardLinkWithExec() to check for errors (CASSANDRA-3101)
 * Avoid creating empty and non cleaned writer during compaction (CASSANDRA-3616)
 * stop thrift service in shutdown hook so we can quiesce MessagingService
   (CASSANDRA-3335)
 * (CQL) compaction_strategy_options and compression_parameters for
   CREATE COLUMNFAMILY statement (CASSANDRA-3374)
 * Reset min/max compaction threshold when creating size tiered compaction
   strategy (CASSANDRA-3666)
 * Don't ignore IOException during compaction (CASSANDRA-3655)
 * Fix assertion error for CF with gc_grace=0 (CASSANDRA-3579)
 * Shutdown ParallelCompaction reducer executor after use (CASSANDRA-3711)
 * Avoid < 0 value for pending tasks in leveled compaction (CASSANDRA-3693)
 * (Hadoop) Support TimeUUID in Pig CassandraStorage (CASSANDRA-3327)
 * Check schema is ready before continuing boostrapping (CASSANDRA-3629)
 * Catch overflows during parsing of chunk_length_kb (CASSANDRA-3644)
 * Improve stream protocol mismatch errors (CASSANDRA-3652)
 * Avoid multiple thread doing HH to the same target (CASSANDRA-3681)
 * Add JMX property for rp_timeout_in_ms (CASSANDRA-2940)
 * Allow DynamicCompositeType to compare component of different types
   (CASSANDRA-3625)
 * Flush non-cfs backed secondary indexes (CASSANDRA-3659)
 * Secondary Indexes should report memory consumption (CASSANDRA-3155)
 * fix for SelectStatement start/end key are not set correctly
   when a key alias is involved (CASSANDRA-3700)
 * fix CLI `show schema` command insert of an extra comma in
   column_metadata (CASSANDRA-3714)
Merged from 0.8:
 * avoid logging (harmless) exception when GC takes < 1ms (CASSANDRA-3656)
 * prevent new nodes from thinking down nodes are up forever (CASSANDRA-3626)
 * use correct list of replicas for LOCAL_QUORUM reads when read repair
   is disabled (CASSANDRA-3696)
 * block on flush before compacting hints (may prevent OOM) (CASSANDRA-3733)


1.0.6
 * (CQL) fix cqlsh support for replicate_on_write (CASSANDRA-3596)
 * fix adding to leveled manifest after streaming (CASSANDRA-3536)
 * filter out unavailable cipher suites when using encryption (CASSANDRA-3178)
 * (HADOOP) add old-style api support for CFIF and CFRR (CASSANDRA-2799)
 * Support TimeUUIDType column names in Stress.java tool (CASSANDRA-3541)
 * (CQL) INSERT/UPDATE/DELETE/TRUNCATE commands should allow CF names to
   be qualified by keyspace (CASSANDRA-3419)
 * always remove endpoints from delevery queue in HH (CASSANDRA-3546)
 * fix race between cf flush and its 2ndary indexes flush (CASSANDRA-3547)
 * fix potential race in AES when a repair fails (CASSANDRA-3548)
 * fix default value validation usage in CLI SET command (CASSANDRA-3553)
 * Optimize componentsFor method for compaction and startup time
   (CASSANDRA-3532)
 * (CQL) Proper ColumnFamily metadata validation on CREATE COLUMNFAMILY 
   (CASSANDRA-3565)
 * fix compression "chunk_length_kb" option to set correct kb value for 
   thrift/avro (CASSANDRA-3558)
 * fix missing response during range slice repair (CASSANDRA-3551)
 * 'describe ring' moved from CLI to nodetool and available through JMX (CASSANDRA-3220)
 * add back partitioner to sstable metadata (CASSANDRA-3540)
 * fix NPE in get_count for counters (CASSANDRA-3601)
Merged from 0.8:
 * remove invalid assertion that table was opened before dropping it
   (CASSANDRA-3580)
 * range and index scans now only send requests to enough replicas to
   satisfy requested CL + RR (CASSANDRA-3598)
 * use cannonical host for local node in nodetool info (CASSANDRA-3556)
 * remove nonlocal DC write optimization since it only worked with
   CL.ONE or CL.LOCAL_QUORUM (CASSANDRA-3577, 3585)
 * detect misuses of CounterColumnType (CASSANDRA-3422)
 * turn off string interning in json2sstable, take 2 (CASSANDRA-2189)
 * validate compression parameters on add/update of the ColumnFamily 
   (CASSANDRA-3573)
 * Check for 0.0.0.0 is incorrect in CFIF (CASSANDRA-3584)
 * Increase vm.max_map_count in debian packaging (CASSANDRA-3563)
 * gossiper will never add itself to saved endpoints (CASSANDRA-3485)


1.0.5
 * revert CASSANDRA-3407 (see CASSANDRA-3540)
 * fix assertion error while forwarding writes to local nodes (CASSANDRA-3539)


1.0.4
 * fix self-hinting of timed out read repair updates and make hinted handoff
   less prone to OOMing a coordinator (CASSANDRA-3440)
 * expose bloom filter sizes via JMX (CASSANDRA-3495)
 * enforce RP tokens 0..2**127 (CASSANDRA-3501)
 * canonicalize paths exposed through JMX (CASSANDRA-3504)
 * fix "liveSize" stat when sstables are removed (CASSANDRA-3496)
 * add bloom filter FP rates to nodetool cfstats (CASSANDRA-3347)
 * record partitioner in sstable metadata component (CASSANDRA-3407)
 * add new upgradesstables nodetool command (CASSANDRA-3406)
 * skip --debug requirement to see common exceptions in CLI (CASSANDRA-3508)
 * fix incorrect query results due to invalid max timestamp (CASSANDRA-3510)
 * make sstableloader recognize compressed sstables (CASSANDRA-3521)
 * avoids race in OutboundTcpConnection in multi-DC setups (CASSANDRA-3530)
 * use SETLOCAL in cassandra.bat (CASSANDRA-3506)
 * fix ConcurrentModificationException in Table.all() (CASSANDRA-3529)
Merged from 0.8:
 * fix concurrence issue in the FailureDetector (CASSANDRA-3519)
 * fix array out of bounds error in counter shard removal (CASSANDRA-3514)
 * avoid dropping tombstones when they might still be needed to shadow
   data in a different sstable (CASSANDRA-2786)


1.0.3
 * revert name-based query defragmentation aka CASSANDRA-2503 (CASSANDRA-3491)
 * fix invalidate-related test failures (CASSANDRA-3437)
 * add next-gen cqlsh to bin/ (CASSANDRA-3188, 3131, 3493)
 * (CQL) fix handling of rows with no columns (CASSANDRA-3424, 3473)
 * fix querying supercolumns by name returning only a subset of
   subcolumns or old subcolumn versions (CASSANDRA-3446)
 * automatically compute sha1 sum for uncompressed data files (CASSANDRA-3456)
 * fix reading metadata/statistics component for version < h (CASSANDRA-3474)
 * add sstable forward-compatibility (CASSANDRA-3478)
 * report compression ratio in CFSMBean (CASSANDRA-3393)
 * fix incorrect size exception during streaming of counters (CASSANDRA-3481)
 * (CQL) fix for counter decrement syntax (CASSANDRA-3418)
 * Fix race introduced by CASSANDRA-2503 (CASSANDRA-3482)
 * Fix incomplete deletion of delivered hints (CASSANDRA-3466)
 * Avoid rescheduling compactions when no compaction was executed 
   (CASSANDRA-3484)
 * fix handling of the chunk_length_kb compression options (CASSANDRA-3492)
Merged from 0.8:
 * fix updating CF row_cache_provider (CASSANDRA-3414)
 * CFMetaData.convertToThrift method to set RowCacheProvider (CASSANDRA-3405)
 * acquire compactionlock during truncate (CASSANDRA-3399)
 * fix displaying cfdef entries for super columnfamilies (CASSANDRA-3415)
 * Make counter shard merging thread safe (CASSANDRA-3178)
 * Revert CASSANDRA-2855
 * Fix bug preventing the use of efficient cross-DC writes (CASSANDRA-3472)
 * `describe ring` command for CLI (CASSANDRA-3220)
 * (Hadoop) skip empty rows when entire row is requested, redux (CASSANDRA-2855)


1.0.2
 * "defragment" rows for name-based queries under STCS (CASSANDRA-2503)
 * Add timing information to cassandra-cli GET/SET/LIST queries (CASSANDRA-3326)
 * Only create one CompressionMetadata object per sstable (CASSANDRA-3427)
 * cleanup usage of StorageService.setMode() (CASSANDRA-3388)
 * Avoid large array allocation for compressed chunk offsets (CASSANDRA-3432)
 * fix DecimalType bytebuffer marshalling (CASSANDRA-3421)
 * fix bug that caused first column in per row indexes to be ignored 
   (CASSANDRA-3441)
 * add JMX call to clean (failed) repair sessions (CASSANDRA-3316)
 * fix sstableloader reference acquisition bug (CASSANDRA-3438)
 * fix estimated row size regression (CASSANDRA-3451)
 * make sure we don't return more columns than asked (CASSANDRA-3303, 3395)
Merged from 0.8:
 * acquire compactionlock during truncate (CASSANDRA-3399)
 * fix displaying cfdef entries for super columnfamilies (CASSANDRA-3415)


1.0.1
 * acquire references during index build to prevent delete problems
   on Windows (CASSANDRA-3314)
 * describe_ring should include datacenter/topology information (CASSANDRA-2882)
 * Thrift sockets are not properly buffered (CASSANDRA-3261)
 * performance improvement for bytebufferutil compare function (CASSANDRA-3286)
 * add system.versions ColumnFamily (CASSANDRA-3140)
 * reduce network copies (CASSANDRA-3333, 3373)
 * limit nodetool to 32MB of heap (CASSANDRA-3124)
 * (CQL) update parser to accept "timestamp" instead of "date" (CASSANDRA-3149)
 * Fix CLI `show schema` to include "compression_options" (CASSANDRA-3368)
 * Snapshot to include manifest under LeveledCompactionStrategy (CASSANDRA-3359)
 * (CQL) SELECT query should allow CF name to be qualified by keyspace (CASSANDRA-3130)
 * (CQL) Fix internal application error specifying 'using consistency ...'
   in lower case (CASSANDRA-3366)
 * fix Deflate compression when compression actually makes the data bigger
   (CASSANDRA-3370)
 * optimize UUIDGen to avoid lock contention on InetAddress.getLocalHost 
   (CASSANDRA-3387)
 * tolerate index being dropped mid-mutation (CASSANDRA-3334, 3313)
 * CompactionManager is now responsible for checking for new candidates
   post-task execution, enabling more consistent leveled compaction 
   (CASSANDRA-3391)
 * Cache HSHA threads (CASSANDRA-3372)
 * use CF/KS names as snapshot prefix for drop + truncate operations
   (CASSANDRA-2997)
 * Break bloom filters up to avoid heap fragmentation (CASSANDRA-2466)
 * fix cassandra hanging on jsvc stop (CASSANDRA-3302)
 * Avoid leveled compaction getting blocked on errors (CASSANDRA-3408)
 * Make reloading the compaction strategy safe (CASSANDRA-3409)
 * ignore 0.8 hints even if compaction begins before we try to purge
   them (CASSANDRA-3385)
 * remove procrun (bin\daemon) from Cassandra source tree and 
   artifacts (CASSANDRA-3331)
 * make cassandra compile under JDK7 (CASSANDRA-3275)
 * remove dependency of clientutil.jar to FBUtilities (CASSANDRA-3299)
 * avoid truncation errors by using long math on long values (CASSANDRA-3364)
 * avoid clock drift on some Windows machine (CASSANDRA-3375)
 * display cache provider in cli 'describe keyspace' command (CASSANDRA-3384)
 * fix incomplete topology information in describe_ring (CASSANDRA-3403)
 * expire dead gossip states based on time (CASSANDRA-2961)
 * improve CompactionTask extensibility (CASSANDRA-3330)
 * Allow one leveled compaction task to kick off another (CASSANDRA-3363)
 * allow encryption only between datacenters (CASSANDRA-2802)
Merged from 0.8:
 * fix truncate allowing data to be replayed post-restart (CASSANDRA-3297)
 * make iwriter final in IndexWriter to avoid NPE (CASSANDRA-2863)
 * (CQL) update grammar to require key clause in DELETE statement
   (CASSANDRA-3349)
 * (CQL) allow numeric keyspace names in USE statement (CASSANDRA-3350)
 * (Hadoop) skip empty rows when slicing the entire row (CASSANDRA-2855)
 * Fix handling of tombstone by SSTableExport/Import (CASSANDRA-3357)
 * fix ColumnIndexer to use long offsets (CASSANDRA-3358)
 * Improved CLI exceptions (CASSANDRA-3312)
 * Fix handling of tombstone by SSTableExport/Import (CASSANDRA-3357)
 * Only count compaction as active (for throttling) when they have
   successfully acquired the compaction lock (CASSANDRA-3344)
 * Display CLI version string on startup (CASSANDRA-3196)
 * (Hadoop) make CFIF try rpc_address or fallback to listen_address
   (CASSANDRA-3214)
 * (Hadoop) accept comma delimited lists of initial thrift connections
   (CASSANDRA-3185)
 * ColumnFamily min_compaction_threshold should be >= 2 (CASSANDRA-3342)
 * (Pig) add 0.8+ types and key validation type in schema (CASSANDRA-3280)
 * Fix completely removing column metadata using CLI (CASSANDRA-3126)
 * CLI `describe cluster;` output should be on separate lines for separate versions
   (CASSANDRA-3170)
 * fix changing durable_writes keyspace option during CF creation
   (CASSANDRA-3292)
 * avoid locking on update when no indexes are involved (CASSANDRA-3386)
 * fix assertionError during repair with ordered partitioners (CASSANDRA-3369)
 * correctly serialize key_validation_class for avro (CASSANDRA-3391)
 * don't expire counter tombstone after streaming (CASSANDRA-3394)
 * prevent nodes that failed to join from hanging around forever 
   (CASSANDRA-3351)
 * remove incorrect optimization from slice read path (CASSANDRA-3390)
 * Fix race in AntiEntropyService (CASSANDRA-3400)


1.0.0-final
 * close scrubbed sstable fd before deleting it (CASSANDRA-3318)
 * fix bug preventing obsolete commitlog segments from being removed
   (CASSANDRA-3269)
 * tolerate whitespace in seed CDL (CASSANDRA-3263)
 * Change default heap thresholds to max(min(1/2 ram, 1G), min(1/4 ram, 8GB))
   (CASSANDRA-3295)
 * Fix broken CompressedRandomAccessReaderTest (CASSANDRA-3298)
 * (CQL) fix type information returned for wildcard queries (CASSANDRA-3311)
 * add estimated tasks to LeveledCompactionStrategy (CASSANDRA-3322)
 * avoid including compaction cache-warming in keycache stats (CASSANDRA-3325)
 * run compaction and hinted handoff threads at MIN_PRIORITY (CASSANDRA-3308)
 * default hsha thrift server to cpu core count in rpc pool (CASSANDRA-3329)
 * add bin\daemon to binary tarball for Windows service (CASSANDRA-3331)
 * Fix places where uncompressed size of sstables was use in place of the
   compressed one (CASSANDRA-3338)
 * Fix hsha thrift server (CASSANDRA-3346)
 * Make sure repair only stream needed sstables (CASSANDRA-3345)


1.0.0-rc2
 * Log a meaningful warning when a node receives a message for a repair session
   that doesn't exist anymore (CASSANDRA-3256)
 * test for NUMA policy support as well as numactl presence (CASSANDRA-3245)
 * Fix FD leak when internode encryption is enabled (CASSANDRA-3257)
 * Remove incorrect assertion in mergeIterator (CASSANDRA-3260)
 * FBUtilities.hexToBytes(String) to throw NumberFormatException when string
   contains non-hex characters (CASSANDRA-3231)
 * Keep SimpleSnitch proximity ordering unchanged from what the Strategy
   generates, as intended (CASSANDRA-3262)
 * remove Scrub from compactionstats when finished (CASSANDRA-3255)
 * fix counter entry in jdbc TypesMap (CASSANDRA-3268)
 * fix full queue scenario for ParallelCompactionIterator (CASSANDRA-3270)
 * fix bootstrap process (CASSANDRA-3285)
 * don't try delivering hints if when there isn't any (CASSANDRA-3176)
 * CLI documentation change for ColumnFamily `compression_options` (CASSANDRA-3282)
 * ignore any CF ids sent by client for adding CF/KS (CASSANDRA-3288)
 * remove obsolete hints on first startup (CASSANDRA-3291)
 * use correct ISortedColumns for time-optimized reads (CASSANDRA-3289)
 * Evict gossip state immediately when a token is taken over by a new IP 
   (CASSANDRA-3259)


1.0.0-rc1
 * Update CQL to generate microsecond timestamps by default (CASSANDRA-3227)
 * Fix counting CFMetadata towards Memtable liveRatio (CASSANDRA-3023)
 * Kill server on wrapped OOME such as from FileChannel.map (CASSANDRA-3201)
 * remove unnecessary copy when adding to row cache (CASSANDRA-3223)
 * Log message when a full repair operation completes (CASSANDRA-3207)
 * Fix streamOutSession keeping sstables references forever if the remote end
   dies (CASSANDRA-3216)
 * Remove dynamic_snitch boolean from example configuration (defaulting to 
   true) and set default badness threshold to 0.1 (CASSANDRA-3229)
 * Base choice of random or "balanced" token on bootstrap on whether
   schema definitions were found (CASSANDRA-3219)
 * Fixes for LeveledCompactionStrategy score computation, prioritization,
   scheduling, and performance (CASSANDRA-3224, 3234)
 * parallelize sstable open at server startup (CASSANDRA-2988)
 * fix handling of exceptions writing to OutboundTcpConnection (CASSANDRA-3235)
 * Allow using quotes in "USE <keyspace>;" CLI command (CASSANDRA-3208)
 * Don't allow any cache loading exceptions to halt startup (CASSANDRA-3218)
 * Fix sstableloader --ignores option (CASSANDRA-3247)
 * File descriptor limit increased in packaging (CASSANDRA-3206)
 * Fix deadlock in commit log during flush (CASSANDRA-3253) 


1.0.0-beta1
 * removed binarymemtable (CASSANDRA-2692)
 * add commitlog_total_space_in_mb to prevent fragmented logs (CASSANDRA-2427)
 * removed commitlog_rotation_threshold_in_mb configuration (CASSANDRA-2771)
 * make AbstractBounds.normalize de-overlapp overlapping ranges (CASSANDRA-2641)
 * replace CollatingIterator, ReducingIterator with MergeIterator 
   (CASSANDRA-2062)
 * Fixed the ability to set compaction strategy in cli using create column 
   family command (CASSANDRA-2778)
 * clean up tmp files after failed compaction (CASSANDRA-2468)
 * restrict repair streaming to specific columnfamilies (CASSANDRA-2280)
 * don't bother persisting columns shadowed by a row tombstone (CASSANDRA-2589)
 * reset CF and SC deletion times after gc_grace (CASSANDRA-2317)
 * optimize away seek when compacting wide rows (CASSANDRA-2879)
 * single-pass streaming (CASSANDRA-2677, 2906, 2916, 3003)
 * use reference counting for deleting sstables instead of relying on GC
   (CASSANDRA-2521, 3179)
 * store hints as serialized mutations instead of pointers to data row
   (CASSANDRA-2045)
 * store hints in the coordinator node instead of in the closest replica 
   (CASSANDRA-2914)
 * add row_cache_keys_to_save CF option (CASSANDRA-1966)
 * check column family validity in nodetool repair (CASSANDRA-2933)
 * use lazy initialization instead of class initialization in NodeId
   (CASSANDRA-2953)
 * add paging to get_count (CASSANDRA-2894)
 * fix "short reads" in [multi]get (CASSANDRA-2643, 3157, 3192)
 * add optional compression for sstables (CASSANDRA-47, 2994, 3001, 3128)
 * add scheduler JMX metrics (CASSANDRA-2962)
 * add block level checksum for compressed data (CASSANDRA-1717)
 * make column family backed column map pluggable and introduce unsynchronized
   ArrayList backed one to speedup reads (CASSANDRA-2843, 3165, 3205)
 * refactoring of the secondary index api (CASSANDRA-2982)
 * make CL > ONE reads wait for digest reconciliation before returning
   (CASSANDRA-2494)
 * fix missing logging for some exceptions (CASSANDRA-2061)
 * refactor and optimize ColumnFamilyStore.files(...) and Descriptor.fromFilename(String)
   and few other places responsible for work with SSTable files (CASSANDRA-3040)
 * Stop reading from sstables once we know we have the most recent columns,
   for query-by-name requests (CASSANDRA-2498)
 * Add query-by-column mode to stress.java (CASSANDRA-3064)
 * Add "install" command to cassandra.bat (CASSANDRA-292)
 * clean up KSMetadata, CFMetadata from unnecessary
   Thrift<->Avro conversion methods (CASSANDRA-3032)
 * Add timeouts to client request schedulers (CASSANDRA-3079, 3096)
 * Cli to use hashes rather than array of hashes for strategy options (CASSANDRA-3081)
 * LeveledCompactionStrategy (CASSANDRA-1608, 3085, 3110, 3087, 3145, 3154, 3182)
 * Improvements of the CLI `describe` command (CASSANDRA-2630)
 * reduce window where dropped CF sstables may not be deleted (CASSANDRA-2942)
 * Expose gossip/FD info to JMX (CASSANDRA-2806)
 * Fix streaming over SSL when compressed SSTable involved (CASSANDRA-3051)
 * Add support for pluggable secondary index implementations (CASSANDRA-3078)
 * remove compaction_thread_priority setting (CASSANDRA-3104)
 * generate hints for replicas that timeout, not just replicas that are known
   to be down before starting (CASSANDRA-2034)
 * Add throttling for internode streaming (CASSANDRA-3080)
 * make the repair of a range repair all replica (CASSANDRA-2610, 3194)
 * expose the ability to repair the first range (as returned by the
   partitioner) of a node (CASSANDRA-2606)
 * Streams Compression (CASSANDRA-3015)
 * add ability to use multiple threads during a single compaction
   (CASSANDRA-2901)
 * make AbstractBounds.normalize support overlapping ranges (CASSANDRA-2641)
 * fix of the CQL count() behavior (CASSANDRA-3068)
 * use TreeMap backed column families for the SSTable simple writers
   (CASSANDRA-3148)
 * fix inconsistency of the CLI syntax when {} should be used instead of [{}]
   (CASSANDRA-3119)
 * rename CQL type names to match expected SQL behavior (CASSANDRA-3149, 3031)
 * Arena-based allocation for memtables (CASSANDRA-2252, 3162, 3163, 3168)
 * Default RR chance to 0.1 (CASSANDRA-3169)
 * Add RowLevel support to secondary index API (CASSANDRA-3147)
 * Make SerializingCacheProvider the default if JNA is available (CASSANDRA-3183)
 * Fix backwards compatibilty for CQL memtable properties (CASSANDRA-3190)
 * Add five-minute delay before starting compactions on a restarted server
   (CASSANDRA-3181)
 * Reduce copies done for intra-host messages (CASSANDRA-1788, 3144)
 * support of compaction strategy option for stress.java (CASSANDRA-3204)
 * make memtable throughput and column count thresholds no-ops (CASSANDRA-2449)
 * Return schema information along with the resultSet in CQL (CASSANDRA-2734)
 * Add new DecimalType (CASSANDRA-2883)
 * Fix assertion error in RowRepairResolver (CASSANDRA-3156)
 * Reduce unnecessary high buffer sizes (CASSANDRA-3171)
 * Pluggable compaction strategy (CASSANDRA-1610)
 * Add new broadcast_address config option (CASSANDRA-2491)


0.8.7
 * Kill server on wrapped OOME such as from FileChannel.map (CASSANDRA-3201)
 * Allow using quotes in "USE <keyspace>;" CLI command (CASSANDRA-3208)
 * Log message when a full repair operation completes (CASSANDRA-3207)
 * Don't allow any cache loading exceptions to halt startup (CASSANDRA-3218)
 * Fix sstableloader --ignores option (CASSANDRA-3247)
 * File descriptor limit increased in packaging (CASSANDRA-3206)
 * Log a meaningfull warning when a node receive a message for a repair session
   that doesn't exist anymore (CASSANDRA-3256)
 * Fix FD leak when internode encryption is enabled (CASSANDRA-3257)
 * FBUtilities.hexToBytes(String) to throw NumberFormatException when string
   contains non-hex characters (CASSANDRA-3231)
 * Keep SimpleSnitch proximity ordering unchanged from what the Strategy
   generates, as intended (CASSANDRA-3262)
 * remove Scrub from compactionstats when finished (CASSANDRA-3255)
 * Fix tool .bat files when CASSANDRA_HOME contains spaces (CASSANDRA-3258)
 * Force flush of status table when removing/updating token (CASSANDRA-3243)
 * Evict gossip state immediately when a token is taken over by a new IP (CASSANDRA-3259)
 * Fix bug where the failure detector can take too long to mark a host
   down (CASSANDRA-3273)
 * (Hadoop) allow wrapping ranges in queries (CASSANDRA-3137)
 * (Hadoop) check all interfaces for a match with split location
   before falling back to random replica (CASSANDRA-3211)
 * (Hadoop) Make Pig storage handle implements LoadMetadata (CASSANDRA-2777)
 * (Hadoop) Fix exception during PIG 'dump' (CASSANDRA-2810)
 * Fix stress COUNTER_GET option (CASSANDRA-3301)
 * Fix missing fields in CLI `show schema` output (CASSANDRA-3304)
 * Nodetool no longer leaks threads and closes JMX connections (CASSANDRA-3309)
 * fix truncate allowing data to be replayed post-restart (CASSANDRA-3297)
 * Move SimpleAuthority and SimpleAuthenticator to examples (CASSANDRA-2922)
 * Fix handling of tombstone by SSTableExport/Import (CASSANDRA-3357)
 * Fix transposition in cfHistograms (CASSANDRA-3222)
 * Allow using number as DC name when creating keyspace in CQL (CASSANDRA-3239)
 * Force flush of system table after updating/removing a token (CASSANDRA-3243)


0.8.6
 * revert CASSANDRA-2388
 * change TokenRange.endpoints back to listen/broadcast address to match
   pre-1777 behavior, and add TokenRange.rpc_endpoints instead (CASSANDRA-3187)
 * avoid trying to watch cassandra-topology.properties when loaded from jar
   (CASSANDRA-3138)
 * prevent users from creating keyspaces with LocalStrategy replication
   (CASSANDRA-3139)
 * fix CLI `show schema;` to output correct keyspace definition statement
   (CASSANDRA-3129)
 * CustomTThreadPoolServer to log TTransportException at DEBUG level
   (CASSANDRA-3142)
 * allow topology sort to work with non-unique rack names between 
   datacenters (CASSANDRA-3152)
 * Improve caching of same-version Messages on digest and repair paths
   (CASSANDRA-3158)
 * Randomize choice of first replica for counter increment (CASSANDRA-2890)
 * Fix using read_repair_chance instead of merge_shard_change (CASSANDRA-3202)
 * Avoid streaming data to nodes that already have it, on move as well as
   decommission (CASSANDRA-3041)
 * Fix divide by zero error in GCInspector (CASSANDRA-3164)
 * allow quoting of the ColumnFamily name in CLI `create column family`
   statement (CASSANDRA-3195)
 * Fix rolling upgrade from 0.7 to 0.8 problem (CASSANDRA-3166)
 * Accomodate missing encryption_options in IncomingTcpConnection.stream
   (CASSANDRA-3212)


0.8.5
 * fix NPE when encryption_options is unspecified (CASSANDRA-3007)
 * include column name in validation failure exceptions (CASSANDRA-2849)
 * make sure truncate clears out the commitlog so replay won't re-
   populate with truncated data (CASSANDRA-2950)
 * fix NPE when debug logging is enabled and dropped CF is present
   in a commitlog segment (CASSANDRA-3021)
 * fix cassandra.bat when CASSANDRA_HOME contains spaces (CASSANDRA-2952)
 * fix to SSTableSimpleUnsortedWriter bufferSize calculation (CASSANDRA-3027)
 * make cleanup and normal compaction able to skip empty rows
   (rows containing nothing but expired tombstones) (CASSANDRA-3039)
 * work around native memory leak in com.sun.management.GarbageCollectorMXBean
   (CASSANDRA-2868)
 * validate that column names in column_metadata are not equal to key_alias
   on create/update of the ColumnFamily and CQL 'ALTER' statement (CASSANDRA-3036)
 * return an InvalidRequestException if an indexed column is assigned
   a value larger than 64KB (CASSANDRA-3057)
 * fix of numeric-only and string column names handling in CLI "drop index" 
   (CASSANDRA-3054)
 * prune index scan resultset back to original request for lazy
   resultset expansion case (CASSANDRA-2964)
 * (Hadoop) fail jobs when Cassandra node has failed but TaskTracker
   has not (CASSANDRA-2388)
 * fix dynamic snitch ignoring nodes when read_repair_chance is zero
   (CASSANDRA-2662)
 * avoid retaining references to dropped CFS objects in 
   CompactionManager.estimatedCompactions (CASSANDRA-2708)
 * expose rpc timeouts per host in MessagingServiceMBean (CASSANDRA-2941)
 * avoid including cwd in classpath for deb and rpm packages (CASSANDRA-2881)
 * remove gossip state when a new IP takes over a token (CASSANDRA-3071)
 * allow sstable2json to work on index sstable files (CASSANDRA-3059)
 * always hint counters (CASSANDRA-3099)
 * fix log4j initialization in EmbeddedCassandraService (CASSANDRA-2857)
 * remove gossip state when a new IP takes over a token (CASSANDRA-3071)
 * work around native memory leak in com.sun.management.GarbageCollectorMXBean
    (CASSANDRA-2868)
 * fix UnavailableException with writes at CL.EACH_QUORM (CASSANDRA-3084)
 * fix parsing of the Keyspace and ColumnFamily names in numeric
   and string representations in CLI (CASSANDRA-3075)
 * fix corner cases in Range.differenceToFetch (CASSANDRA-3084)
 * fix ip address String representation in the ring cache (CASSANDRA-3044)
 * fix ring cache compatibility when mixing pre-0.8.4 nodes with post-
   in the same cluster (CASSANDRA-3023)
 * make repair report failure when a node participating dies (instead of
   hanging forever) (CASSANDRA-2433)
 * fix handling of the empty byte buffer by ReversedType (CASSANDRA-3111)
 * Add validation that Keyspace names are case-insensitively unique (CASSANDRA-3066)
 * catch invalid key_validation_class before instantiating UpdateColumnFamily (CASSANDRA-3102)
 * make Range and Bounds objects client-safe (CASSANDRA-3108)
 * optionally skip log4j configuration (CASSANDRA-3061)
 * bundle sstableloader with the debian package (CASSANDRA-3113)
 * don't try to build secondary indexes when there is none (CASSANDRA-3123)
 * improve SSTableSimpleUnsortedWriter speed for large rows (CASSANDRA-3122)
 * handle keyspace arguments correctly in nodetool snapshot (CASSANDRA-3038)
 * Fix SSTableImportTest on windows (CASSANDRA-3043)
 * expose compactionThroughputMbPerSec through JMX (CASSANDRA-3117)
 * log keyspace and CF of large rows being compacted


0.8.4
 * change TokenRing.endpoints to be a list of rpc addresses instead of 
   listen/broadcast addresses (CASSANDRA-1777)
 * include files-to-be-streamed in StreamInSession.getSources (CASSANDRA-2972)
 * use JAVA env var in cassandra-env.sh (CASSANDRA-2785, 2992)
 * avoid doing read for no-op replicate-on-write at CL=1 (CASSANDRA-2892)
 * refuse counter write for CL.ANY (CASSANDRA-2990)
 * switch back to only logging recent dropped messages (CASSANDRA-3004)
 * always deserialize RowMutation for counters (CASSANDRA-3006)
 * ignore saved replication_factor strategy_option for NTS (CASSANDRA-3011)
 * make sure pre-truncate CL segments are discarded (CASSANDRA-2950)


0.8.3
 * add ability to drop local reads/writes that are going to timeout
   (CASSANDRA-2943)
 * revamp token removal process, keep gossip states for 3 days (CASSANDRA-2496)
 * don't accept extra args for 0-arg nodetool commands (CASSANDRA-2740)
 * log unavailableexception details at debug level (CASSANDRA-2856)
 * expose data_dir though jmx (CASSANDRA-2770)
 * don't include tmp files as sstable when create cfs (CASSANDRA-2929)
 * log Java classpath on startup (CASSANDRA-2895)
 * keep gossipped version in sync with actual on migration coordinator 
   (CASSANDRA-2946)
 * use lazy initialization instead of class initialization in NodeId
   (CASSANDRA-2953)
 * check column family validity in nodetool repair (CASSANDRA-2933)
 * speedup bytes to hex conversions dramatically (CASSANDRA-2850)
 * Flush memtables on shutdown when durable writes are disabled 
   (CASSANDRA-2958)
 * improved POSIX compatibility of start scripts (CASsANDRA-2965)
 * add counter support to Hadoop InputFormat (CASSANDRA-2981)
 * fix bug where dirty commitlog segments were removed (and avoid keeping 
   segments with no post-flush activity permanently dirty) (CASSANDRA-2829)
 * fix throwing exception with batch mutation of counter super columns
   (CASSANDRA-2949)
 * ignore system tables during repair (CASSANDRA-2979)
 * throw exception when NTS is given replication_factor as an option
   (CASSANDRA-2960)
 * fix assertion error during compaction of counter CFs (CASSANDRA-2968)
 * avoid trying to create index names, when no index exists (CASSANDRA-2867)
 * don't sample the system table when choosing a bootstrap token
   (CASSANDRA-2825)
 * gossiper notifies of local state changes (CASSANDRA-2948)
 * add asynchronous and half-sync/half-async (hsha) thrift servers 
   (CASSANDRA-1405)
 * fix potential use of free'd native memory in SerializingCache 
   (CASSANDRA-2951)
 * prune index scan resultset back to original request for lazy
   resultset expansion case (CASSANDRA-2964)
 * (Hadoop) fail jobs when Cassandra node has failed but TaskTracker
    has not (CASSANDRA-2388)


0.8.2
 * CQL: 
   - include only one row per unique key for IN queries (CASSANDRA-2717)
   - respect client timestamp on full row deletions (CASSANDRA-2912)
 * improve thread-safety in StreamOutSession (CASSANDRA-2792)
 * allow deleting a row and updating indexed columns in it in the
   same mutation (CASSANDRA-2773)
 * Expose number of threads blocked on submitting memtable to flush
   in JMX (CASSANDRA-2817)
 * add ability to return "endpoints" to nodetool (CASSANDRA-2776)
 * Add support for multiple (comma-delimited) coordinator addresses
   to ColumnFamilyInputFormat (CASSANDRA-2807)
 * fix potential NPE while scheduling read repair for range slice
   (CASSANDRA-2823)
 * Fix race in SystemTable.getCurrentLocalNodeId (CASSANDRA-2824)
 * Correctly set default for replicate_on_write (CASSANDRA-2835)
 * improve nodetool compactionstats formatting (CASSANDRA-2844)
 * fix index-building status display (CASSANDRA-2853)
 * fix CLI perpetuating obsolete KsDef.replication_factor (CASSANDRA-2846)
 * improve cli treatment of multiline comments (CASSANDRA-2852)
 * handle row tombstones correctly in EchoedRow (CASSANDRA-2786)
 * add MessagingService.get[Recently]DroppedMessages and
   StorageService.getExceptionCount (CASSANDRA-2804)
 * fix possibility of spurious UnavailableException for LOCAL_QUORUM
   reads with dynamic snitch + read repair disabled (CASSANDRA-2870)
 * add ant-optional as dependence for the debian package (CASSANDRA-2164)
 * add option to specify limit for get_slice in the CLI (CASSANDRA-2646)
 * decrease HH page size (CASSANDRA-2832)
 * reset cli keyspace after dropping the current one (CASSANDRA-2763)
 * add KeyRange option to Hadoop inputformat (CASSANDRA-1125)
 * fix protocol versioning (CASSANDRA-2818, 2860)
 * support spaces in path to log4j configuration (CASSANDRA-2383)
 * avoid including inferred types in CF update (CASSANDRA-2809)
 * fix JMX bulkload call (CASSANDRA-2908)
 * fix updating KS with durable_writes=false (CASSANDRA-2907)
 * add simplified facade to SSTableWriter for bulk loading use
   (CASSANDRA-2911)
 * fix re-using index CF sstable names after drop/recreate (CASSANDRA-2872)
 * prepend CF to default index names (CASSANDRA-2903)
 * fix hint replay (CASSANDRA-2928)
 * Properly synchronize repair's merkle tree computation (CASSANDRA-2816)


0.8.1
 * CQL:
   - support for insert, delete in BATCH (CASSANDRA-2537)
   - support for IN to SELECT, UPDATE (CASSANDRA-2553)
   - timestamp support for INSERT, UPDATE, and BATCH (CASSANDRA-2555)
   - TTL support (CASSANDRA-2476)
   - counter support (CASSANDRA-2473)
   - ALTER COLUMNFAMILY (CASSANDRA-1709)
   - DROP INDEX (CASSANDRA-2617)
   - add SCHEMA/TABLE as aliases for KS/CF (CASSANDRA-2743)
   - server handles wait-for-schema-agreement (CASSANDRA-2756)
   - key alias support (CASSANDRA-2480)
 * add support for comparator parameters and a generic ReverseType
   (CASSANDRA-2355)
 * add CompositeType and DynamicCompositeType (CASSANDRA-2231)
 * optimize batches containing multiple updates to the same row
   (CASSANDRA-2583)
 * adjust hinted handoff page size to avoid OOM with large columns 
   (CASSANDRA-2652)
 * mark BRAF buffer invalid post-flush so we don't re-flush partial
   buffers again, especially on CL writes (CASSANDRA-2660)
 * add DROP INDEX support to CLI (CASSANDRA-2616)
 * don't perform HH to client-mode [storageproxy] nodes (CASSANDRA-2668)
 * Improve forceDeserialize/getCompactedRow encapsulation (CASSANDRA-2659)
 * Don't write CounterUpdateColumn to disk in tests (CASSANDRA-2650)
 * Add sstable bulk loading utility (CASSANDRA-1278)
 * avoid replaying hints to dropped columnfamilies (CASSANDRA-2685)
 * add placeholders for missing rows in range query pseudo-RR (CASSANDRA-2680)
 * remove no-op HHOM.renameHints (CASSANDRA-2693)
 * clone super columns to avoid modifying them during flush (CASSANDRA-2675)
 * allow writes to bypass the commitlog for certain keyspaces (CASSANDRA-2683)
 * avoid NPE when bypassing commitlog during memtable flush (CASSANDRA-2781)
 * Added support for making bootstrap retry if nodes flap (CASSANDRA-2644)
 * Added statusthrift to nodetool to report if thrift server is running (CASSANDRA-2722)
 * Fixed rows being cached if they do not exist (CASSANDRA-2723)
 * Support passing tableName and cfName to RowCacheProviders (CASSANDRA-2702)
 * close scrub file handles (CASSANDRA-2669)
 * throttle migration replay (CASSANDRA-2714)
 * optimize column serializer creation (CASSANDRA-2716)
 * Added support for making bootstrap retry if nodes flap (CASSANDRA-2644)
 * Added statusthrift to nodetool to report if thrift server is running
   (CASSANDRA-2722)
 * Fixed rows being cached if they do not exist (CASSANDRA-2723)
 * fix truncate/compaction race (CASSANDRA-2673)
 * workaround large resultsets causing large allocation retention
   by nio sockets (CASSANDRA-2654)
 * fix nodetool ring use with Ec2Snitch (CASSANDRA-2733)
 * fix removing columns and subcolumns that are supressed by a row or
   supercolumn tombstone during replica resolution (CASSANDRA-2590)
 * support sstable2json against snapshot sstables (CASSANDRA-2386)
 * remove active-pull schema requests (CASSANDRA-2715)
 * avoid marking entire list of sstables as actively being compacted
   in multithreaded compaction (CASSANDRA-2765)
 * seek back after deserializing a row to update cache with (CASSANDRA-2752)
 * avoid skipping rows in scrub for counter column family (CASSANDRA-2759)
 * fix ConcurrentModificationException in repair when dealing with 0.7 node
   (CASSANDRA-2767)
 * use threadsafe collections for StreamInSession (CASSANDRA-2766)
 * avoid infinite loop when creating merkle tree (CASSANDRA-2758)
 * avoids unmarking compacting sstable prematurely in cleanup (CASSANDRA-2769)
 * fix NPE when the commit log is bypassed (CASSANDRA-2718)
 * don't throw an exception in SS.isRPCServerRunning (CASSANDRA-2721)
 * make stress.jar executable (CASSANDRA-2744)
 * add daemon mode to java stress (CASSANDRA-2267)
 * expose the DC and rack of a node through JMX and nodetool ring (CASSANDRA-2531)
 * fix cache mbean getSize (CASSANDRA-2781)
 * Add Date, Float, Double, and Boolean types (CASSANDRA-2530)
 * Add startup flag to renew counter node id (CASSANDRA-2788)
 * add jamm agent to cassandra.bat (CASSANDRA-2787)
 * fix repair hanging if a neighbor has nothing to send (CASSANDRA-2797)
 * purge tombstone even if row is in only one sstable (CASSANDRA-2801)
 * Fix wrong purge of deleted cf during compaction (CASSANDRA-2786)
 * fix race that could result in Hadoop writer failing to throw an
   exception encountered after close() (CASSANDRA-2755)
 * fix scan wrongly throwing assertion error (CASSANDRA-2653)
 * Always use even distribution for merkle tree with RandomPartitionner
   (CASSANDRA-2841)
 * fix describeOwnership for OPP (CASSANDRA-2800)
 * ensure that string tokens do not contain commas (CASSANDRA-2762)


0.8.0-final
 * fix CQL grammar warning and cqlsh regression from CASSANDRA-2622
 * add ant generate-cql-html target (CASSANDRA-2526)
 * update CQL consistency levels (CASSANDRA-2566)
 * debian packaging fixes (CASSANDRA-2481, 2647)
 * fix UUIDType, IntegerType for direct buffers (CASSANDRA-2682, 2684)
 * switch to native Thrift for Hadoop map/reduce (CASSANDRA-2667)
 * fix StackOverflowError when building from eclipse (CASSANDRA-2687)
 * only provide replication_factor to strategy_options "help" for
   SimpleStrategy, OldNetworkTopologyStrategy (CASSANDRA-2678, 2713)
 * fix exception adding validators to non-string columns (CASSANDRA-2696)
 * avoid instantiating DatabaseDescriptor in JDBC (CASSANDRA-2694)
 * fix potential stack overflow during compaction (CASSANDRA-2626)
 * clone super columns to avoid modifying them during flush (CASSANDRA-2675)
 * reset underlying iterator in EchoedRow constructor (CASSANDRA-2653)


0.8.0-rc1
 * faster flushes and compaction from fixing excessively pessimistic 
   rebuffering in BRAF (CASSANDRA-2581)
 * fix returning null column values in the python cql driver (CASSANDRA-2593)
 * fix merkle tree splitting exiting early (CASSANDRA-2605)
 * snapshot_before_compaction directory name fix (CASSANDRA-2598)
 * Disable compaction throttling during bootstrap (CASSANDRA-2612) 
 * fix CQL treatment of > and < operators in range slices (CASSANDRA-2592)
 * fix potential double-application of counter updates on commitlog replay
   by moving replay position from header to sstable metadata (CASSANDRA-2419)
 * JDBC CQL driver exposes getColumn for access to timestamp
 * JDBC ResultSetMetadata properties added to AbstractType
 * r/m clustertool (CASSANDRA-2607)
 * add support for presenting row key as a column in CQL result sets 
   (CASSANDRA-2622)
 * Don't allow {LOCAL|EACH}_QUORUM unless strategy is NTS (CASSANDRA-2627)
 * validate keyspace strategy_options during CQL create (CASSANDRA-2624)
 * fix empty Result with secondary index when limit=1 (CASSANDRA-2628)
 * Fix regression where bootstrapping a node with no schema fails
   (CASSANDRA-2625)
 * Allow removing LocationInfo sstables (CASSANDRA-2632)
 * avoid attempting to replay mutations from dropped keyspaces (CASSANDRA-2631)
 * avoid using cached position of a key when GT is requested (CASSANDRA-2633)
 * fix counting bloom filter true positives (CASSANDRA-2637)
 * initialize local ep state prior to gossip startup if needed (CASSANDRA-2638)
 * fix counter increment lost after restart (CASSANDRA-2642)
 * add quote-escaping via backslash to CLI (CASSANDRA-2623)
 * fix pig example script (CASSANDRA-2487)
 * fix dynamic snitch race in adding latencies (CASSANDRA-2618)
 * Start/stop cassandra after more important services such as mdadm in
   debian packaging (CASSANDRA-2481)


0.8.0-beta2
 * fix NPE compacting index CFs (CASSANDRA-2528)
 * Remove checking all column families on startup for compaction candidates 
   (CASSANDRA-2444)
 * validate CQL create keyspace options (CASSANDRA-2525)
 * fix nodetool setcompactionthroughput (CASSANDRA-2550)
 * move	gossip heartbeat back to its own thread (CASSANDRA-2554)
 * validate cql TRUNCATE columnfamily before truncating (CASSANDRA-2570)
 * fix batch_mutate for mixed standard-counter mutations (CASSANDRA-2457)
 * disallow making schema changes to system keyspace (CASSANDRA-2563)
 * fix sending mutation messages multiple times (CASSANDRA-2557)
 * fix incorrect use of NBHM.size in ReadCallback that could cause
   reads to time out even when responses were received (CASSANDRA-2552)
 * trigger read repair correctly for LOCAL_QUORUM reads (CASSANDRA-2556)
 * Allow configuring the number of compaction thread (CASSANDRA-2558)
 * forceUserDefinedCompaction will attempt to compact what it is given
   even if the pessimistic estimate is that there is not enough disk space;
   automatic compactions will only compact 2 or more sstables (CASSANDRA-2575)
 * refuse to apply migrations with older timestamps than the current 
   schema (CASSANDRA-2536)
 * remove unframed Thrift transport option
 * include indexes in snapshots (CASSANDRA-2596)
 * improve ignoring of obsolete mutations in index maintenance (CASSANDRA-2401)
 * recognize attempt to drop just the index while leaving the column
   definition alone (CASSANDRA-2619)
  

0.8.0-beta1
 * remove Avro RPC support (CASSANDRA-926)
 * support for columns that act as incr/decr counters 
   (CASSANDRA-1072, 1937, 1944, 1936, 2101, 2093, 2288, 2105, 2384, 2236, 2342,
   2454)
 * CQL (CASSANDRA-1703, 1704, 1705, 1706, 1707, 1708, 1710, 1711, 1940, 
   2124, 2302, 2277, 2493)
 * avoid double RowMutation serialization on write path (CASSANDRA-1800)
 * make NetworkTopologyStrategy the default (CASSANDRA-1960)
 * configurable internode encryption (CASSANDRA-1567, 2152)
 * human readable column names in sstable2json output (CASSANDRA-1933)
 * change default JMX port to 7199 (CASSANDRA-2027)
 * backwards compatible internal messaging (CASSANDRA-1015)
 * atomic switch of memtables and sstables (CASSANDRA-2284)
 * add pluggable SeedProvider (CASSANDRA-1669)
 * Fix clustertool to not throw exception when calling get_endpoints (CASSANDRA-2437)
 * upgrade to thrift 0.6 (CASSANDRA-2412) 
 * repair works on a token range instead of full ring (CASSANDRA-2324)
 * purge tombstones from row cache (CASSANDRA-2305)
 * push replication_factor into strategy_options (CASSANDRA-1263)
 * give snapshots the same name on each node (CASSANDRA-1791)
 * remove "nodetool loadbalance" (CASSANDRA-2448)
 * multithreaded compaction (CASSANDRA-2191)
 * compaction throttling (CASSANDRA-2156)
 * add key type information and alias (CASSANDRA-2311, 2396)
 * cli no longer divides read_repair_chance by 100 (CASSANDRA-2458)
 * made CompactionInfo.getTaskType return an enum (CASSANDRA-2482)
 * add a server-wide cap on measured memtable memory usage and aggressively
   flush to keep under that threshold (CASSANDRA-2006)
 * add unified UUIDType (CASSANDRA-2233)
 * add off-heap row cache support (CASSANDRA-1969)


0.7.5
 * improvements/fixes to PIG driver (CASSANDRA-1618, CASSANDRA-2387,
   CASSANDRA-2465, CASSANDRA-2484)
 * validate index names (CASSANDRA-1761)
 * reduce contention on Table.flusherLock (CASSANDRA-1954)
 * try harder to detect failures during streaming, cleaning up temporary
   files more reliably (CASSANDRA-2088)
 * shut down server for OOM on a Thrift thread (CASSANDRA-2269)
 * fix tombstone handling in repair and sstable2json (CASSANDRA-2279)
 * preserve version when streaming data from old sstables (CASSANDRA-2283)
 * don't start repair if a neighboring node is marked as dead (CASSANDRA-2290)
 * purge tombstones from row cache (CASSANDRA-2305)
 * Avoid seeking when sstable2json exports the entire file (CASSANDRA-2318)
 * clear Built flag in system table when dropping an index (CASSANDRA-2320)
 * don't allow arbitrary argument for stress.java (CASSANDRA-2323)
 * validate values for index predicates in get_indexed_slice (CASSANDRA-2328)
 * queue secondary indexes for flush before the parent (CASSANDRA-2330)
 * allow job configuration to set the CL used in Hadoop jobs (CASSANDRA-2331)
 * add memtable_flush_queue_size defaulting to 4 (CASSANDRA-2333)
 * Allow overriding of initial_token, storage_port and rpc_port from system
   properties (CASSANDRA-2343)
 * fix comparator used for non-indexed secondary expressions in index scan
   (CASSANDRA-2347)
 * ensure size calculation and write phase of large-row compaction use
   the same threshold for TTL expiration (CASSANDRA-2349)
 * fix race when iterating CFs during add/drop (CASSANDRA-2350)
 * add ConsistencyLevel command to CLI (CASSANDRA-2354)
 * allow negative numbers in the cli (CASSANDRA-2358)
 * hard code serialVersionUID for tokens class (CASSANDRA-2361)
 * fix potential infinite loop in ByteBufferUtil.inputStream (CASSANDRA-2365)
 * fix encoding bugs in HintedHandoffManager, SystemTable when default
   charset is not UTF8 (CASSANDRA-2367)
 * avoids having removed node reappearing in Gossip (CASSANDRA-2371)
 * fix incorrect truncation of long to int when reading columns via block
   index (CASSANDRA-2376)
 * fix NPE during stream session (CASSANDRA-2377)
 * fix race condition that could leave orphaned data files when dropping CF or
   KS (CASSANDRA-2381)
 * fsync statistics component on write (CASSANDRA-2382)
 * fix duplicate results from CFS.scan (CASSANDRA-2406)
 * add IntegerType to CLI help (CASSANDRA-2414)
 * avoid caching token-only decoratedkeys (CASSANDRA-2416)
 * convert mmap assertion to if/throw so scrub can catch it (CASSANDRA-2417)
 * don't overwrite gc log (CASSANDR-2418)
 * invalidate row cache for streamed row to avoid inconsitencies
   (CASSANDRA-2420)
 * avoid copies in range/index scans (CASSANDRA-2425)
 * make sure we don't wipe data during cleanup if the node has not join
   the ring (CASSANDRA-2428)
 * Try harder to close files after compaction (CASSANDRA-2431)
 * re-set bootstrapped flag after move finishes (CASSANDRA-2435)
 * display validation_class in CLI 'describe keyspace' (CASSANDRA-2442)
 * make cleanup compactions cleanup the row cache (CASSANDRA-2451)
 * add column fields validation to scrub (CASSANDRA-2460)
 * use 64KB flush buffer instead of in_memory_compaction_limit (CASSANDRA-2463)
 * fix backslash substitutions in CLI (CASSANDRA-2492)
 * disable cache saving for system CFS (CASSANDRA-2502)
 * fixes for verifying destination availability under hinted conditions
   so UE can be thrown intead of timing out (CASSANDRA-2514)
 * fix update of validation class in column metadata (CASSANDRA-2512)
 * support LOCAL_QUORUM, EACH_QUORUM CLs outside of NTS (CASSANDRA-2516)
 * preserve version when streaming data from old sstables (CASSANDRA-2283)
 * fix backslash substitutions in CLI (CASSANDRA-2492)
 * count a row deletion as one operation towards memtable threshold 
   (CASSANDRA-2519)
 * support LOCAL_QUORUM, EACH_QUORUM CLs outside of NTS (CASSANDRA-2516)


0.7.4
 * add nodetool join command (CASSANDRA-2160)
 * fix secondary indexes on pre-existing or streamed data (CASSANDRA-2244)
 * initialize endpoint in gossiper earlier (CASSANDRA-2228)
 * add ability to write to Cassandra from Pig (CASSANDRA-1828)
 * add rpc_[min|max]_threads (CASSANDRA-2176)
 * add CL.TWO, CL.THREE (CASSANDRA-2013)
 * avoid exporting an un-requested row in sstable2json, when exporting 
   a key that does not exist (CASSANDRA-2168)
 * add incremental_backups option (CASSANDRA-1872)
 * add configurable row limit to Pig loadfunc (CASSANDRA-2276)
 * validate column values in batches as well as single-Column inserts
   (CASSANDRA-2259)
 * move sample schema from cassandra.yaml to schema-sample.txt,
   a cli scripts (CASSANDRA-2007)
 * avoid writing empty rows when scrubbing tombstoned rows (CASSANDRA-2296)
 * fix assertion error in range and index scans for CL < ALL
   (CASSANDRA-2282)
 * fix commitlog replay when flush position refers to data that didn't
   get synced before server died (CASSANDRA-2285)
 * fix fd leak in sstable2json with non-mmap'd i/o (CASSANDRA-2304)
 * reduce memory use during streaming of multiple sstables (CASSANDRA-2301)
 * purge tombstoned rows from cache after GCGraceSeconds (CASSANDRA-2305)
 * allow zero replicas in a NTS datacenter (CASSANDRA-1924)
 * make range queries respect snitch for local replicas (CASSANDRA-2286)
 * fix HH delivery when column index is larger than 2GB (CASSANDRA-2297)
 * make 2ary indexes use parent CF flush thresholds during initial build
   (CASSANDRA-2294)
 * update memtable_throughput to be a long (CASSANDRA-2158)


0.7.3
 * Keep endpoint state until aVeryLongTime (CASSANDRA-2115)
 * lower-latency read repair (CASSANDRA-2069)
 * add hinted_handoff_throttle_delay_in_ms option (CASSANDRA-2161)
 * fixes for cache save/load (CASSANDRA-2172, -2174)
 * Handle whole-row deletions in CFOutputFormat (CASSANDRA-2014)
 * Make memtable_flush_writers flush in parallel (CASSANDRA-2178)
 * Add compaction_preheat_key_cache option (CASSANDRA-2175)
 * refactor stress.py to have only one copy of the format string 
   used for creating row keys (CASSANDRA-2108)
 * validate index names for \w+ (CASSANDRA-2196)
 * Fix Cassandra cli to respect timeout if schema does not settle 
   (CASSANDRA-2187)
 * fix for compaction and cleanup writing old-format data into new-version 
   sstable (CASSANDRA-2211, -2216)
 * add nodetool scrub (CASSANDRA-2217, -2240)
 * fix sstable2json large-row pagination (CASSANDRA-2188)
 * fix EOFing on requests for the last bytes in a file (CASSANDRA-2213)
 * fix BufferedRandomAccessFile bugs (CASSANDRA-2218, -2241)
 * check for memtable flush_after_mins exceeded every 10s (CASSANDRA-2183)
 * fix cache saving on Windows (CASSANDRA-2207)
 * add validateSchemaAgreement call + synchronization to schema
   modification operations (CASSANDRA-2222)
 * fix for reversed slice queries on large rows (CASSANDRA-2212)
 * fat clients were writing local data (CASSANDRA-2223)
 * set DEFAULT_MEMTABLE_LIFETIME_IN_MINS to 24h
 * improve detection and cleanup of partially-written sstables 
   (CASSANDRA-2206)
 * fix supercolumn de/serialization when subcolumn comparator is different
   from supercolumn's (CASSANDRA-2104)
 * fix starting up on Windows when CASSANDRA_HOME contains whitespace
   (CASSANDRA-2237)
 * add [get|set][row|key]cacheSavePeriod to JMX (CASSANDRA-2100)
 * fix Hadoop ColumnFamilyOutputFormat dropping of mutations
   when batch fills up (CASSANDRA-2255)
 * move file deletions off of scheduledtasks executor (CASSANDRA-2253)


0.7.2
 * copy DecoratedKey.key when inserting into caches to avoid retaining
   a reference to the underlying buffer (CASSANDRA-2102)
 * format subcolumn names with subcomparator (CASSANDRA-2136)
 * fix column bloom filter deserialization (CASSANDRA-2165)


0.7.1
 * refactor MessageDigest creation code. (CASSANDRA-2107)
 * buffer network stack to avoid inefficient small TCP messages while avoiding
   the nagle/delayed ack problem (CASSANDRA-1896)
 * check log4j configuration for changes every 10s (CASSANDRA-1525, 1907)
 * more-efficient cross-DC replication (CASSANDRA-1530, -2051, -2138)
 * avoid polluting page cache with commitlog or sstable writes
   and seq scan operations (CASSANDRA-1470)
 * add RMI authentication options to nodetool (CASSANDRA-1921)
 * make snitches configurable at runtime (CASSANDRA-1374)
 * retry hadoop split requests on connection failure (CASSANDRA-1927)
 * implement describeOwnership for BOP, COPP (CASSANDRA-1928)
 * make read repair behave as expected for ConsistencyLevel > ONE
   (CASSANDRA-982, 2038)
 * distributed test harness (CASSANDRA-1859, 1964)
 * reduce flush lock contention (CASSANDRA-1930)
 * optimize supercolumn deserialization (CASSANDRA-1891)
 * fix CFMetaData.apply to only compare objects of the same class 
   (CASSANDRA-1962)
 * allow specifying specific SSTables to compact from JMX (CASSANDRA-1963)
 * fix race condition in MessagingService.targets (CASSANDRA-1959, 2094, 2081)
 * refuse to open sstables from a future version (CASSANDRA-1935)
 * zero-copy reads (CASSANDRA-1714)
 * fix copy bounds for word Text in wordcount demo (CASSANDRA-1993)
 * fixes for contrib/javautils (CASSANDRA-1979)
 * check more frequently for memtable expiration (CASSANDRA-2000)
 * fix writing SSTable column count statistics (CASSANDRA-1976)
 * fix streaming of multiple CFs during bootstrap (CASSANDRA-1992)
 * explicitly set JVM GC new generation size with -Xmn (CASSANDRA-1968)
 * add short options for CLI flags (CASSANDRA-1565)
 * make keyspace argument to "describe keyspace" in CLI optional
   when authenticated to keyspace already (CASSANDRA-2029)
 * added option to specify -Dcassandra.join_ring=false on startup
   to allow "warm spare" nodes or performing JMX maintenance before
   joining the ring (CASSANDRA-526)
 * log migrations at INFO (CASSANDRA-2028)
 * add CLI verbose option in file mode (CASSANDRA-2030)
 * add single-line "--" comments to CLI (CASSANDRA-2032)
 * message serialization tests (CASSANDRA-1923)
 * switch from ivy to maven-ant-tasks (CASSANDRA-2017)
 * CLI attempts to block for new schema to propagate (CASSANDRA-2044)
 * fix potential overflow in nodetool cfstats (CASSANDRA-2057)
 * add JVM shutdownhook to sync commitlog (CASSANDRA-1919)
 * allow nodes to be up without being part of  normal traffic (CASSANDRA-1951)
 * fix CLI "show keyspaces" with null options on NTS (CASSANDRA-2049)
 * fix possible ByteBuffer race conditions (CASSANDRA-2066)
 * reduce garbage generated by MessagingService to prevent load spikes
   (CASSANDRA-2058)
 * fix math in RandomPartitioner.describeOwnership (CASSANDRA-2071)
 * fix deletion of sstable non-data components (CASSANDRA-2059)
 * avoid blocking gossip while deleting handoff hints (CASSANDRA-2073)
 * ignore messages from newer versions, keep track of nodes in gossip 
   regardless of version (CASSANDRA-1970)
 * cache writing moved to CompactionManager to reduce i/o contention and
   updated to use non-cache-polluting writes (CASSANDRA-2053)
 * page through large rows when exporting to JSON (CASSANDRA-2041)
 * add flush_largest_memtables_at and reduce_cache_sizes_at options
   (CASSANDRA-2142)
 * add cli 'describe cluster' command (CASSANDRA-2127)
 * add cli support for setting username/password at 'connect' command 
   (CASSANDRA-2111)
 * add -D option to Stress.java to allow reading hosts from a file 
   (CASSANDRA-2149)
 * bound hints CF throughput between 32M and 256M (CASSANDRA-2148)
 * continue starting when invalid saved cache entries are encountered
   (CASSANDRA-2076)
 * add max_hint_window_in_ms option (CASSANDRA-1459)


0.7.0-final
 * fix offsets to ByteBuffer.get (CASSANDRA-1939)


0.7.0-rc4
 * fix cli crash after backgrounding (CASSANDRA-1875)
 * count timeouts in storageproxy latencies, and include latency 
   histograms in StorageProxyMBean (CASSANDRA-1893)
 * fix CLI get recognition of supercolumns (CASSANDRA-1899)
 * enable keepalive on intra-cluster sockets (CASSANDRA-1766)
 * count timeouts towards dynamicsnitch latencies (CASSANDRA-1905)
 * Expose index-building status in JMX + cli schema description
   (CASSANDRA-1871)
 * allow [LOCAL|EACH]_QUORUM to be used with non-NetworkTopology 
   replication Strategies
 * increased amount of index locks for faster commitlog replay
 * collect secondary index tombstones immediately (CASSANDRA-1914)
 * revert commitlog changes from #1780 (CASSANDRA-1917)
 * change RandomPartitioner min token to -1 to avoid collision w/
   tokens on actual nodes (CASSANDRA-1901)
 * examine the right nibble when validating TimeUUID (CASSANDRA-1910)
 * include secondary indexes in cleanup (CASSANDRA-1916)
 * CFS.scrubDataDirectories should also cleanup invalid secondary indexes
   (CASSANDRA-1904)
 * ability to disable/enable gossip on nodes to force them down
   (CASSANDRA-1108)


0.7.0-rc3
 * expose getNaturalEndpoints in StorageServiceMBean taking byte[]
   key; RMI cannot serialize ByteBuffer (CASSANDRA-1833)
 * infer org.apache.cassandra.locator for replication strategy classes
   when not otherwise specified
 * validation that generates less garbage (CASSANDRA-1814)
 * add TTL support to CLI (CASSANDRA-1838)
 * cli defaults to bytestype for subcomparator when creating
   column families (CASSANDRA-1835)
 * unregister index MBeans when index is dropped (CASSANDRA-1843)
 * make ByteBufferUtil.clone thread-safe (CASSANDRA-1847)
 * change exception for read requests during bootstrap from 
   InvalidRequest to Unavailable (CASSANDRA-1862)
 * respect row-level tombstones post-flush in range scans
   (CASSANDRA-1837)
 * ReadResponseResolver check digests against each other (CASSANDRA-1830)
 * return InvalidRequest when remove of subcolumn without supercolumn
   is requested (CASSANDRA-1866)
 * flush before repair (CASSANDRA-1748)
 * SSTableExport validates key order (CASSANDRA-1884)
 * large row support for SSTableExport (CASSANDRA-1867)
 * Re-cache hot keys post-compaction without hitting disk (CASSANDRA-1878)
 * manage read repair in coordinator instead of data source, to
   provide latency information to dynamic snitch (CASSANDRA-1873)


0.7.0-rc2
 * fix live-column-count of slice ranges including tombstoned supercolumn 
   with live subcolumn (CASSANDRA-1591)
 * rename o.a.c.internal.AntientropyStage -> AntiEntropyStage,
   o.a.c.request.Request_responseStage -> RequestResponseStage,
   o.a.c.internal.Internal_responseStage -> InternalResponseStage
 * add AbstractType.fromString (CASSANDRA-1767)
 * require index_type to be present when specifying index_name
   on ColumnDef (CASSANDRA-1759)
 * fix add/remove index bugs in CFMetadata (CASSANDRA-1768)
 * rebuild Strategy during system_update_keyspace (CASSANDRA-1762)
 * cli updates prompt to ... in continuation lines (CASSANDRA-1770)
 * support multiple Mutations per key in hadoop ColumnFamilyOutputFormat
   (CASSANDRA-1774)
 * improvements to Debian init script (CASSANDRA-1772)
 * use local classloader to check for version.properties (CASSANDRA-1778)
 * Validate that column names in column_metadata are valid for the
   defined comparator, and decode properly in cli (CASSANDRA-1773)
 * use cross-platform newlines in cli (CASSANDRA-1786)
 * add ExpiringColumn support to sstable import/export (CASSANDRA-1754)
 * add flush for each append to periodic commitlog mode; added
   periodic_without_flush option to disable this (CASSANDRA-1780)
 * close file handle used for post-flush truncate (CASSANDRA-1790)
 * various code cleanup (CASSANDRA-1793, -1794, -1795)
 * fix range queries against wrapped range (CASSANDRA-1781)
 * fix consistencylevel calculations for NetworkTopologyStrategy
   (CASSANDRA-1804)
 * cli support index type enum names (CASSANDRA-1810)
 * improved validation of column_metadata (CASSANDRA-1813)
 * reads at ConsistencyLevel > 1 throw UnavailableException
   immediately if insufficient live nodes exist (CASSANDRA-1803)
 * copy bytebuffers for local writes to avoid retaining the entire
   Thrift frame (CASSANDRA-1801)
 * fix NPE adding index to column w/o prior metadata (CASSANDRA-1764)
 * reduce fat client timeout (CASSANDRA-1730)
 * fix botched merge of CASSANDRA-1316


0.7.0-rc1
 * fix compaction and flush races with schema updates (CASSANDRA-1715)
 * add clustertool, config-converter, sstablekeys, and schematool 
   Windows .bat files (CASSANDRA-1723)
 * reject range queries received during bootstrap (CASSANDRA-1739)
 * fix wrapping-range queries on non-minimum token (CASSANDRA-1700)
 * add nodetool cfhistogram (CASSANDRA-1698)
 * limit repaired ranges to what the nodes have in common (CASSANDRA-1674)
 * index scan treats missing columns as not matching secondary
   expressions (CASSANDRA-1745)
 * Fix misuse of DataOutputBuffer.getData in AntiEntropyService
   (CASSANDRA-1729)
 * detect and warn when obsolete version of JNA is present (CASSANDRA-1760)
 * reduce fat client timeout (CASSANDRA-1730)
 * cleanup smallest CFs first to increase free temp space for larger ones
   (CASSANDRA-1811)
 * Update windows .bat files to work outside of main Cassandra
   directory (CASSANDRA-1713)
 * fix read repair regression from 0.6.7 (CASSANDRA-1727)
 * more-efficient read repair (CASSANDRA-1719)
 * fix hinted handoff replay (CASSANDRA-1656)
 * log type of dropped messages (CASSANDRA-1677)
 * upgrade to SLF4J 1.6.1
 * fix ByteBuffer bug in ExpiringColumn.updateDigest (CASSANDRA-1679)
 * fix IntegerType.getString (CASSANDRA-1681)
 * make -Djava.net.preferIPv4Stack=true the default (CASSANDRA-628)
 * add INTERNAL_RESPONSE verb to differentiate from responses related
   to client requests (CASSANDRA-1685)
 * log tpstats when dropping messages (CASSANDRA-1660)
 * include unreachable nodes in describeSchemaVersions (CASSANDRA-1678)
 * Avoid dropping messages off the client request path (CASSANDRA-1676)
 * fix jna errno reporting (CASSANDRA-1694)
 * add friendlier error for UnknownHostException on startup (CASSANDRA-1697)
 * include jna dependency in RPM package (CASSANDRA-1690)
 * add --skip-keys option to stress.py (CASSANDRA-1696)
 * improve cli handling of non-string keys and column names 
   (CASSANDRA-1701, -1693)
 * r/m extra subcomparator line in cli keyspaces output (CASSANDRA-1712)
 * add read repair chance to cli "show keyspaces"
 * upgrade to ConcurrentLinkedHashMap 1.1 (CASSANDRA-975)
 * fix index scan routing (CASSANDRA-1722)
 * fix tombstoning of supercolumns in range queries (CASSANDRA-1734)
 * clear endpoint cache after updating keyspace metadata (CASSANDRA-1741)
 * fix wrapping-range queries on non-minimum token (CASSANDRA-1700)
 * truncate includes secondary indexes (CASSANDRA-1747)
 * retain reference to PendingFile sstables (CASSANDRA-1749)
 * fix sstableimport regression (CASSANDRA-1753)
 * fix for bootstrap when no non-system tables are defined (CASSANDRA-1732)
 * handle replica unavailability in index scan (CASSANDRA-1755)
 * fix service initialization order deadlock (CASSANDRA-1756)
 * multi-line cli commands (CASSANDRA-1742)
 * fix race between snapshot and compaction (CASSANDRA-1736)
 * add listEndpointsPendingHints, deleteHintsForEndpoint JMX methods 
   (CASSANDRA-1551)


0.7.0-beta3
 * add strategy options to describe_keyspace output (CASSANDRA-1560)
 * log warning when using randomly generated token (CASSANDRA-1552)
 * re-organize JMX into .db, .net, .internal, .request (CASSANDRA-1217)
 * allow nodes to change IPs between restarts (CASSANDRA-1518)
 * remember ring state between restarts by default (CASSANDRA-1518)
 * flush index built flag so we can read it before log replay (CASSANDRA-1541)
 * lock row cache updates to prevent race condition (CASSANDRA-1293)
 * remove assertion causing rare (and harmless) error messages in
   commitlog (CASSANDRA-1330)
 * fix moving nodes with no keyspaces defined (CASSANDRA-1574)
 * fix unbootstrap when no data is present in a transfer range (CASSANDRA-1573)
 * take advantage of AVRO-495 to simplify our avro IDL (CASSANDRA-1436)
 * extend authorization hierarchy to column family (CASSANDRA-1554)
 * deletion support in secondary indexes (CASSANDRA-1571)
 * meaningful error message for invalid replication strategy class 
   (CASSANDRA-1566)
 * allow keyspace creation with RF > N (CASSANDRA-1428)
 * improve cli error handling (CASSANDRA-1580)
 * add cache save/load ability (CASSANDRA-1417, 1606, 1647)
 * add StorageService.getDrainProgress (CASSANDRA-1588)
 * Disallow bootstrap to an in-use token (CASSANDRA-1561)
 * Allow dynamic secondary index creation and destruction (CASSANDRA-1532)
 * log auto-guessed memtable thresholds (CASSANDRA-1595)
 * add ColumnDef support to cli (CASSANDRA-1583)
 * reduce index sample time by 75% (CASSANDRA-1572)
 * add cli support for column, strategy metadata (CASSANDRA-1578, 1612)
 * add cli support for schema modification (CASSANDRA-1584)
 * delete temp files on failed compactions (CASSANDRA-1596)
 * avoid blocking for dead nodes during removetoken (CASSANDRA-1605)
 * remove ConsistencyLevel.ZERO (CASSANDRA-1607)
 * expose in-progress compaction type in jmx (CASSANDRA-1586)
 * removed IClock & related classes from internals (CASSANDRA-1502)
 * fix removing tokens from SystemTable on decommission and removetoken
   (CASSANDRA-1609)
 * include CF metadata in cli 'show keyspaces' (CASSANDRA-1613)
 * switch from Properties to HashMap in PropertyFileSnitch to
   avoid synchronization bottleneck (CASSANDRA-1481)
 * PropertyFileSnitch configuration file renamed to 
   cassandra-topology.properties
 * add cli support for get_range_slices (CASSANDRA-1088, CASSANDRA-1619)
 * Make memtable flush thresholds per-CF instead of global 
   (CASSANDRA-1007, 1637)
 * add cli support for binary data without CfDef hints (CASSANDRA-1603)
 * fix building SSTable statistics post-stream (CASSANDRA-1620)
 * fix potential infinite loop in 2ary index queries (CASSANDRA-1623)
 * allow creating NTS keyspaces with no replicas configured (CASSANDRA-1626)
 * add jmx histogram of sstables accessed per read (CASSANDRA-1624)
 * remove system_rename_column_family and system_rename_keyspace from the
   client API until races can be fixed (CASSANDRA-1630, CASSANDRA-1585)
 * add cli sanity tests (CASSANDRA-1582)
 * update GC settings in cassandra.bat (CASSANDRA-1636)
 * cli support for index queries (CASSANDRA-1635)
 * cli support for updating schema memtable settings (CASSANDRA-1634)
 * cli --file option (CASSANDRA-1616)
 * reduce automatically chosen memtable sizes by 50% (CASSANDRA-1641)
 * move endpoint cache from snitch to strategy (CASSANDRA-1643)
 * fix commitlog recovery deleting the newly-created segment as well as
   the old ones (CASSANDRA-1644)
 * upgrade to Thrift 0.5 (CASSANDRA-1367)
 * renamed CL.DCQUORUM to LOCAL_QUORUM and DCQUORUMSYNC to EACH_QUORUM
 * cli truncate support (CASSANDRA-1653)
 * update GC settings in cassandra.bat (CASSANDRA-1636)
 * avoid logging when a node's ip/token is gossipped back to it (CASSANDRA-1666)


0.7-beta2
 * always use UTF-8 for hint keys (CASSANDRA-1439)
 * remove cassandra.yaml dependency from Hadoop and Pig (CASSADRA-1322)
 * expose CfDef metadata in describe_keyspaces (CASSANDRA-1363)
 * restore use of mmap_index_only option (CASSANDRA-1241)
 * dropping a keyspace with no column families generated an error 
   (CASSANDRA-1378)
 * rename RackAwareStrategy to OldNetworkTopologyStrategy, RackUnawareStrategy 
   to SimpleStrategy, DatacenterShardStrategy to NetworkTopologyStrategy,
   AbstractRackAwareSnitch to AbstractNetworkTopologySnitch (CASSANDRA-1392)
 * merge StorageProxy.mutate, mutateBlocking (CASSANDRA-1396)
 * faster UUIDType, LongType comparisons (CASSANDRA-1386, 1393)
 * fix setting read_repair_chance from CLI addColumnFamily (CASSANDRA-1399)
 * fix updates to indexed columns (CASSANDRA-1373)
 * fix race condition leaving to FileNotFoundException (CASSANDRA-1382)
 * fix sharded lock hash on index write path (CASSANDRA-1402)
 * add support for GT/E, LT/E in subordinate index clauses (CASSANDRA-1401)
 * cfId counter got out of sync when CFs were added (CASSANDRA-1403)
 * less chatty schema updates (CASSANDRA-1389)
 * rename column family mbeans. 'type' will now include either 
   'IndexColumnFamilies' or 'ColumnFamilies' depending on the CFS type.
   (CASSANDRA-1385)
 * disallow invalid keyspace and column family names. This includes name that
   matches a '^\w+' regex. (CASSANDRA-1377)
 * use JNA, if present, to take snapshots (CASSANDRA-1371)
 * truncate hints if starting 0.7 for the first time (CASSANDRA-1414)
 * fix FD leak in single-row slicepredicate queries (CASSANDRA-1416)
 * allow index expressions against columns that are not part of the 
   SlicePredicate (CASSANDRA-1410)
 * config-converter properly handles snitches and framed support 
   (CASSANDRA-1420)
 * remove keyspace argument from multiget_count (CASSANDRA-1422)
 * allow specifying cassandra.yaml location as (local or remote) URL
   (CASSANDRA-1126)
 * fix using DynamicEndpointSnitch with NetworkTopologyStrategy
   (CASSANDRA-1429)
 * Add CfDef.default_validation_class (CASSANDRA-891)
 * fix EstimatedHistogram.max (CASSANDRA-1413)
 * quorum read optimization (CASSANDRA-1622)
 * handle zero-length (or missing) rows during HH paging (CASSANDRA-1432)
 * include secondary indexes during schema migrations (CASSANDRA-1406)
 * fix commitlog header race during schema change (CASSANDRA-1435)
 * fix ColumnFamilyStoreMBeanIterator to use new type name (CASSANDRA-1433)
 * correct filename generated by xml->yaml converter (CASSANDRA-1419)
 * add CMSInitiatingOccupancyFraction=75 and UseCMSInitiatingOccupancyOnly
   to default JVM options
 * decrease jvm heap for cassandra-cli (CASSANDRA-1446)
 * ability to modify keyspaces and column family definitions on a live cluster
   (CASSANDRA-1285)
 * support for Hadoop Streaming [non-jvm map/reduce via stdin/out]
   (CASSANDRA-1368)
 * Move persistent sstable stats from the system table to an sstable component
   (CASSANDRA-1430)
 * remove failed bootstrap attempt from pending ranges when gossip times
   it out after 1h (CASSANDRA-1463)
 * eager-create tcp connections to other cluster members (CASSANDRA-1465)
 * enumerate stages and derive stage from message type instead of 
   transmitting separately (CASSANDRA-1465)
 * apply reversed flag during collation from different data sources
   (CASSANDRA-1450)
 * make failure to remove commitlog segment non-fatal (CASSANDRA-1348)
 * correct ordering of drain operations so CL.recover is no longer 
   necessary (CASSANDRA-1408)
 * removed keyspace from describe_splits method (CASSANDRA-1425)
 * rename check_schema_agreement to describe_schema_versions
   (CASSANDRA-1478)
 * fix QUORUM calculation for RF > 3 (CASSANDRA-1487)
 * remove tombstones during non-major compactions when bloom filter
   verifies that row does not exist in other sstables (CASSANDRA-1074)
 * nodes that coordinated a loadbalance in the past could not be seen by
   newly added nodes (CASSANDRA-1467)
 * exposed endpoint states (gossip details) via jmx (CASSANDRA-1467)
 * ensure that compacted sstables are not included when new readers are
   instantiated (CASSANDRA-1477)
 * by default, calculate heap size and memtable thresholds at runtime (CASSANDRA-1469)
 * fix races dealing with adding/dropping keyspaces and column families in
   rapid succession (CASSANDRA-1477)
 * clean up of Streaming system (CASSANDRA-1503, 1504, 1506)
 * add options to configure Thrift socket keepalive and buffer sizes (CASSANDRA-1426)
 * make contrib CassandraServiceDataCleaner recursive (CASSANDRA-1509)
 * min, max compaction threshold are configurable and persistent 
   per-ColumnFamily (CASSANDRA-1468)
 * fix replaying the last mutation in a commitlog unnecessarily 
   (CASSANDRA-1512)
 * invoke getDefaultUncaughtExceptionHandler from DTPE with the original
   exception rather than the ExecutionException wrapper (CASSANDRA-1226)
 * remove Clock from the Thrift (and Avro) API (CASSANDRA-1501)
 * Close intra-node sockets when connection is broken (CASSANDRA-1528)
 * RPM packaging spec file (CASSANDRA-786)
 * weighted request scheduler (CASSANDRA-1485)
 * treat expired columns as deleted (CASSANDRA-1539)
 * make IndexInterval configurable (CASSANDRA-1488)
 * add describe_snitch to Thrift API (CASSANDRA-1490)
 * MD5 authenticator compares plain text submitted password with MD5'd
   saved property, instead of vice versa (CASSANDRA-1447)
 * JMX MessagingService pending and completed counts (CASSANDRA-1533)
 * fix race condition processing repair responses (CASSANDRA-1511)
 * make repair blocking (CASSANDRA-1511)
 * create EndpointSnitchInfo and MBean to expose rack and DC (CASSANDRA-1491)
 * added option to contrib/word_count to output results back to Cassandra
   (CASSANDRA-1342)
 * rewrite Hadoop ColumnFamilyRecordWriter to pool connections, retry to
   multiple Cassandra nodes, and smooth impact on the Cassandra cluster
   by using smaller batch sizes (CASSANDRA-1434)
 * fix setting gc_grace_seconds via CLI (CASSANDRA-1549)
 * support TTL'd index values (CASSANDRA-1536)
 * make removetoken work like decommission (CASSANDRA-1216)
 * make cli comparator-aware and improve quote rules (CASSANDRA-1523,-1524)
 * make nodetool compact and cleanup blocking (CASSANDRA-1449)
 * add memtable, cache information to GCInspector logs (CASSANDRA-1558)
 * enable/disable HintedHandoff via JMX (CASSANDRA-1550)
 * Ignore stray files in the commit log directory (CASSANDRA-1547)
 * Disallow bootstrap to an in-use token (CASSANDRA-1561)


0.7-beta1
 * sstable versioning (CASSANDRA-389)
 * switched to slf4j logging (CASSANDRA-625)
 * add (optional) expiration time for column (CASSANDRA-699)
 * access levels for authentication/authorization (CASSANDRA-900)
 * add ReadRepairChance to CF definition (CASSANDRA-930)
 * fix heisenbug in system tests, especially common on OS X (CASSANDRA-944)
 * convert to byte[] keys internally and all public APIs (CASSANDRA-767)
 * ability to alter schema definitions on a live cluster (CASSANDRA-44)
 * renamed configuration file to cassandra.xml, and log4j.properties to
   log4j-server.properties, which must now be loaded from
   the classpath (which is how our scripts in bin/ have always done it)
   (CASSANDRA-971)
 * change get_count to require a SlicePredicate. create multi_get_count
   (CASSANDRA-744)
 * re-organized endpointsnitch implementations and added SimpleSnitch
   (CASSANDRA-994)
 * Added preload_row_cache option (CASSANDRA-946)
 * add CRC to commitlog header (CASSANDRA-999)
 * removed deprecated batch_insert and get_range_slice methods (CASSANDRA-1065)
 * add truncate thrift method (CASSANDRA-531)
 * http mini-interface using mx4j (CASSANDRA-1068)
 * optimize away copy of sliced row on memtable read path (CASSANDRA-1046)
 * replace constant-size 2GB mmaped segments and special casing for index 
   entries spanning segment boundaries, with SegmentedFile that computes 
   segments that always contain entire entries/rows (CASSANDRA-1117)
 * avoid reading large rows into memory during compaction (CASSANDRA-16)
 * added hadoop OutputFormat (CASSANDRA-1101)
 * efficient Streaming (no more anticompaction) (CASSANDRA-579)
 * split commitlog header into separate file and add size checksum to
   mutations (CASSANDRA-1179)
 * avoid allocating a new byte[] for each mutation on replay (CASSANDRA-1219)
 * revise HH schema to be per-endpoint (CASSANDRA-1142)
 * add joining/leaving status to nodetool ring (CASSANDRA-1115)
 * allow multiple repair sessions per node (CASSANDRA-1190)
 * optimize away MessagingService for local range queries (CASSANDRA-1261)
 * make framed transport the default so malformed requests can't OOM the 
   server (CASSANDRA-475)
 * significantly faster reads from row cache (CASSANDRA-1267)
 * take advantage of row cache during range queries (CASSANDRA-1302)
 * make GCGraceSeconds a per-ColumnFamily value (CASSANDRA-1276)
 * keep persistent row size and column count statistics (CASSANDRA-1155)
 * add IntegerType (CASSANDRA-1282)
 * page within a single row during hinted handoff (CASSANDRA-1327)
 * push DatacenterShardStrategy configuration into keyspace definition,
   eliminating datacenter.properties. (CASSANDRA-1066)
 * optimize forward slices starting with '' and single-index-block name 
   queries by skipping the column index (CASSANDRA-1338)
 * streaming refactor (CASSANDRA-1189)
 * faster comparison for UUID types (CASSANDRA-1043)
 * secondary index support (CASSANDRA-749 and subtasks)
 * make compaction buckets deterministic (CASSANDRA-1265)


0.6.6
 * Allow using DynamicEndpointSnitch with RackAwareStrategy (CASSANDRA-1429)
 * remove the remaining vestiges of the unfinished DatacenterShardStrategy 
   (replaced by NetworkTopologyStrategy in 0.7)
   

0.6.5
 * fix key ordering in range query results with RandomPartitioner
   and ConsistencyLevel > ONE (CASSANDRA-1145)
 * fix for range query starting with the wrong token range (CASSANDRA-1042)
 * page within a single row during hinted handoff (CASSANDRA-1327)
 * fix compilation on non-sun JDKs (CASSANDRA-1061)
 * remove String.trim() call on row keys in batch mutations (CASSANDRA-1235)
 * Log summary of dropped messages instead of spamming log (CASSANDRA-1284)
 * add dynamic endpoint snitch (CASSANDRA-981)
 * fix streaming for keyspaces with hyphens in their name (CASSANDRA-1377)
 * fix errors in hard-coded bloom filter optKPerBucket by computing it
   algorithmically (CASSANDRA-1220
 * remove message deserialization stage, and uncap read/write stages
   so slow reads/writes don't block gossip processing (CASSANDRA-1358)
 * add jmx port configuration to Debian package (CASSANDRA-1202)
 * use mlockall via JNA, if present, to prevent Linux from swapping
   out parts of the JVM (CASSANDRA-1214)


0.6.4
 * avoid queuing multiple hint deliveries for the same endpoint
   (CASSANDRA-1229)
 * better performance for and stricter checking of UTF8 column names
   (CASSANDRA-1232)
 * extend option to lower compaction priority to hinted handoff
   as well (CASSANDRA-1260)
 * log errors in gossip instead of re-throwing (CASSANDRA-1289)
 * avoid aborting commitlog replay prematurely if a flushed-but-
   not-removed commitlog segment is encountered (CASSANDRA-1297)
 * fix duplicate rows being read during mapreduce (CASSANDRA-1142)
 * failure detection wasn't closing command sockets (CASSANDRA-1221)
 * cassandra-cli.bat works on windows (CASSANDRA-1236)
 * pre-emptively drop requests that cannot be processed within RPCTimeout
   (CASSANDRA-685)
 * add ack to Binary write verb and update CassandraBulkLoader
   to wait for acks for each row (CASSANDRA-1093)
 * added describe_partitioner Thrift method (CASSANDRA-1047)
 * Hadoop jobs no longer require the Cassandra storage-conf.xml
   (CASSANDRA-1280, CASSANDRA-1047)
 * log thread pool stats when GC is excessive (CASSANDRA-1275)
 * remove gossip message size limit (CASSANDRA-1138)
 * parallelize local and remote reads during multiget, and respect snitch 
   when determining whether to do local read for CL.ONE (CASSANDRA-1317)
 * fix read repair to use requested consistency level on digest mismatch,
   rather than assuming QUORUM (CASSANDRA-1316)
 * process digest mismatch re-reads in parallel (CASSANDRA-1323)
 * switch hints CF comparator to BytesType (CASSANDRA-1274)


0.6.3
 * retry to make streaming connections up to 8 times. (CASSANDRA-1019)
 * reject describe_ring() calls on invalid keyspaces (CASSANDRA-1111)
 * fix cache size calculation for size of 100% (CASSANDRA-1129)
 * fix cache capacity only being recalculated once (CASSANDRA-1129)
 * remove hourly scan of all hints on the off chance that the gossiper
   missed a status change; instead, expose deliverHintsToEndpoint to JMX
   so it can be done manually, if necessary (CASSANDRA-1141)
 * don't reject reads at CL.ALL (CASSANDRA-1152)
 * reject deletions to supercolumns in CFs containing only standard
   columns (CASSANDRA-1139)
 * avoid preserving login information after client disconnects
   (CASSANDRA-1057)
 * prefer sun jdk to openjdk in debian init script (CASSANDRA-1174)
 * detect partioner config changes between restarts and fail fast 
   (CASSANDRA-1146)
 * use generation time to resolve node token reassignment disagreements
   (CASSANDRA-1118)
 * restructure the startup ordering of Gossiper and MessageService to avoid
   timing anomalies (CASSANDRA-1160)
 * detect incomplete commit log hearders (CASSANDRA-1119)
 * force anti-entropy service to stream files on the stream stage to avoid
   sending streams out of order (CASSANDRA-1169)
 * remove inactive stream managers after AES streams files (CASSANDRA-1169)
 * allow removing entire row through batch_mutate Deletion (CASSANDRA-1027)
 * add JMX metrics for row-level bloom filter false positives (CASSANDRA-1212)
 * added a redhat init script to contrib (CASSANDRA-1201)
 * use midpoint when bootstrapping a new machine into range with not
   much data yet instead of random token (CASSANDRA-1112)
 * kill server on OOM in executor stage as well as Thrift (CASSANDRA-1226)
 * remove opportunistic repairs, when two machines with overlapping replica
   responsibilities happen to finish major compactions of the same CF near
   the same time.  repairs are now fully manual (CASSANDRA-1190)
 * add ability to lower compaction priority (default is no change from 0.6.2)
   (CASSANDRA-1181)


0.6.2
 * fix contrib/word_count build. (CASSANDRA-992)
 * split CommitLogExecutorService into BatchCommitLogExecutorService and 
   PeriodicCommitLogExecutorService (CASSANDRA-1014)
 * add latency histograms to CFSMBean (CASSANDRA-1024)
 * make resolving timestamp ties deterministic by using value bytes
   as a tiebreaker (CASSANDRA-1039)
 * Add option to turn off Hinted Handoff (CASSANDRA-894)
 * fix windows startup (CASSANDRA-948)
 * make concurrent_reads, concurrent_writes configurable at runtime via JMX
   (CASSANDRA-1060)
 * disable GCInspector on non-Sun JVMs (CASSANDRA-1061)
 * fix tombstone handling in sstable rows with no other data (CASSANDRA-1063)
 * fix size of row in spanned index entries (CASSANDRA-1056)
 * install json2sstable, sstable2json, and sstablekeys to Debian package
 * StreamingService.StreamDestinations wouldn't empty itself after streaming
   finished (CASSANDRA-1076)
 * added Collections.shuffle(splits) before returning the splits in 
   ColumnFamilyInputFormat (CASSANDRA-1096)
 * do not recalculate cache capacity post-compaction if it's been manually 
   modified (CASSANDRA-1079)
 * better defaults for flush sorter + writer executor queue sizes
   (CASSANDRA-1100)
 * windows scripts for SSTableImport/Export (CASSANDRA-1051)
 * windows script for nodetool (CASSANDRA-1113)
 * expose PhiConvictThreshold (CASSANDRA-1053)
 * make repair of RF==1 a no-op (CASSANDRA-1090)
 * improve default JVM GC options (CASSANDRA-1014)
 * fix SlicePredicate serialization inside Hadoop jobs (CASSANDRA-1049)
 * close Thrift sockets in Hadoop ColumnFamilyRecordReader (CASSANDRA-1081)


0.6.1
 * fix NPE in sstable2json when no excluded keys are given (CASSANDRA-934)
 * keep the replica set constant throughout the read repair process
   (CASSANDRA-937)
 * allow querying getAllRanges with empty token list (CASSANDRA-933)
 * fix command line arguments inversion in clustertool (CASSANDRA-942)
 * fix race condition that could trigger a false-positive assertion
   during post-flush discard of old commitlog segments (CASSANDRA-936)
 * fix neighbor calculation for anti-entropy repair (CASSANDRA-924)
 * perform repair even for small entropy differences (CASSANDRA-924)
 * Use hostnames in CFInputFormat to allow Hadoop's naive string-based
   locality comparisons to work (CASSANDRA-955)
 * cache read-only BufferedRandomAccessFile length to avoid
   3 system calls per invocation (CASSANDRA-950)
 * nodes with IPv6 (and no IPv4) addresses could not join cluster
   (CASSANDRA-969)
 * Retrieve the correct number of undeleted columns, if any, from
   a supercolumn in a row that had been deleted previously (CASSANDRA-920)
 * fix index scans that cross the 2GB mmap boundaries for both mmap
   and standard i/o modes (CASSANDRA-866)
 * expose drain via nodetool (CASSANDRA-978)


0.6.0-RC1
 * JMX drain to flush memtables and run through commit log (CASSANDRA-880)
 * Bootstrapping can skip ranges under the right conditions (CASSANDRA-902)
 * fix merging row versions in range_slice for CL > ONE (CASSANDRA-884)
 * default write ConsistencyLeven chaned from ZERO to ONE
 * fix for index entries spanning mmap buffer boundaries (CASSANDRA-857)
 * use lexical comparison if time part of TimeUUIDs are the same 
   (CASSANDRA-907)
 * bound read, mutation, and response stages to fix possible OOM
   during log replay (CASSANDRA-885)
 * Use microseconds-since-epoch (UTC) in cli, instead of milliseconds
 * Treat batch_mutate Deletion with null supercolumn as "apply this predicate 
   to top level supercolumns" (CASSANDRA-834)
 * Streaming destination nodes do not update their JMX status (CASSANDRA-916)
 * Fix internal RPC timeout calculation (CASSANDRA-911)
 * Added Pig loadfunc to contrib/pig (CASSANDRA-910)


0.6.0-beta3
 * fix compaction bucketing bug (CASSANDRA-814)
 * update windows batch file (CASSANDRA-824)
 * deprecate KeysCachedFraction configuration directive in favor
   of KeysCached; move to unified-per-CF key cache (CASSANDRA-801)
 * add invalidateRowCache to ColumnFamilyStoreMBean (CASSANDRA-761)
 * send Handoff hints to natural locations to reduce load on
   remaining nodes in a failure scenario (CASSANDRA-822)
 * Add RowWarningThresholdInMB configuration option to warn before very 
   large rows get big enough to threaten node stability, and -x option to
   be able to remove them with sstable2json if the warning is unheeded
   until it's too late (CASSANDRA-843)
 * Add logging of GC activity (CASSANDRA-813)
 * fix ConcurrentModificationException in commitlog discard (CASSANDRA-853)
 * Fix hardcoded row count in Hadoop RecordReader (CASSANDRA-837)
 * Add a jmx status to the streaming service and change several DEBUG
   messages to INFO (CASSANDRA-845)
 * fix classpath in cassandra-cli.bat for Windows (CASSANDRA-858)
 * allow re-specifying host, port to cassandra-cli if invalid ones
   are first tried (CASSANDRA-867)
 * fix race condition handling rpc timeout in the coordinator
   (CASSANDRA-864)
 * Remove CalloutLocation and StagingFileDirectory from storage-conf files 
   since those settings are no longer used (CASSANDRA-878)
 * Parse a long from RowWarningThresholdInMB instead of an int (CASSANDRA-882)
 * Remove obsolete ControlPort code from DatabaseDescriptor (CASSANDRA-886)
 * move skipBytes side effect out of assert (CASSANDRA-899)
 * add "double getLoad" to StorageServiceMBean (CASSANDRA-898)
 * track row stats per CF at compaction time (CASSANDRA-870)
 * disallow CommitLogDirectory matching a DataFileDirectory (CASSANDRA-888)
 * default key cache size is 200k entries, changed from 10% (CASSANDRA-863)
 * add -Dcassandra-foreground=yes to cassandra.bat
 * exit if cluster name is changed unexpectedly (CASSANDRA-769)


0.6.0-beta1/beta2
 * add batch_mutate thrift command, deprecating batch_insert (CASSANDRA-336)
 * remove get_key_range Thrift API, deprecated in 0.5 (CASSANDRA-710)
 * add optional login() Thrift call for authentication (CASSANDRA-547)
 * support fat clients using gossiper and StorageProxy to perform
   replication in-process [jvm-only] (CASSANDRA-535)
 * support mmapped I/O for reads, on by default on 64bit JVMs 
   (CASSANDRA-408, CASSANDRA-669)
 * improve insert concurrency, particularly during Hinted Handoff
   (CASSANDRA-658)
 * faster network code (CASSANDRA-675)
 * stress.py moved to contrib (CASSANDRA-635)
 * row caching [must be explicitly enabled per-CF in config] (CASSANDRA-678)
 * present a useful measure of compaction progress in JMX (CASSANDRA-599)
 * add bin/sstablekeys (CASSNADRA-679)
 * add ConsistencyLevel.ANY (CASSANDRA-687)
 * make removetoken remove nodes from gossip entirely (CASSANDRA-644)
 * add ability to set cache sizes at runtime (CASSANDRA-708)
 * report latency and cache hit rate statistics with lifetime totals
   instead of average over the last minute (CASSANDRA-702)
 * support get_range_slice for RandomPartitioner (CASSANDRA-745)
 * per-keyspace replication factory and replication strategy (CASSANDRA-620)
 * track latency in microseconds (CASSANDRA-733)
 * add describe_ Thrift methods, deprecating get_string_property and 
   get_string_list_property
 * jmx interface for tracking operation mode and streams in general.
   (CASSANDRA-709)
 * keep memtables in sorted order to improve range query performance
   (CASSANDRA-799)
 * use while loop instead of recursion when trimming sstables compaction list 
   to avoid blowing stack in pathological cases (CASSANDRA-804)
 * basic Hadoop map/reduce support (CASSANDRA-342)


0.5.1
 * ensure all files for an sstable are streamed to the same directory.
   (CASSANDRA-716)
 * more accurate load estimate for bootstrapping (CASSANDRA-762)
 * tolerate dead or unavailable bootstrap target on write (CASSANDRA-731)
 * allow larger numbers of keys (> 140M) in a sstable bloom filter
   (CASSANDRA-790)
 * include jvm argument improvements from CASSANDRA-504 in debian package
 * change streaming chunk size to 32MB to accomodate Windows XP limitations
   (was 64MB) (CASSANDRA-795)
 * fix get_range_slice returning results in the wrong order (CASSANDRA-781)
 

0.5.0 final
 * avoid attempting to delete temporary bootstrap files twice (CASSANDRA-681)
 * fix bogus NaN in nodeprobe cfstats output (CASSANDRA-646)
 * provide a policy for dealing with single thread executors w/ a full queue
   (CASSANDRA-694)
 * optimize inner read in MessagingService, vastly improving multiple-node
   performance (CASSANDRA-675)
 * wait for table flush before streaming data back to a bootstrapping node.
   (CASSANDRA-696)
 * keep track of bootstrapping sources by table so that bootstrapping doesn't 
   give the indication of finishing early (CASSANDRA-673)


0.5.0 RC3
 * commit the correct version of the patch for CASSANDRA-663


0.5.0 RC2 (unreleased)
 * fix bugs in converting get_range_slice results to Thrift 
   (CASSANDRA-647, CASSANDRA-649)
 * expose java.util.concurrent.TimeoutException in StorageProxy methods
   (CASSANDRA-600)
 * TcpConnectionManager was holding on to disconnected connections, 
   giving the false indication they were being used. (CASSANDRA-651)
 * Remove duplicated write. (CASSANDRA-662)
 * Abort bootstrap if IP is already in the token ring (CASSANDRA-663)
 * increase default commitlog sync period, and wait for last sync to 
   finish before submitting another (CASSANDRA-668)


0.5.0 RC1
 * Fix potential NPE in get_range_slice (CASSANDRA-623)
 * add CRC32 to commitlog entries (CASSANDRA-605)
 * fix data streaming on windows (CASSANDRA-630)
 * GC compacted sstables after cleanup and compaction (CASSANDRA-621)
 * Speed up anti-entropy validation (CASSANDRA-629)
 * Fix anti-entropy assertion error (CASSANDRA-639)
 * Fix pending range conflicts when bootstapping or moving
   multiple nodes at once (CASSANDRA-603)
 * Handle obsolete gossip related to node movement in the case where
   one or more nodes is down when the movement occurs (CASSANDRA-572)
 * Include dead nodes in gossip to avoid a variety of problems
   and fix HH to removed nodes (CASSANDRA-634)
 * return an InvalidRequestException for mal-formed SlicePredicates
   (CASSANDRA-643)
 * fix bug determining closest neighbor for use in multiple datacenters
   (CASSANDRA-648)
 * Vast improvements in anticompaction speed (CASSANDRA-607)
 * Speed up log replay and writes by avoiding redundant serializations
   (CASSANDRA-652)


0.5.0 beta 2
 * Bootstrap improvements (several tickets)
 * add nodeprobe repair anti-entropy feature (CASSANDRA-193, CASSANDRA-520)
 * fix possibility of partition when many nodes restart at once
   in clusters with multiple seeds (CASSANDRA-150)
 * fix NPE in get_range_slice when no data is found (CASSANDRA-578)
 * fix potential NPE in hinted handoff (CASSANDRA-585)
 * fix cleanup of local "system" keyspace (CASSANDRA-576)
 * improve computation of cluster load balance (CASSANDRA-554)
 * added super column read/write, column count, and column/row delete to
   cassandra-cli (CASSANDRA-567, CASSANDRA-594)
 * fix returning live subcolumns of deleted supercolumns (CASSANDRA-583)
 * respect JAVA_HOME in bin/ scripts (several tickets)
 * add StorageService.initClient for fat clients on the JVM (CASSANDRA-535)
   (see contrib/client_only for an example of use)
 * make consistency_level functional in get_range_slice (CASSANDRA-568)
 * optimize key deserialization for RandomPartitioner (CASSANDRA-581)
 * avoid GCing tombstones except on major compaction (CASSANDRA-604)
 * increase failure conviction threshold, resulting in less nodes
   incorrectly (and temporarily) marked as down (CASSANDRA-610)
 * respect memtable thresholds during log replay (CASSANDRA-609)
 * support ConsistencyLevel.ALL on read (CASSANDRA-584)
 * add nodeprobe removetoken command (CASSANDRA-564)


0.5.0 beta
 * Allow multiple simultaneous flushes, improving flush throughput 
   on multicore systems (CASSANDRA-401)
 * Split up locks to improve write and read throughput on multicore systems
   (CASSANDRA-444, CASSANDRA-414)
 * More efficient use of memory during compaction (CASSANDRA-436)
 * autobootstrap option: when enabled, all non-seed nodes will attempt
   to bootstrap when started, until bootstrap successfully
   completes. -b option is removed.  (CASSANDRA-438)
 * Unless a token is manually specified in the configuration xml,
   a bootstraping node will use a token that gives it half the
   keys from the most-heavily-loaded node in the cluster,
   instead of generating a random token. 
   (CASSANDRA-385, CASSANDRA-517)
 * Miscellaneous bootstrap fixes (several tickets)
 * Ability to change a node's token even after it has data on it
   (CASSANDRA-541)
 * Ability to decommission a live node from the ring (CASSANDRA-435)
 * Semi-automatic loadbalancing via nodeprobe (CASSANDRA-192)
 * Add ability to set compaction thresholds at runtime via
   JMX / nodeprobe.  (CASSANDRA-465)
 * Add "comment" field to ColumnFamily definition. (CASSANDRA-481)
 * Additional JMX metrics (CASSANDRA-482)
 * JSON based export and import tools (several tickets)
 * Hinted Handoff fixes (several tickets)
 * Add key cache to improve read performance (CASSANDRA-423)
 * Simplified construction of custom ReplicationStrategy classes
   (CASSANDRA-497)
 * Graphical application (Swing) for ring integrity verification and 
   visualization was added to contrib (CASSANDRA-252)
 * Add DCQUORUM, DCQUORUMSYNC consistency levels and corresponding
   ReplicationStrategy / EndpointSnitch classes.  Experimental.
   (CASSANDRA-492)
 * Web client interface added to contrib (CASSANDRA-457)
 * More-efficient flush for Random, CollatedOPP partitioners 
   for normal writes (CASSANDRA-446) and bulk load (CASSANDRA-420)
 * Add MemtableFlushAfterMinutes, a global replacement for the old 
   per-CF FlushPeriodInMinutes setting (CASSANDRA-463)
 * optimizations to slice reading (CASSANDRA-350) and supercolumn
   queries (CASSANDRA-510)
 * force binding to given listenaddress for nodes with multiple
   interfaces (CASSANDRA-546)
 * stress.py benchmarking tool improvements (several tickets)
 * optimized replica placement code (CASSANDRA-525)
 * faster log replay on restart (CASSANDRA-539, CASSANDRA-540)
 * optimized local-node writes (CASSANDRA-558)
 * added get_range_slice, deprecating get_key_range (CASSANDRA-344)
 * expose TimedOutException to thrift (CASSANDRA-563)
 

0.4.2
 * Add validation disallowing null keys (CASSANDRA-486)
 * Fix race conditions in TCPConnectionManager (CASSANDRA-487)
 * Fix using non-utf8-aware comparison as a sanity check.
   (CASSANDRA-493)
 * Improve default garbage collector options (CASSANDRA-504)
 * Add "nodeprobe flush" (CASSANDRA-505)
 * remove NotFoundException from get_slice throws list (CASSANDRA-518)
 * fix get (not get_slice) of entire supercolumn (CASSANDRA-508)
 * fix null token during bootstrap (CASSANDRA-501)


0.4.1
 * Fix FlushPeriod columnfamily configuration regression
   (CASSANDRA-455)
 * Fix long column name support (CASSANDRA-460)
 * Fix for serializing a row that only contains tombstones
   (CASSANDRA-458)
 * Fix for discarding unneeded commitlog segments (CASSANDRA-459)
 * Add SnapshotBeforeCompaction configuration option (CASSANDRA-426)
 * Fix compaction abort under insufficient disk space (CASSANDRA-473)
 * Fix reading subcolumn slice from tombstoned CF (CASSANDRA-484)
 * Fix race condition in RVH causing occasional NPE (CASSANDRA-478)


0.4.0
 * fix get_key_range problems when a node is down (CASSANDRA-440)
   and add UnavailableException to more Thrift methods
 * Add example EndPointSnitch contrib code (several tickets)


0.4.0 RC2
 * fix SSTable generation clash during compaction (CASSANDRA-418)
 * reject method calls with null parameters (CASSANDRA-308)
 * properly order ranges in nodeprobe output (CASSANDRA-421)
 * fix logging of certain errors on executor threads (CASSANDRA-425)


0.4.0 RC1
 * Bootstrap feature is live; use -b on startup (several tickets)
 * Added multiget api (CASSANDRA-70)
 * fix Deadlock with SelectorManager.doProcess and TcpConnection.write
   (CASSANDRA-392)
 * remove key cache b/c of concurrency bugs in third-party
   CLHM library (CASSANDRA-405)
 * update non-major compaction logic to use two threshold values
   (CASSANDRA-407)
 * add periodic / batch commitlog sync modes (several tickets)
 * inline BatchMutation into batch_insert params (CASSANDRA-403)
 * allow setting the logging level at runtime via mbean (CASSANDRA-402)
 * change default comparator to BytesType (CASSANDRA-400)
 * add forwards-compatible ConsistencyLevel parameter to get_key_range
   (CASSANDRA-322)
 * r/m special case of blocking for local destination when writing with 
   ConsistencyLevel.ZERO (CASSANDRA-399)
 * Fixes to make BinaryMemtable [bulk load interface] useful (CASSANDRA-337);
   see contrib/bmt_example for an example of using it.
 * More JMX properties added (several tickets)
 * Thrift changes (several tickets)
    - Merged _super get methods with the normal ones; return values
      are now of ColumnOrSuperColumn.
    - Similarly, merged batch_insert_super into batch_insert.



0.4.0 beta
 * On-disk data format has changed to allow billions of keys/rows per
   node instead of only millions
 * Multi-keyspace support
 * Scan all sstables for all queries to avoid situations where
   different types of operation on the same ColumnFamily could
   disagree on what data was present
 * Snapshot support via JMX
 * Thrift API has changed a _lot_:
    - removed time-sorted CFs; instead, user-defined comparators
      may be defined on the column names, which are now byte arrays.
      Default comparators are provided for UTF8, Bytes, Ascii, Long (i64),
      and UUID types.
    - removed colon-delimited strings in thrift api in favor of explicit
      structs such as ColumnPath, ColumnParent, etc.  Also normalized
      thrift struct and argument naming.
    - Added columnFamily argument to get_key_range.
    - Change signature of get_slice to accept starting and ending
      columns as well as an offset.  (This allows use of indexes.)
      Added "ascending" flag to allow reasonably-efficient reverse
      scans as well.  Removed get_slice_by_range as redundant.
    - get_key_range operates on one CF at a time
    - changed `block` boolean on insert methods to ConsistencyLevel enum,
      with options of NONE, ONE, QUORUM, and ALL.
    - added similar consistency_level parameter to read methods
    - column-name-set slice with no names given now returns zero columns
      instead of all of them.  ("all" can run your server out of memory.
      use a range-based slice with a high max column count instead.)
 * Removed the web interface. Node information can now be obtained by 
   using the newly introduced nodeprobe utility.
 * More JMX stats
 * Remove magic values from internals (e.g. special key to indicate
   when to flush memtables)
 * Rename configuration "table" to "keyspace"
 * Moved to crash-only design; no more shutdown (just kill the process)
 * Lots of bug fixes

Full list of issues resolved in 0.4 is at https://issues.apache.org/jira/secure/IssueNavigator.jspa?reset=true&&pid=12310865&fixfor=12313862&resolution=1&sorter/field=issuekey&sorter/order=DESC


0.3.0 RC3
 * Fix potential deadlock under load in TCPConnection.
   (CASSANDRA-220)


0.3.0 RC2
 * Fix possible data loss when server is stopped after replaying
   log but before new inserts force memtable flush.
   (CASSANDRA-204)
 * Added BUGS file


0.3.0 RC1
 * Range queries on keys, including user-defined key collation
 * Remove support
 * Workarounds for a weird bug in JDK select/register that seems
   particularly common on VM environments. Cassandra should deploy
   fine on EC2 now
 * Much improved infrastructure: the beginnings of a decent test suite
   ("ant test" for unit tests; "nosetests" for system tests), code
   coverage reporting, etc.
 * Expanded node status reporting via JMX
 * Improved error reporting/logging on both server and client
 * Reduced memory footprint in default configuration
 * Combined blocking and non-blocking versions of insert APIs
 * Added FlushPeriodInMinutes configuration parameter to force
   flushing of infrequently-updated ColumnFamilies<|MERGE_RESOLUTION|>--- conflicted
+++ resolved
@@ -1,4 +1,3 @@
-<<<<<<< HEAD
 2.2.5
  * Avoid NPE when performing sstable tasks (scrub etc.) (CASSANDRA-10980)
  * Make sure client gets tombstone overwhelmed warning (CASSANDRA-9465)
@@ -20,10 +19,7 @@
  * Disable reloading of GossipingPropertyFileSnitch (CASSANDRA-9474)
  * Verify tables in pseudo-system keyspaces at startup (CASSANDRA-10761)
 Merged from 2.1:
-=======
-2.1.13
  * Allow simultaneous bootstrapping with strict consistency when no vnodes are used (CASSANDRA-11005)
->>>>>>> abe0c677
  * Log a message when major compaction does not result in a single file (CASSANDRA-10847)
  * (cqlsh) fix cqlsh_copy_tests when vnodes are disabled (CASSANDRA-10997)
  * (cqlsh) Add request timeout option to cqlsh (CASSANDRA-10686)
