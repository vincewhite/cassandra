<<<<<<< HEAD
4.0
 * Avoid leaking threads when failing anticompactions and rate limit anticompactions (CASSANDRA-15002)
 * Validate token() arguments early instead of throwing NPE at execution (CASSANDRA-14989)
 * Add a new tool to dump audit logs (CASSANDRA-14885)
 * Fix generating javadoc with Java11 (CASSANDRA-14988)
 * Only cancel conflicting compactions when starting anticompactions and sub range compactions (CASSANDRA-14935)
 * Use a stub IndexRegistry for non-daemon use cases (CASSANDRA-14938)
 * Don't enable client transports when bootstrap is pending (CASSANDRA-14525)
 * Make antiCompactGroup throw exception on error and anticompaction non cancellable
   again (CASSANDRA-14936)
 * Catch empty/invalid bounds in SelectStatement (CASSANDRA-14849)
 * Auto-expand replication_factor for NetworkTopologyStrategy (CASSANDRA-14303)
 * Transient Replication: support EACH_QUORUM (CASSANDRA-14727)
 * BufferPool: allocating thread for new chunks should acquire directly (CASSANDRA-14832)
 * Send correct messaging version in internode messaging handshake's third message (CASSANDRA-14896)
 * Make Read and Write Latency columns consistent for proxyhistograms and tablehistograms (CASSANDRA-11939)
 * Make protocol checksum type option case insensitive (CASSANDRA-14716)
 * Forbid re-adding static columns as regular and vice versa (CASSANDRA-14913)
 * Audit log allows system keyspaces to be audited via configuration options (CASSANDRA-14498)
 * Lower default chunk_length_in_kb from 64kb to 16kb (CASSANDRA-13241)
 * Startup checker should wait for count rather than percentage (CASSANDRA-14297)
 * Fix incorrect sorting of replicas in SimpleStrategy.calculateNaturalReplicas (CASSANDRA-14862)
 * Partitioned outbound internode TCP connections can occur when nodes restart (CASSANDRA-14358)
 * Don't write to system_distributed.repair_history, system_traces.sessions, system_traces.events in mixed version 3.X/4.0 clusters (CASSANDRA-14841)
 * Avoid running query to self through messaging service (CASSANDRA-14807)
 * Allow using custom script for chronicle queue BinLog archival (CASSANDRA-14373)
 * Transient->Full range movements mishandle consistency level upgrade (CASSANDRA-14759)
 * ReplicaCollection follow-up (CASSANDRA-14726)
 * Transient node receives full data requests (CASSANDRA-14762)
 * Enable snapshot artifacts publish (CASSANDRA-12704)
 * Introduce RangesAtEndpoint.unwrap to simplify StreamSession.addTransferRanges (CASSANDRA-14770)
 * LOCAL_QUORUM may speculate to non-local nodes, resulting in Timeout instead of Unavailable (CASSANDRA-14735)
 * Avoid creating empty compaction tasks after truncate (CASSANDRA-14780)
 * Fail incremental repair prepare phase if it encounters sstables from un-finalized sessions (CASSANDRA-14763)
 * Add a check for receiving digest response from transient node (CASSANDRA-14750)
 * Fail query on transient replica if coordinator only expects full data (CASSANDRA-14704)
 * Remove mentions of transient replication from repair path (CASSANDRA-14698)
 * Fix handleRepairStatusChangedNotification to remove first then add (CASSANDRA-14720)
 * Allow transient node to serve as a repair coordinator (CASSANDRA-14693)
 * DecayingEstimatedHistogramReservoir.EstimatedHistogramReservoirSnapshot returns wrong value for size() and incorrectly calculates count (CASSANDRA-14696)
 * AbstractReplicaCollection equals and hash code should throw due to conflict between order sensitive/insensitive uses (CASSANDRA-14700)
 * Detect inconsistencies in repaired data on the read path (CASSANDRA-14145)
 * Add checksumming to the native protocol (CASSANDRA-13304)
 * Make AuthCache more easily extendable (CASSANDRA-14662)
 * Extend RolesCache to include detailed role info (CASSANDRA-14497)
 * Add fqltool compare (CASSANDRA-14619)
 * Add fqltool replay (CASSANDRA-14618)
 * Log keyspace in full query log (CASSANDRA-14656)
 * Transient Replication and Cheap Quorums (CASSANDRA-14404)
 * Log server-generated timestamp and nowInSeconds used by queries in FQL (CASSANDRA-14675)
 * Add diagnostic events for read repairs (CASSANDRA-14668)
 * Use consistent nowInSeconds and timestamps values within a request (CASSANDRA-14671)
 * Add sampler for query time and expose with nodetool (CASSANDRA-14436)
 * Clean up Message.Request implementations (CASSANDRA-14677)
 * Disable old native protocol versions on demand (CASANDRA-14659)
 * Allow specifying now-in-seconds in native protocol (CASSANDRA-14664)
 * Improve BTree build performance by avoiding data copy (CASSANDRA-9989)
 * Make monotonic read / read repair configurable (CASSANDRA-14635)
 * Refactor CompactionStrategyManager (CASSANDRA-14621)
 * Flush netty client messages immediately by default (CASSANDRA-13651)
 * Improve read repair blocking behavior (CASSANDRA-10726)
 * Add a virtual table to expose settings (CASSANDRA-14573)
 * Fix up chunk cache handling of metrics (CASSANDRA-14628)
 * Extend IAuthenticator to accept peer SSL certificates (CASSANDRA-14652)
 * Incomplete handling of exceptions when decoding incoming messages (CASSANDRA-14574)
 * Add diagnostic events for user audit logging (CASSANDRA-13668)
 * Allow retrieving diagnostic events via JMX (CASSANDRA-14435)
 * Add base classes for diagnostic events (CASSANDRA-13457)
 * Clear view system metadata when dropping keyspace (CASSANDRA-14646)
 * Allocate ReentrantLock on-demand in java11 AtomicBTreePartitionerBase (CASSANDRA-14637)
 * Make all existing virtual tables use LocalPartitioner (CASSANDRA-14640)
 * Revert 4.0 GC alg back to CMS (CASANDRA-14636)
 * Remove hardcoded java11 jvm args in idea workspace files (CASSANDRA-14627)
 * Update netty to 4.1.128 (CASSANDRA-14633)
 * Add a virtual table to expose thread pools (CASSANDRA-14523)
 * Add a virtual table to expose caches (CASSANDRA-14538, CASSANDRA-14626)
 * Fix toDate function for timestamp arguments (CASSANDRA-14502)
 * Revert running dtests by default in circleci (CASSANDRA-14614)
 * Stream entire SSTables when possible (CASSANDRA-14556)
 * Cell reconciliation should not depend on nowInSec (CASSANDRA-14592)
 * Add experimental support for Java 11 (CASSANDRA-9608)
 * Make PeriodicCommitLogService.blockWhenSyncLagsNanos configurable (CASSANDRA-14580)
 * Improve logging in MessageInHandler's constructor (CASSANDRA-14576)
 * Set broadcast address in internode messaging handshake (CASSANDRA-14579)
 * Wait for schema agreement prior to building MVs (CASSANDRA-14571)
 * Make all DDL statements idempotent and not dependent on global state (CASSANDRA-13426)
 * Bump the hints messaging version to match the current one (CASSANDRA-14536)
 * OffsetAwareConfigurationLoader doesn't set ssl storage port causing bind errors in CircleCI (CASSANDRA-14546)
 * Report why native_transport_port fails to bind (CASSANDRA-14544)
 * Optimize internode messaging protocol (CASSANDRA-14485)
 * Internode messaging handshake sends wrong messaging version number (CASSANDRA-14540)
 * Add a virtual table to expose active client connections (CASSANDRA-14458)
 * Clean up and refactor client metrics (CASSANDRA-14524)
 * Nodetool import row cache invalidation races with adding sstables to tracker (CASSANDRA-14529)
 * Fix assertions in LWTs after TableMetadata was made immutable (CASSANDRA-14356)
 * Abort compactions quicker (CASSANDRA-14397)
 * Support light-weight transactions in cassandra-stress (CASSANDRA-13529)
 * Make AsyncOneResponse use the correct timeout (CASSANDRA-14509)
 * Add option to sanity check tombstones on reads/compactions (CASSANDRA-14467)
 * Add a virtual table to expose all running sstable tasks (CASSANDRA-14457)
 * Let nodetool import take a list of directories (CASSANDRA-14442)
 * Avoid unneeded memory allocations / cpu for disabled log levels (CASSANDRA-14488)
 * Implement virtual keyspace interface (CASSANDRA-7622)
 * nodetool import cleanup and improvements (CASSANDRA-14417)
 * Bump jackson version to >= 2.9.5 (CASSANDRA-14427)
 * Allow nodetool toppartitions without specifying table (CASSANDRA-14360)
 * Audit logging for database activity (CASSANDRA-12151)
 * Clean up build artifacts in docs container (CASSANDRA-14432)
 * Minor network authz improvements (Cassandra-14413)
 * Automatic sstable upgrades (CASSANDRA-14197)
 * Replace deprecated junit.framework.Assert usages with org.junit.Assert (CASSANDRA-14431)
 * Cassandra-stress throws NPE if insert section isn't specified in user profile (CASSSANDRA-14426)
 * List clients by protocol versions `nodetool clientstats --by-protocol` (CASSANDRA-14335)
 * Improve LatencyMetrics performance by reducing write path processing (CASSANDRA-14281)
 * Add network authz (CASSANDRA-13985)
 * Use the correct IP/Port for Streaming when localAddress is left unbound (CASSANDRA-14389)
 * nodetool listsnapshots is missing local system keyspace snapshots (CASSANDRA-14381)
 * Remove StreamCoordinator.streamExecutor thread pool (CASSANDRA-14402)
 * Rename nodetool --with-port to --print-port to disambiguate from --port (CASSANDRA-14392)
 * Client TOPOLOGY_CHANGE messages have wrong port. (CASSANDRA-14398)
 * Add ability to load new SSTables from a separate directory (CASSANDRA-6719)
 * Eliminate background repair and probablistic read_repair_chance table options
   (CASSANDRA-13910)
 * Bind to correct local address in 4.0 streaming (CASSANDRA-14362)
 * Use standard Amazon naming for datacenter and rack in Ec2Snitch (CASSANDRA-7839)
 * Fix junit failure for SSTableReaderTest (CASSANDRA-14387)
 * Abstract write path for pluggable storage (CASSANDRA-14118)
 * nodetool describecluster should be more informative (CASSANDRA-13853)
 * Compaction performance improvements (CASSANDRA-14261) 
 * Refactor Pair usage to avoid boxing ints/longs (CASSANDRA-14260)
 * Add options to nodetool tablestats to sort and limit output (CASSANDRA-13889)
 * Rename internals to reflect CQL vocabulary (CASSANDRA-14354)
 * Add support for hybrid MIN(), MAX() speculative retry policies
   (CASSANDRA-14293, CASSANDRA-14338, CASSANDRA-14352)
 * Fix some regressions caused by 14058 (CASSANDRA-14353)
 * Abstract repair for pluggable storage (CASSANDRA-14116)
 * Add meaningful toString() impls (CASSANDRA-13653)
 * Add sstableloader option to accept target keyspace name (CASSANDRA-13884)
 * Move processing of EchoMessage response to gossip stage (CASSANDRA-13713)
 * Add coordinator write metric per CF (CASSANDRA-14232)
 * Correct and clarify SSLFactory.getSslContext method and call sites (CASSANDRA-14314)
 * Handle static and partition deletion properly on ThrottledUnfilteredIterator (CASSANDRA-14315)
 * NodeTool clientstats should show SSL Cipher (CASSANDRA-14322)
 * Add ability to specify driver name and version (CASSANDRA-14275)
 * Abstract streaming for pluggable storage (CASSANDRA-14115)
 * Forced incremental repairs should promote sstables if they can (CASSANDRA-14294)
 * Use Murmur3 for validation compactions (CASSANDRA-14002)
 * Comma at the end of the seed list is interpretated as localhost (CASSANDRA-14285)
 * Refactor read executor and response resolver, abstract read repair (CASSANDRA-14058)
 * Add optional startup delay to wait until peers are ready (CASSANDRA-13993)
 * Add a few options to nodetool verify (CASSANDRA-14201)
 * CVE-2017-5929 Security vulnerability and redefine default log rotation policy (CASSANDRA-14183)
 * Use JVM default SSL validation algorithm instead of custom default (CASSANDRA-13259)
 * Better document in code InetAddressAndPort usage post 7544, incorporate port into UUIDGen node (CASSANDRA-14226)
 * Fix sstablemetadata date string for minLocalDeletionTime (CASSANDRA-14132)
 * Make it possible to change neverPurgeTombstones during runtime (CASSANDRA-14214)
 * Remove GossipDigestSynVerbHandler#doSort() (CASSANDRA-14174)
 * Add nodetool clientlist (CASSANDRA-13665)
 * Revert ProtocolVersion changes from CASSANDRA-7544 (CASSANDRA-14211)
 * Non-disruptive seed node list reload (CASSANDRA-14190)
 * Nodetool tablehistograms to print statics for all the tables (CASSANDRA-14185)
 * Migrate dtests to use pytest and python3 (CASSANDRA-14134)
 * Allow storage port to be configurable per node (CASSANDRA-7544)
 * Make sub-range selection for non-frozen collections return null instead of empty (CASSANDRA-14182)
 * BloomFilter serialization format should not change byte ordering (CASSANDRA-9067)
 * Remove unused on-heap BloomFilter implementation (CASSANDRA-14152)
 * Delete temp test files on exit (CASSANDRA-14153)
 * Make PartitionUpdate and Mutation immutable (CASSANDRA-13867)
 * Fix CommitLogReplayer exception for CDC data (CASSANDRA-14066)
 * Fix cassandra-stress startup failure (CASSANDRA-14106)
 * Remove initialDirectories from CFS (CASSANDRA-13928)
 * Fix trivial log format error (CASSANDRA-14015)
 * Allow sstabledump to do a json object per partition (CASSANDRA-13848)
 * Add option to optimise merkle tree comparison across replicas (CASSANDRA-3200)
 * Remove unused and deprecated methods from AbstractCompactionStrategy (CASSANDRA-14081)
 * Fix Distribution.average in cassandra-stress (CASSANDRA-14090)
 * Support a means of logging all queries as they were invoked (CASSANDRA-13983)
 * Presize collections (CASSANDRA-13760)
 * Add GroupCommitLogService (CASSANDRA-13530)
 * Parallelize initial materialized view build (CASSANDRA-12245)
 * Fix flaky SecondaryIndexManagerTest.assert[Not]MarkedAsBuilt (CASSANDRA-13965)
 * Make LWTs send resultset metadata on every request (CASSANDRA-13992)
 * Fix flaky indexWithFailedInitializationIsNotQueryableAfterPartialRebuild (CASSANDRA-13963)
 * Introduce leaf-only iterator (CASSANDRA-9988)
 * Upgrade Guava to 23.3 and Airline to 0.8 (CASSANDRA-13997)
 * Allow only one concurrent call to StatusLogger (CASSANDRA-12182)
 * Refactoring to specialised functional interfaces (CASSANDRA-13982)
 * Speculative retry should allow more friendly params (CASSANDRA-13876)
 * Throw exception if we send/receive repair messages to incompatible nodes (CASSANDRA-13944)
 * Replace usages of MessageDigest with Guava's Hasher (CASSANDRA-13291)
 * Add nodetool cmd to print hinted handoff window (CASSANDRA-13728)
 * Fix some alerts raised by static analysis (CASSANDRA-13799)
 * Checksum sstable metadata (CASSANDRA-13321, CASSANDRA-13593)
 * Add result set metadata to prepared statement MD5 hash calculation (CASSANDRA-10786)
 * Refactor GcCompactionTest to avoid boxing (CASSANDRA-13941)
 * Expose recent histograms in JmxHistograms (CASSANDRA-13642)
 * Fix buffer length comparison when decompressing in netty-based streaming (CASSANDRA-13899)
 * Properly close StreamCompressionInputStream to release any ByteBuf (CASSANDRA-13906)
 * Add SERIAL and LOCAL_SERIAL support for cassandra-stress (CASSANDRA-13925)
 * LCS needlessly checks for L0 STCS candidates multiple times (CASSANDRA-12961)
 * Correctly close netty channels when a stream session ends (CASSANDRA-13905)
 * Update lz4 to 1.4.0 (CASSANDRA-13741)
 * Optimize Paxos prepare and propose stage for local requests (CASSANDRA-13862)
 * Throttle base partitions during MV repair streaming to prevent OOM (CASSANDRA-13299)
 * Use compaction threshold for STCS in L0 (CASSANDRA-13861)
 * Fix problem with min_compress_ratio: 1 and disallow ratio < 1 (CASSANDRA-13703)
 * Add extra information to SASI timeout exception (CASSANDRA-13677)
 * Add incremental repair support for --hosts, --force, and subrange repair (CASSANDRA-13818)
 * Rework CompactionStrategyManager.getScanners synchronization (CASSANDRA-13786)
 * Add additional unit tests for batch behavior, TTLs, Timestamps (CASSANDRA-13846)
 * Add keyspace and table name in schema validation exception (CASSANDRA-13845)
 * Emit metrics whenever we hit tombstone failures and warn thresholds (CASSANDRA-13771)
 * Make netty EventLoopGroups daemon threads (CASSANDRA-13837)
 * Race condition when closing stream sessions (CASSANDRA-13852)
 * NettyFactoryTest is failing in trunk on macOS (CASSANDRA-13831)
 * Allow changing log levels via nodetool for related classes (CASSANDRA-12696)
 * Add stress profile yaml with LWT (CASSANDRA-7960)
 * Reduce memory copies and object creations when acting on ByteBufs (CASSANDRA-13789)
 * Simplify mx4j configuration (Cassandra-13578)
 * Fix trigger example on 4.0 (CASSANDRA-13796)
 * Force minumum timeout value (CASSANDRA-9375)
 * Use netty for streaming (CASSANDRA-12229)
 * Use netty for internode messaging (CASSANDRA-8457)
 * Add bytes repaired/unrepaired to nodetool tablestats (CASSANDRA-13774)
 * Don't delete incremental repair sessions if they still have sstables (CASSANDRA-13758)
 * Fix pending repair manager index out of bounds check (CASSANDRA-13769)
 * Don't use RangeFetchMapCalculator when RF=1 (CASSANDRA-13576)
 * Don't optimise trivial ranges in RangeFetchMapCalculator (CASSANDRA-13664)
 * Use an ExecutorService for repair commands instead of new Thread(..).start() (CASSANDRA-13594)
 * Fix race / ref leak in anticompaction (CASSANDRA-13688)
 * Expose tasks queue length via JMX (CASSANDRA-12758)
 * Fix race / ref leak in PendingRepairManager (CASSANDRA-13751)
 * Enable ppc64le runtime as unsupported architecture (CASSANDRA-13615)
 * Improve sstablemetadata output (CASSANDRA-11483)
 * Support for migrating legacy users to roles has been dropped (CASSANDRA-13371)
 * Introduce error metrics for repair (CASSANDRA-13387)
 * Refactoring to primitive functional interfaces in AuthCache (CASSANDRA-13732)
 * Update metrics to 3.1.5 (CASSANDRA-13648)
 * batch_size_warn_threshold_in_kb can now be set at runtime (CASSANDRA-13699)
 * Avoid always rebuilding secondary indexes at startup (CASSANDRA-13725)
 * Upgrade JMH from 1.13 to 1.19 (CASSANDRA-13727)
 * Upgrade SLF4J from 1.7.7 to 1.7.25 (CASSANDRA-12996)
 * Default for start_native_transport now true if not set in config (CASSANDRA-13656)
 * Don't add localhost to the graph when calculating where to stream from (CASSANDRA-13583)
 * Make CDC availability more deterministic via hard-linking (CASSANDRA-12148)
 * Allow skipping equality-restricted clustering columns in ORDER BY clause (CASSANDRA-10271)
 * Use common nowInSec for validation compactions (CASSANDRA-13671)
 * Improve handling of IR prepare failures (CASSANDRA-13672)
 * Send IR coordinator messages synchronously (CASSANDRA-13673)
 * Flush system.repair table before IR finalize promise (CASSANDRA-13660)
 * Fix column filter creation for wildcard queries (CASSANDRA-13650)
 * Add 'nodetool getbatchlogreplaythrottle' and 'nodetool setbatchlogreplaythrottle' (CASSANDRA-13614)
 * fix race condition in PendingRepairManager (CASSANDRA-13659)
 * Allow noop incremental repair state transitions (CASSANDRA-13658)
 * Run repair with down replicas (CASSANDRA-10446)
 * Added started & completed repair metrics (CASSANDRA-13598)
 * Added started & completed repair metrics (CASSANDRA-13598)
 * Improve secondary index (re)build failure and concurrency handling (CASSANDRA-10130)
 * Improve calculation of available disk space for compaction (CASSANDRA-13068)
 * Change the accessibility of RowCacheSerializer for third party row cache plugins (CASSANDRA-13579)
 * Allow sub-range repairs for a preview of repaired data (CASSANDRA-13570)
 * NPE in IR cleanup when columnfamily has no sstables (CASSANDRA-13585)
 * Fix Randomness of stress values (CASSANDRA-12744)
 * Allow selecting Map values and Set elements (CASSANDRA-7396)
 * Fast and garbage-free Streaming Histogram (CASSANDRA-13444)
 * Update repairTime for keyspaces on completion (CASSANDRA-13539)
 * Add configurable upper bound for validation executor threads (CASSANDRA-13521)
 * Bring back maxHintTTL propery (CASSANDRA-12982)
 * Add testing guidelines (CASSANDRA-13497)
 * Add more repair metrics (CASSANDRA-13531)
 * RangeStreamer should be smarter when picking endpoints for streaming (CASSANDRA-4650)
 * Avoid rewrapping an exception thrown for cache load functions (CASSANDRA-13367)
 * Log time elapsed for each incremental repair phase (CASSANDRA-13498)
 * Add multiple table operation support to cassandra-stress (CASSANDRA-8780)
 * Fix incorrect cqlsh results when selecting same columns multiple times (CASSANDRA-13262)
 * Fix WriteResponseHandlerTest is sensitive to test execution order (CASSANDRA-13421)
 * Improve incremental repair logging (CASSANDRA-13468)
 * Start compaction when incremental repair finishes (CASSANDRA-13454)
 * Add repair streaming preview (CASSANDRA-13257)
 * Cleanup isIncremental/repairedAt usage (CASSANDRA-13430)
 * Change protocol to allow sending key space independent of query string (CASSANDRA-10145)
 * Make gc_log and gc_warn settable at runtime (CASSANDRA-12661)
 * Take number of files in L0 in account when estimating remaining compaction tasks (CASSANDRA-13354)
 * Skip building views during base table streams on range movements (CASSANDRA-13065)
 * Improve error messages for +/- operations on maps and tuples (CASSANDRA-13197)
 * Remove deprecated repair JMX APIs (CASSANDRA-11530)
 * Fix version check to enable streaming keep-alive (CASSANDRA-12929)
 * Make it possible to monitor an ideal consistency level separate from actual consistency level (CASSANDRA-13289)
 * Outbound TCP connections ignore internode authenticator (CASSANDRA-13324)
 * Upgrade junit from 4.6 to 4.12 (CASSANDRA-13360)
 * Cleanup ParentRepairSession after repairs (CASSANDRA-13359)
 * Upgrade snappy-java to 1.1.2.6 (CASSANDRA-13336)
 * Incremental repair not streaming correct sstables (CASSANDRA-13328)
 * Upgrade the jna version to 4.3.0 (CASSANDRA-13300)
 * Add the currentTimestamp, currentDate, currentTime and currentTimeUUID functions (CASSANDRA-13132)
 * Remove config option index_interval (CASSANDRA-10671)
 * Reduce lock contention for collection types and serializers (CASSANDRA-13271)
 * Make it possible to override MessagingService.Verb ids (CASSANDRA-13283)
 * Avoid synchronized on prepareForRepair in ActiveRepairService (CASSANDRA-9292)
 * Adds the ability to use uncompressed chunks in compressed files (CASSANDRA-10520)
 * Don't flush sstables when streaming for incremental repair (CASSANDRA-13226)
 * Remove unused method (CASSANDRA-13227)
 * Fix minor bugs related to #9143 (CASSANDRA-13217)
 * Output warning if user increases RF (CASSANDRA-13079)
 * Remove pre-3.0 streaming compatibility code for 4.0 (CASSANDRA-13081)
 * Add support for + and - operations on dates (CASSANDRA-11936)
 * Fix consistency of incrementally repaired data (CASSANDRA-9143)
 * Increase commitlog version (CASSANDRA-13161)
 * Make TableMetadata immutable, optimize Schema (CASSANDRA-9425)
 * Refactor ColumnCondition (CASSANDRA-12981)
 * Parallelize streaming of different keyspaces (CASSANDRA-4663)
 * Improved compactions metrics (CASSANDRA-13015)
 * Speed-up start-up sequence by avoiding un-needed flushes (CASSANDRA-13031)
 * Use Caffeine (W-TinyLFU) for on-heap caches (CASSANDRA-10855)
 * Thrift removal (CASSANDRA-11115)
 * Remove pre-3.0 compatibility code for 4.0 (CASSANDRA-12716)
 * Add column definition kind to dropped columns in schema (CASSANDRA-12705)
 * Add (automate) Nodetool Documentation (CASSANDRA-12672)
 * Update bundled cqlsh python driver to 3.7.0 (CASSANDRA-12736)
 * Reject invalid replication settings when creating or altering a keyspace (CASSANDRA-12681)
 * Clean up the SSTableReader#getScanner API wrt removal of RateLimiter (CASSANDRA-12422)
 * Use new token allocation for non bootstrap case as well (CASSANDRA-13080)
 * Avoid byte-array copy when key cache is disabled (CASSANDRA-13084)
 * Require forceful decommission if number of nodes is less than replication factor (CASSANDRA-12510)
 * Allow IN restrictions on column families with collections (CASSANDRA-12654)
 * Log message size in trace message in OutboundTcpConnection (CASSANDRA-13028)
 * Add timeUnit Days for cassandra-stress (CASSANDRA-13029)
 * Add mutation size and batch metrics (CASSANDRA-12649)
 * Add method to get size of endpoints to TokenMetadata (CASSANDRA-12999)
 * Expose time spent waiting in thread pool queue (CASSANDRA-8398)
 * Conditionally update index built status to avoid unnecessary flushes (CASSANDRA-12969)
 * cqlsh auto completion: refactor definition of compaction strategy options (CASSANDRA-12946)
 * Add support for arithmetic operators (CASSANDRA-11935)
 * Add histogram for delay to deliver hints (CASSANDRA-13234)
 * Fix cqlsh automatic protocol downgrade regression (CASSANDRA-13307)
 * Changing `max_hint_window_in_ms` at runtime (CASSANDRA-11720)
 * Trivial format error in StorageProxy (CASSANDRA-13551)
 * Nodetool repair can hang forever if we lose the notification for the repair completing/failing (CASSANDRA-13480)
 * Anticompaction can cause noisy log messages (CASSANDRA-13684)
 * Switch to client init for sstabledump (CASSANDRA-13683)
 * CQLSH: Don't pause when capturing data (CASSANDRA-13743)
 * nodetool clearsnapshot requires --all to clear all snapshots (CASSANDRA-13391)
 * Correctly count range tombstones in traces and tombstone thresholds (CASSANDRA-8527)
 * cqlshrc.sample uses incorrect option for time formatting (CASSANDRA-14243)


3.11.5
Merged from 3.0:
 * Catch CorruptSSTableExceptions and FSErrors in ALAExecutorService (CASSANDRA-14993)


=======
>>>>>>> a6059f1f
3.11.4
 * Make stop-server.bat wait for Cassandra to terminate (CASSANDRA-14829)
 * Correct sstable sorting for garbagecollect and levelled compaction (CASSANDRA-14870)
Merged from 3.0:
 * Severe concurrency issues in STCS,DTCS,TWCS,TMD.Topology,TypeParser
 * Add a script to make running the cqlsh tests in cassandra repo easier (CASSANDRA-14951)
 * If SizeEstimatesRecorder misses a 'onDropTable' notification, the size_estimates table will never be cleared for that table. (CASSANDRA-14905)
 * Streaming needs to synchronise access to LifecycleTransaction (CASSANDRA-14554)
 * Fix cassandra-stress write hang with default options (CASSANDRA-14616)
 * Netty epoll IOExceptions caused by unclean client disconnects being logged at INFO (CASSANDRA-14909)
 * Unfiltered.isEmpty conflicts with Row extends AbstractCollection.isEmpty (CASSANDRA-14588)
 * RangeTombstoneList doesn't properly clean up mergeable or superseded rts in some cases (CASSANDRA-14894)
 * Fix handling of collection tombstones for dropped columns from legacy sstables (CASSANDRA-14912)
 * Throw exception if Columns serialized subset encode more columns than possible (CASSANDRA-14591)
 * Drop/add column name with different Kind can result in corruption (CASSANDRA-14843)
 * Fix missing rows when reading 2.1 SSTables with static columns in 3.0 (CASSANDRA-14873)
 * Move TWCS message 'No compaction necessary for bucket size' to Trace level (CASSANDRA-14884)
 * Sstable min/max metadata can cause data loss (CASSANDRA-14861)
 * Dropped columns can cause reverse sstable iteration to return prematurely (CASSANDRA-14838)
 * Legacy sstables with  multi block range tombstones create invalid bound sequences (CASSANDRA-14823)
 * Expand range tombstone validation checks to multiple interim request stages (CASSANDRA-14824)
 * Reverse order reads can return incomplete results (CASSANDRA-14803)
 * Avoid calling iter.next() in a loop when notifying indexers about range tombstones (CASSANDRA-14794)
 * Fix purging semi-expired RT boundaries in reversed iterators (CASSANDRA-14672)
 * DESC order reads can fail to return the last Unfiltered in the partition (CASSANDRA-14766)
 * Fix corrupted collection deletions for dropped columns in 3.0 <-> 2.{1,2} messages (CASSANDRA-14568)
 * Fix corrupted static collection deletions in 3.0 <-> 2.{1,2} messages (CASSANDRA-14568)
 * Handle failures in parallelAllSSTableOperation (cleanup/upgradesstables/etc) (CASSANDRA-14657)
 * Improve TokenMetaData cache populating performance avoid long locking (CASSANDRA-14660)
 * Backport: Flush netty client messages immediately (not by default) (CASSANDRA-13651)
 * Fix static column order for SELECT * wildcard queries (CASSANDRA-14638)
 * sstableloader should use discovered broadcast address to connect intra-cluster (CASSANDRA-14522)
 * Fix reading columns with non-UTF names from schema (CASSANDRA-14468)
 Merged from 2.2:
 * CircleCI docker image should bake in more dependencies (CASSANDRA-14985)
 * MigrationManager attempts to pull schema from different major version nodes (CASSANDRA-14928)
 * Returns null instead of NaN or Infinity in JSON strings (CASSANDRA-14377)
Merged from 2.1:
 * Paged Range Slice queries with DISTINCT can drop rows from results (CASSANDRA-14956)
 * Update release checksum algorithms to SHA-256, SHA-512 (CASSANDRA-14970)


3.11.3
 * Validate supported column type with SASI analyzer (CASSANDRA-13669)
 * Remove BTree.Builder Recycler to reduce memory usage (CASSANDRA-13929)
 * Reduce nodetool GC thread count (CASSANDRA-14475)
 * Fix New SASI view creation during Index Redistribution (CASSANDRA-14055)
 * Remove string formatting lines from BufferPool hot path (CASSANDRA-14416)
 * Detect OpenJDK jvm type and architecture (CASSANDRA-12793)
 * Don't use guava collections in the non-system keyspace jmx attributes (CASSANDRA-12271)
 * Allow existing nodes to use all peers in shadow round (CASSANDRA-13851)
 * Fix cqlsh to read connection.ssl cqlshrc option again (CASSANDRA-14299)
 * Downgrade log level to trace for CommitLogSegmentManager (CASSANDRA-14370)
 * CQL fromJson(null) throws NullPointerException (CASSANDRA-13891)
 * Serialize empty buffer as empty string for json output format (CASSANDRA-14245)
 * Allow logging implementation to be interchanged for embedded testing (CASSANDRA-13396)
 * SASI tokenizer for simple delimiter based entries (CASSANDRA-14247)
 * Fix Loss of digits when doing CAST from varint/bigint to decimal (CASSANDRA-14170)
 * RateBasedBackPressure unnecessarily invokes a lock on the Guava RateLimiter (CASSANDRA-14163)
 * Fix wildcard GROUP BY queries (CASSANDRA-14209)
Merged from 3.0:
 * Fix corrupted static collection deletions in 3.0 -> 2.{1,2} messages (CASSANDRA-14568)
 * Fix potential IndexOutOfBoundsException with counters (CASSANDRA-14167)
 * Always close RT markers returned by ReadCommand#executeLocally() (CASSANDRA-14515)
 * Reverse order queries with range tombstones can cause data loss (CASSANDRA-14513)
 * Fix regression of lagging commitlog flush log message (CASSANDRA-14451)
 * Add Missing dependencies in pom-all (CASSANDRA-14422)
 * Cleanup StartupClusterConnectivityChecker and PING Verb (CASSANDRA-14447)
 * Cassandra not starting when using enhanced startup scripts in windows (CASSANDRA-14418)
 * Fix progress stats and units in compactionstats (CASSANDRA-12244)
 * Better handle missing partition columns in system_schema.columns (CASSANDRA-14379)
 * Delay hints store excise by write timeout to avoid race with decommission (CASSANDRA-13740)
 * Add missed CQL keywords to documentation (CASSANDRA-14359)
 * Fix unbounded validation compactions on repair / revert CASSANDRA-13797 (CASSANDRA-14332)
 * Avoid deadlock when running nodetool refresh before node is fully up (CASSANDRA-14310)
 * Handle all exceptions when opening sstables (CASSANDRA-14202)
 * Handle incompletely written hint descriptors during startup (CASSANDRA-14080)
 * Handle repeat open bound from SRP in read repair (CASSANDRA-14330)
 * Use zero as default score in DynamicEndpointSnitch (CASSANDRA-14252)
 * Respect max hint window when hinting for LWT (CASSANDRA-14215)
 * Adding missing WriteType enum values to v3, v4, and v5 spec (CASSANDRA-13697)
 * Don't regenerate bloomfilter and summaries on startup (CASSANDRA-11163)
 * Fix NPE when performing comparison against a null frozen in LWT (CASSANDRA-14087)
 * Log when SSTables are deleted (CASSANDRA-14302)
 * Fix batch commitlog sync regression (CASSANDRA-14292)
 * Write to pending endpoint when view replica is also base replica (CASSANDRA-14251)
 * Chain commit log marker potential performance regression in batch commit mode (CASSANDRA-14194)
 * Fully utilise specified compaction threads (CASSANDRA-14210)
 * Pre-create deletion log records to finish compactions quicker (CASSANDRA-12763)
Merged from 2.2:
 * Fix compaction failure caused by reading un-flushed data (CASSANDRA-12743)
 * Use Bounds instead of Range for sstables in anticompaction (CASSANDRA-14411)
 * Fix JSON queries with IN restrictions and ORDER BY clause (CASSANDRA-14286)
 * CQL fromJson(null) throws NullPointerException (CASSANDRA-13891)
Merged from 2.1:
 * Check checksum before decompressing data (CASSANDRA-14284)


3.11.2
 * Fix ReadCommandTest (CASSANDRA-14234)
 * Remove trailing period from latency reports at keyspace level (CASSANDRA-14233)
 * Remove dependencies on JVM internal classes from JMXServerUtils (CASSANDRA-14173) 
 * Add DEFAULT, UNSET, MBEAN and MBEANS to `ReservedKeywords` (CASSANDRA-14205)
 * Print correct snitch info from nodetool describecluster (CASSANDRA-13528)
 * Enable CDC unittest (CASSANDRA-14141)
 * Acquire read lock before accessing CompactionStrategyManager fields (CASSANDRA-14139)
 * Avoid invalidating disk boundaries unnecessarily (CASSANDRA-14083)
 * Avoid exposing compaction strategy index externally (CASSANDRA-14082)
 * Fix imbalanced disks when replacing node with same address with JBOD (CASSANDRA-14084)
 * Reload compaction strategies when disk boundaries are invalidated (CASSANDRA-13948)
 * Remove OpenJDK log warning (CASSANDRA-13916)
 * Prevent compaction strategies from looping indefinitely (CASSANDRA-14079)
 * Cache disk boundaries (CASSANDRA-13215)
 * Add asm jar to build.xml for maven builds (CASSANDRA-11193)
 * Round buffer size to powers of 2 for the chunk cache (CASSANDRA-13897)
 * Update jackson JSON jars (CASSANDRA-13949)
 * Avoid locks when checking LCS fanout and if we should defrag (CASSANDRA-13930)
Merged from 3.0:
 * Fix unit test failures in ViewComplexTest (CASSANDRA-14219)
 * Add MinGW uname check to start scripts (CASSANDRA-12840)
 * Use the correct digest file and reload sstable metadata in nodetool verify (CASSANDRA-14217)
 * Handle failure when mutating repaired status in Verifier (CASSANDRA-13933)
 * Set encoding for javadoc generation (CASSANDRA-14154)
 * Fix index target computation for dense composite tables with dropped compact storage (CASSANDRA-14104)
 * Improve commit log chain marker updating (CASSANDRA-14108)
 * Extra range tombstone bound creates double rows (CASSANDRA-14008)
 * Fix SStable ordering by max timestamp in SinglePartitionReadCommand (CASSANDRA-14010)
 * Accept role names containing forward-slash (CASSANDRA-14088)
 * Optimize CRC check chance probability calculations (CASSANDRA-14094)
 * Fix cleanup on keyspace with no replicas (CASSANDRA-13526)
 * Fix updating base table rows with TTL not removing materialized view entries (CASSANDRA-14071)
 * Reduce garbage created by DynamicSnitch (CASSANDRA-14091)
 * More frequent commitlog chained markers (CASSANDRA-13987)
 * Fix serialized size of DataLimits (CASSANDRA-14057)
 * Add flag to allow dropping oversized read repair mutations (CASSANDRA-13975)
 * Fix SSTableLoader logger message (CASSANDRA-14003)
 * Fix repair race that caused gossip to block (CASSANDRA-13849)
 * Tracing interferes with digest requests when using RandomPartitioner (CASSANDRA-13964)
 * Add flag to disable materialized views, and warnings on creation (CASSANDRA-13959)
 * Don't let user drop or generally break tables in system_distributed (CASSANDRA-13813)
 * Provide a JMX call to sync schema with local storage (CASSANDRA-13954)
 * Mishandling of cells for removed/dropped columns when reading legacy files (CASSANDRA-13939)
 * Deserialise sstable metadata in nodetool verify (CASSANDRA-13922)
Merged from 2.2:
 * Fix the inspectJvmOptions startup check (CASSANDRA-14112)
 * Fix race that prevents submitting compaction for a table when executor is full (CASSANDRA-13801)
 * Rely on the JVM to handle OutOfMemoryErrors (CASSANDRA-13006)
 * Grab refs during scrub/index redistribution/cleanup (CASSANDRA-13873)
Merged from 2.1:
 * Protect against overflow of local expiration time (CASSANDRA-14092)
 * RPM package spec: fix permissions for installed jars and config files (CASSANDRA-14181)
 * More PEP8 compliance for cqlsh


3.11.1
 * Fix the computation of cdc_total_space_in_mb for exabyte filesystems (CASSANDRA-13808)
 * AbstractTokenTreeBuilder#serializedSize returns wrong value when there is a single leaf and overflow collisions (CASSANDRA-13869)
 * Add a compaction option to TWCS to ignore sstables overlapping checks (CASSANDRA-13418)
 * BTree.Builder memory leak (CASSANDRA-13754)
 * Revert CASSANDRA-10368 of supporting non-pk column filtering due to correctness (CASSANDRA-13798)
 * Add a skip read validation flag to cassandra-stress (CASSANDRA-13772)
 * Fix cassandra-stress hang issues when an error during cluster connection happens (CASSANDRA-12938)
 * Better bootstrap failure message when blocked by (potential) range movement (CASSANDRA-13744)
 * "ignore" option is ignored in sstableloader (CASSANDRA-13721)
 * Deadlock in AbstractCommitLogSegmentManager (CASSANDRA-13652)
 * Duplicate the buffer before passing it to analyser in SASI operation (CASSANDRA-13512)
 * Properly evict pstmts from prepared statements cache (CASSANDRA-13641)
Merged from 3.0:
 * Improve TRUNCATE performance (CASSANDRA-13909)
 * Implement short read protection on partition boundaries (CASSANDRA-13595)
 * Fix ISE thrown by UPI.Serializer.hasNext() for some SELECT queries (CASSANDRA-13911)
 * Filter header only commit logs before recovery (CASSANDRA-13918)
 * AssertionError prepending to a list (CASSANDRA-13149)
 * Fix support for SuperColumn tables (CASSANDRA-12373)
 * Handle limit correctly on tables with strict liveness (CASSANDRA-13883)
 * Fix missing original update in TriggerExecutor (CASSANDRA-13894)
 * Remove non-rpc-ready nodes from counter leader candidates (CASSANDRA-13043)
 * Improve short read protection performance (CASSANDRA-13794)
 * Fix sstable reader to support range-tombstone-marker for multi-slices (CASSANDRA-13787)
 * Fix short read protection for tables with no clustering columns (CASSANDRA-13880)
 * Make isBuilt volatile in PartitionUpdate (CASSANDRA-13619)
 * Prevent integer overflow of timestamps in CellTest and RowsTest (CASSANDRA-13866)
 * Fix counter application order in short read protection (CASSANDRA-12872)
 * Don't block RepairJob execution on validation futures (CASSANDRA-13797)
 * Wait for all management tasks to complete before shutting down CLSM (CASSANDRA-13123)
 * INSERT statement fails when Tuple type is used as clustering column with default DESC order (CASSANDRA-13717)
 * Fix pending view mutations handling and cleanup batchlog when there are local and remote paired mutations (CASSANDRA-13069)
 * Improve config validation and documentation on overflow and NPE (CASSANDRA-13622)
 * Range deletes in a CAS batch are ignored (CASSANDRA-13655)
 * Avoid assertion error when IndexSummary > 2G (CASSANDRA-12014)
 * Change repair midpoint logging for tiny ranges (CASSANDRA-13603)
 * Better handle corrupt final commitlog segment (CASSANDRA-11995)
 * StreamingHistogram is not thread safe (CASSANDRA-13756)
 * Fix MV timestamp issues (CASSANDRA-11500)
 * Better tolerate improperly formatted bcrypt hashes (CASSANDRA-13626)
 * Fix race condition in read command serialization (CASSANDRA-13363)
 * Fix AssertionError in short read protection (CASSANDRA-13747)
 * Don't skip corrupted sstables on startup (CASSANDRA-13620)
 * Fix the merging of cells with different user type versions (CASSANDRA-13776)
 * Copy session properties on cqlsh.py do_login (CASSANDRA-13640)
 * Potential AssertionError during ReadRepair of range tombstone and partition deletions (CASSANDRA-13719)
 * Don't let stress write warmup data if n=0 (CASSANDRA-13773)
 * Gossip thread slows down when using batch commit log (CASSANDRA-12966)
 * Randomize batchlog endpoint selection with only 1 or 2 racks (CASSANDRA-12884)
 * Fix digest calculation for counter cells (CASSANDRA-13750)
 * Fix ColumnDefinition.cellValueType() for non-frozen collection and change SSTabledump to use type.toJSONString() (CASSANDRA-13573)
 * Skip materialized view addition if the base table doesn't exist (CASSANDRA-13737)
 * Drop table should remove corresponding entries in dropped_columns table (CASSANDRA-13730)
 * Log warn message until legacy auth tables have been migrated (CASSANDRA-13371)
 * Fix incorrect [2.1 <- 3.0] serialization of counter cells created in 2.0 (CASSANDRA-13691)
 * Fix invalid writetime for null cells (CASSANDRA-13711)
 * Fix ALTER TABLE statement to atomically propagate changes to the table and its MVs (CASSANDRA-12952)
 * Fixed ambiguous output of nodetool tablestats command (CASSANDRA-13722)
 * Fix Digest mismatch Exception if hints file has UnknownColumnFamily (CASSANDRA-13696)
 * Purge tombstones created by expired cells (CASSANDRA-13643)
 * Make concat work with iterators that have different subsets of columns (CASSANDRA-13482)
 * Set test.runners based on cores and memory size (CASSANDRA-13078)
 * Allow different NUMACTL_ARGS to be passed in (CASSANDRA-13557)
 * Allow native function calls in CQLSSTableWriter (CASSANDRA-12606)
 * Fix secondary index queries on COMPACT tables (CASSANDRA-13627)
 * Nodetool listsnapshots output is missing a newline, if there are no snapshots (CASSANDRA-13568)
 * sstabledump reports incorrect usage for argument order (CASSANDRA-13532)
Merged from 2.2:
 * Safely handle empty buffers when outputting to JSON (CASSANDRA-13868)
 * Copy session properties on cqlsh.py do_login (CASSANDRA-13847)
 * Fix load over calculated issue in IndexSummaryRedistribution (CASSANDRA-13738)
 * Fix compaction and flush exception not captured (CASSANDRA-13833)
 * Uncaught exceptions in Netty pipeline (CASSANDRA-13649)
 * Prevent integer overflow on exabyte filesystems (CASSANDRA-13067)
 * Fix queries with LIMIT and filtering on clustering columns (CASSANDRA-11223)
 * Fix potential NPE when resume bootstrap fails (CASSANDRA-13272)
 * Fix toJSONString for the UDT, tuple and collection types (CASSANDRA-13592)
 * Fix nested Tuples/UDTs validation (CASSANDRA-13646)
Merged from 2.1:
 * Clone HeartBeatState when building gossip messages. Make its generation/version volatile (CASSANDRA-13700)


3.11.0
 * Allow native function calls in CQLSSTableWriter (CASSANDRA-12606)
 * Replace string comparison with regex/number checks in MessagingService test (CASSANDRA-13216)
 * Fix formatting of duration columns in CQLSH (CASSANDRA-13549)
 * Fix the problem with duplicated rows when using paging with SASI (CASSANDRA-13302)
 * Allow CONTAINS statements filtering on the partition key and it’s parts (CASSANDRA-13275)
 * Fall back to even ranges calculation in clusters with vnodes when tokens are distributed unevenly (CASSANDRA-13229)
 * Fix duration type validation to prevent overflow (CASSANDRA-13218)
 * Forbid unsupported creation of SASI indexes over partition key columns (CASSANDRA-13228)
 * Reject multiple values for a key in CQL grammar. (CASSANDRA-13369)
 * UDA fails without input rows (CASSANDRA-13399)
 * Fix compaction-stress by using daemonInitialization (CASSANDRA-13188)
 * V5 protocol flags decoding broken (CASSANDRA-13443)
 * Use write lock not read lock for removing sstables from compaction strategies. (CASSANDRA-13422)
 * Use corePoolSize equal to maxPoolSize in JMXEnabledThreadPoolExecutors (CASSANDRA-13329)
 * Avoid rebuilding SASI indexes containing no values (CASSANDRA-12962)
 * Add charset to Analyser input stream (CASSANDRA-13151)
 * Fix testLimitSSTables flake caused by concurrent flush (CASSANDRA-12820)
 * cdc column addition strikes again (CASSANDRA-13382)
 * Fix static column indexes (CASSANDRA-13277)
 * DataOutputBuffer.asNewBuffer broken (CASSANDRA-13298)
 * unittest CipherFactoryTest failed on MacOS (CASSANDRA-13370)
 * Forbid SELECT restrictions and CREATE INDEX over non-frozen UDT columns (CASSANDRA-13247)
 * Default logging we ship will incorrectly print "?:?" for "%F:%L" pattern (CASSANDRA-13317)
 * Possible AssertionError in UnfilteredRowIteratorWithLowerBound (CASSANDRA-13366)
 * Support unaligned memory access for AArch64 (CASSANDRA-13326)
 * Improve SASI range iterator efficiency on intersection with an empty range (CASSANDRA-12915).
 * Fix equality comparisons of columns using the duration type (CASSANDRA-13174)
 * Move to FastThreadLocalThread and FastThreadLocal (CASSANDRA-13034)
 * nodetool stopdaemon errors out (CASSANDRA-13030)
 * Tables in system_distributed should not use gcgs of 0 (CASSANDRA-12954)
 * Fix primary index calculation for SASI (CASSANDRA-12910)
 * More fixes to the TokenAllocator (CASSANDRA-12990)
 * NoReplicationTokenAllocator should work with zero replication factor (CASSANDRA-12983)
 * Address message coalescing regression (CASSANDRA-12676)
 * Delete illegal character from StandardTokenizerImpl.jflex (CASSANDRA-13417)
 * Fix cqlsh automatic protocol downgrade regression (CASSANDRA-13307)
 * Tracing payload not passed from QueryMessage to tracing session (CASSANDRA-12835)
Merged from 3.0:
 * Filter header only commit logs before recovery (CASSANDRA-13918)
 * Ensure int overflow doesn't occur when calculating large partition warning size (CASSANDRA-13172)
 * Ensure consistent view of partition columns between coordinator and replica in ColumnFilter (CASSANDRA-13004)
 * Failed unregistering mbean during drop keyspace (CASSANDRA-13346)
 * nodetool scrub/cleanup/upgradesstables exit code is wrong (CASSANDRA-13542)
 * Fix the reported number of sstable data files accessed per read (CASSANDRA-13120)
 * Fix schema digest mismatch during rolling upgrades from versions before 3.0.12 (CASSANDRA-13559)
 * Upgrade JNA version to 4.4.0 (CASSANDRA-13072)
 * Interned ColumnIdentifiers should use minimal ByteBuffers (CASSANDRA-13533)
 * Fix repair process violating start/end token limits for small ranges (CASSANDRA-13052)
 * Add storage port options to sstableloader (CASSANDRA-13518)
 * Properly handle quoted index names in cqlsh DESCRIBE output (CASSANDRA-12847)
 * Fix NPE in StorageService.excise() (CASSANDRA-13163)
 * Expire OutboundTcpConnection messages by a single Thread (CASSANDRA-13265)
 * Fail repair if insufficient responses received (CASSANDRA-13397)
 * Fix SSTableLoader fail when the loaded table contains dropped columns (CASSANDRA-13276)
 * Avoid name clashes in CassandraIndexTest (CASSANDRA-13427)
 * Handling partially written hint files (CASSANDRA-12728)
 * Interrupt replaying hints on decommission (CASSANDRA-13308)
 * Handling partially written hint files (CASSANDRA-12728)
 * Fix NPE issue in StorageService (CASSANDRA-13060)
 * Make reading of range tombstones more reliable (CASSANDRA-12811)
 * Fix startup problems due to schema tables not completely flushed (CASSANDRA-12213)
 * Fix view builder bug that can filter out data on restart (CASSANDRA-13405)
 * Fix 2i page size calculation when there are no regular columns (CASSANDRA-13400)
 * Fix the conversion of 2.X expired rows without regular column data (CASSANDRA-13395)
 * Fix hint delivery when using ext+internal IPs with prefer_local enabled (CASSANDRA-13020)
 * Legacy deserializer can create empty range tombstones (CASSANDRA-13341)
 * Legacy caching options can prevent 3.0 upgrade (CASSANDRA-13384)
 * Use the Kernel32 library to retrieve the PID on Windows and fix startup checks (CASSANDRA-13333)
 * Fix code to not exchange schema across major versions (CASSANDRA-13274)
 * Dropping column results in "corrupt" SSTable (CASSANDRA-13337)
 * Bugs handling range tombstones in the sstable iterators (CASSANDRA-13340)
 * Fix CONTAINS filtering for null collections (CASSANDRA-13246)
 * Applying: Use a unique metric reservoir per test run when using Cassandra-wide metrics residing in MBeans (CASSANDRA-13216)
 * Propagate row deletions in 2i tables on upgrade (CASSANDRA-13320)
 * Slice.isEmpty() returns false for some empty slices (CASSANDRA-13305)
 * Add formatted row output to assertEmpty in CQL Tester (CASSANDRA-13238)
 * Prevent data loss on upgrade 2.1 - 3.0 by adding component separator to LogRecord absolute path (CASSANDRA-13294)
 * Improve testing on macOS by eliminating sigar logging (CASSANDRA-13233)
 * Cqlsh copy-from should error out when csv contains invalid data for collections (CASSANDRA-13071)
 * Fix "multiple versions of ant detected..." when running ant test (CASSANDRA-13232)
 * Coalescing strategy sleeps too much (CASSANDRA-13090)
 * Faster StreamingHistogram (CASSANDRA-13038)
 * Legacy deserializer can create unexpected boundary range tombstones (CASSANDRA-13237)
 * Remove unnecessary assertion from AntiCompactionTest (CASSANDRA-13070)
 * Fix cqlsh COPY for dates before 1900 (CASSANDRA-13185)
 * Use keyspace replication settings on system.size_estimates table (CASSANDRA-9639)
 * Add vm.max_map_count StartupCheck (CASSANDRA-13008)
 * Obfuscate password in stress-graphs (CASSANDRA-12233)
 * Hint related logging should include the IP address of the destination in addition to
   host ID (CASSANDRA-13205)
 * Reloading logback.xml does not work (CASSANDRA-13173)
 * Lightweight transactions temporarily fail after upgrade from 2.1 to 3.0 (CASSANDRA-13109)
 * Duplicate rows after upgrading from 2.1.16 to 3.0.10/3.9 (CASSANDRA-13125)
 * Fix UPDATE queries with empty IN restrictions (CASSANDRA-13152)
 * Fix handling of partition with partition-level deletion plus
   live rows in sstabledump (CASSANDRA-13177)
 * Provide user workaround when system_schema.columns does not contain entries
   for a table that's in system_schema.tables (CASSANDRA-13180)
 * Nodetool upgradesstables/scrub/compact ignores system tables (CASSANDRA-13410)
 * Fix schema version calculation for rolling upgrades (CASSANDRA-13441)
Merged from 2.2:
 * Nodes started with join_ring=False should be able to serve requests when authentication is enabled (CASSANDRA-11381)
 * cqlsh COPY FROM: increment error count only for failures, not for attempts (CASSANDRA-13209)
 * Avoid starting gossiper in RemoveTest (CASSANDRA-13407)
 * Fix weightedSize() for row-cache reported by JMX and NodeTool (CASSANDRA-13393)
 * Fix JVM metric names (CASSANDRA-13103)
 * Honor truststore-password parameter in cassandra-stress (CASSANDRA-12773)
 * Discard in-flight shadow round responses (CASSANDRA-12653)
 * Don't anti-compact repaired data to avoid inconsistencies (CASSANDRA-13153)
 * Wrong logger name in AnticompactionTask (CASSANDRA-13343)
 * Commitlog replay may fail if last mutation is within 4 bytes of end of segment (CASSANDRA-13282)
 * Fix queries updating multiple time the same list (CASSANDRA-13130)
 * Fix GRANT/REVOKE when keyspace isn't specified (CASSANDRA-13053)
 * Fix flaky LongLeveledCompactionStrategyTest (CASSANDRA-12202)
 * Fix failing COPY TO STDOUT (CASSANDRA-12497)
 * Fix ColumnCounter::countAll behaviour for reverse queries (CASSANDRA-13222)
 * Exceptions encountered calling getSeeds() breaks OTC thread (CASSANDRA-13018)
 * Fix negative mean latency metric (CASSANDRA-12876)
 * Use only one file pointer when creating commitlog segments (CASSANDRA-12539)
Merged from 2.1:
 * Fix 2ndary index queries on partition keys for tables with static columns (CASSANDRA-13147)
 * Fix ParseError unhashable type list in cqlsh copy from (CASSANDRA-13364)
 * Remove unused repositories (CASSANDRA-13278)
 * Log stacktrace of uncaught exceptions (CASSANDRA-13108)
 * Use portable stderr for java error in startup (CASSANDRA-13211)
 * Fix Thread Leak in OutboundTcpConnection (CASSANDRA-13204)
 * Upgrade netty version to fix memory leak with client encryption (CASSANDRA-13114)
 * Coalescing strategy can enter infinite loop (CASSANDRA-13159)


3.10
 * Fix secondary index queries regression (CASSANDRA-13013)
 * Add duration type to the protocol V5 (CASSANDRA-12850)
 * Fix duration type validation (CASSANDRA-13143)
 * Fix flaky GcCompactionTest (CASSANDRA-12664)
 * Fix TestHintedHandoff.hintedhandoff_decom_test (CASSANDRA-13058)
 * Fixed query monitoring for range queries (CASSANDRA-13050)
 * Remove outboundBindAny configuration property (CASSANDRA-12673)
 * Use correct bounds for all-data range when filtering (CASSANDRA-12666)
 * Remove timing window in test case (CASSANDRA-12875)
 * Resolve unit testing without JCE security libraries installed (CASSANDRA-12945)
 * Fix inconsistencies in cassandra-stress load balancing policy (CASSANDRA-12919)
 * Fix validation of non-frozen UDT cells (CASSANDRA-12916)
 * Don't shut down socket input/output on StreamSession (CASSANDRA-12903)
 * Fix Murmur3PartitionerTest (CASSANDRA-12858)
 * Move cqlsh syntax rules into separate module and allow easier customization (CASSANDRA-12897)
 * Fix CommitLogSegmentManagerTest (CASSANDRA-12283)
 * Fix cassandra-stress truncate option (CASSANDRA-12695)
 * Fix crossNode value when receiving messages (CASSANDRA-12791)
 * Don't load MX4J beans twice (CASSANDRA-12869)
 * Extend native protocol request flags, add versions to SUPPORTED, and introduce ProtocolVersion enum (CASSANDRA-12838)
 * Set JOINING mode when running pre-join tasks (CASSANDRA-12836)
 * remove net.mintern.primitive library due to license issue (CASSANDRA-12845)
 * Properly format IPv6 addresses when logging JMX service URL (CASSANDRA-12454)
 * Optimize the vnode allocation for single replica per DC (CASSANDRA-12777)
 * Use non-token restrictions for bounds when token restrictions are overridden (CASSANDRA-12419)
 * Fix CQLSH auto completion for PER PARTITION LIMIT (CASSANDRA-12803)
 * Use different build directories for Eclipse and Ant (CASSANDRA-12466)
 * Avoid potential AttributeError in cqlsh due to no table metadata (CASSANDRA-12815)
 * Fix RandomReplicationAwareTokenAllocatorTest.testExistingCluster (CASSANDRA-12812)
 * Upgrade commons-codec to 1.9 (CASSANDRA-12790)
 * Add duration data type (CASSANDRA-11873)
 * Make the fanout size for LeveledCompactionStrategy to be configurable (CASSANDRA-11550)
 * Fix timeout in ReplicationAwareTokenAllocatorTest (CASSANDRA-12784)
 * Improve sum aggregate functions (CASSANDRA-12417)
 * Make cassandra.yaml docs for batch_size_*_threshold_in_kb reflect changes in CASSANDRA-10876 (CASSANDRA-12761)
 * cqlsh fails to format collections when using aliases (CASSANDRA-11534)
 * Check for hash conflicts in prepared statements (CASSANDRA-12733)
 * Exit query parsing upon first error (CASSANDRA-12598)
 * Fix cassandra-stress to use single seed in UUID generation (CASSANDRA-12729)
 * CQLSSTableWriter does not allow Update statement (CASSANDRA-12450)
 * Config class uses boxed types but DD exposes primitive types (CASSANDRA-12199)
 * Add pre- and post-shutdown hooks to Storage Service (CASSANDRA-12461)
 * Add hint delivery metrics (CASSANDRA-12693)
 * Remove IndexInfo cache from FileIndexInfoRetriever (CASSANDRA-12731)
 * ColumnIndex does not reuse buffer (CASSANDRA-12502)
 * cdc column addition still breaks schema migration tasks (CASSANDRA-12697)
 * Upgrade metrics-reporter dependencies (CASSANDRA-12089)
 * Tune compaction thread count via nodetool (CASSANDRA-12248)
 * Add +=/-= shortcut syntax for update queries (CASSANDRA-12232)
 * Include repair session IDs in repair start message (CASSANDRA-12532)
 * Add a blocking task to Index, run before joining the ring (CASSANDRA-12039)
 * Fix NPE when using CQLSSTableWriter (CASSANDRA-12667)
 * Support optional backpressure strategies at the coordinator (CASSANDRA-9318)
 * Make randompartitioner work with new vnode allocation (CASSANDRA-12647)
 * Fix cassandra-stress graphing (CASSANDRA-12237)
 * Allow filtering on partition key columns for queries without secondary indexes (CASSANDRA-11031)
 * Fix Cassandra Stress reporting thread model and precision (CASSANDRA-12585)
 * Add JMH benchmarks.jar (CASSANDRA-12586)
 * Cleanup uses of AlterTableStatementColumn (CASSANDRA-12567)
 * Add keep-alive to streaming (CASSANDRA-11841)
 * Tracing payload is passed through newSession(..) (CASSANDRA-11706)
 * avoid deleting non existing sstable files and improve related log messages (CASSANDRA-12261)
 * json/yaml output format for nodetool compactionhistory (CASSANDRA-12486)
 * Retry all internode messages once after a connection is
   closed and reopened (CASSANDRA-12192)
 * Add support to rebuild from targeted replica (CASSANDRA-9875)
 * Add sequence distribution type to cassandra stress (CASSANDRA-12490)
 * "SELECT * FROM foo LIMIT ;" does not error out (CASSANDRA-12154)
 * Define executeLocally() at the ReadQuery Level (CASSANDRA-12474)
 * Extend read/write failure messages with a map of replica addresses
   to error codes in the v5 native protocol (CASSANDRA-12311)
 * Fix rebuild of SASI indexes with existing index files (CASSANDRA-12374)
 * Let DatabaseDescriptor not implicitly startup services (CASSANDRA-9054, 12550)
 * Fix clustering indexes in presence of static columns in SASI (CASSANDRA-12378)
 * Fix queries on columns with reversed type on SASI indexes (CASSANDRA-12223)
 * Added slow query log (CASSANDRA-12403)
 * Count full coordinated request against timeout (CASSANDRA-12256)
 * Allow TTL with null value on insert and update (CASSANDRA-12216)
 * Make decommission operation resumable (CASSANDRA-12008)
 * Add support to one-way targeted repair (CASSANDRA-9876)
 * Remove clientutil jar (CASSANDRA-11635)
 * Fix compaction throughput throttle (CASSANDRA-12366, CASSANDRA-12717)
 * Delay releasing Memtable memory on flush until PostFlush has finished running (CASSANDRA-12358)
 * Cassandra stress should dump all setting on startup (CASSANDRA-11914)
 * Make it possible to compact a given token range (CASSANDRA-10643)
 * Allow updating DynamicEndpointSnitch properties via JMX (CASSANDRA-12179)
 * Collect metrics on queries by consistency level (CASSANDRA-7384)
 * Add support for GROUP BY to SELECT statement (CASSANDRA-10707)
 * Deprecate memtable_cleanup_threshold and update default for memtable_flush_writers (CASSANDRA-12228)
 * Upgrade to OHC 0.4.4 (CASSANDRA-12133)
 * Add version command to cassandra-stress (CASSANDRA-12258)
 * Create compaction-stress tool (CASSANDRA-11844)
 * Garbage-collecting compaction operation and schema option (CASSANDRA-7019)
 * Add beta protocol flag for v5 native protocol (CASSANDRA-12142)
 * Support filtering on non-PRIMARY KEY columns in the CREATE
   MATERIALIZED VIEW statement's WHERE clause (CASSANDRA-10368)
 * Unify STDOUT and SYSTEMLOG logback format (CASSANDRA-12004)
 * COPY FROM should raise error for non-existing input files (CASSANDRA-12174)
 * Faster write path (CASSANDRA-12269)
 * Option to leave omitted columns in INSERT JSON unset (CASSANDRA-11424)
 * Support json/yaml output in nodetool tpstats (CASSANDRA-12035)
 * Expose metrics for successful/failed authentication attempts (CASSANDRA-10635)
 * Prepend snapshot name with "truncated" or "dropped" when a snapshot
   is taken before truncating or dropping a table (CASSANDRA-12178)
 * Optimize RestrictionSet (CASSANDRA-12153)
 * cqlsh does not automatically downgrade CQL version (CASSANDRA-12150)
 * Omit (de)serialization of state variable in UDAs (CASSANDRA-9613)
 * Create a system table to expose prepared statements (CASSANDRA-8831)
 * Reuse DataOutputBuffer from ColumnIndex (CASSANDRA-11970)
 * Remove DatabaseDescriptor dependency from SegmentedFile (CASSANDRA-11580)
 * Add supplied username to authentication error messages (CASSANDRA-12076)
 * Remove pre-startup check for open JMX port (CASSANDRA-12074)
 * Remove compaction Severity from DynamicEndpointSnitch (CASSANDRA-11738)
 * Restore resumable hints delivery (CASSANDRA-11960)
 * Properly record CAS contention (CASSANDRA-12626)
Merged from 3.0:
 * Dump threads when unit tests time out (CASSANDRA-13117)
 * Better error when modifying function permissions without explicit keyspace (CASSANDRA-12925)
 * Indexer is not correctly invoked when building indexes over sstables (CASSANDRA-13075)
 * Stress daemon help is incorrect (CASSANDRA-12563)
 * Read repair is not blocking repair to finish in foreground repair (CASSANDRA-13115)
 * Replace empty strings with null values if they cannot be converted (CASSANDRA-12794)
 * Remove support for non-JavaScript UDFs (CASSANDRA-12883)
 * Fix deserialization of 2.x DeletedCells (CASSANDRA-12620)
 * Add parent repair session id to anticompaction log message (CASSANDRA-12186)
 * Improve contention handling on failure to acquire MV lock for streaming and hints (CASSANDRA-12905)
 * Fix DELETE and UPDATE queries with empty IN restrictions (CASSANDRA-12829)
 * Mark MVs as built after successful bootstrap (CASSANDRA-12984)
 * Estimated TS drop-time histogram updated with Cell.NO_DELETION_TIME (CASSANDRA-13040)
 * Nodetool compactionstats fails with NullPointerException (CASSANDRA-13021)
 * Thread local pools never cleaned up (CASSANDRA-13033)
 * Set RPC_READY to false when draining or if a node is marked as shutdown (CASSANDRA-12781)
 * CQL often queries static columns unnecessarily (CASSANDRA-12768)
 * Make sure sstables only get committed when it's safe to discard commit log records (CASSANDRA-12956)
 * Reject default_time_to_live option when creating or altering MVs (CASSANDRA-12868)
 * Nodetool should use a more sane max heap size (CASSANDRA-12739)
 * LocalToken ensures token values are cloned on heap (CASSANDRA-12651)
 * AnticompactionRequestSerializer serializedSize is incorrect (CASSANDRA-12934)
 * Prevent reloading of logback.xml from UDF sandbox (CASSANDRA-12535)
 * Reenable HeapPool (CASSANDRA-12900)
 * Disallow offheap_buffers memtable allocation (CASSANDRA-11039)
 * Fix CommitLogSegmentManagerTest (CASSANDRA-12283)
 * Pass root cause to CorruptBlockException when uncompression failed (CASSANDRA-12889)
 * Batch with multiple conditional updates for the same partition causes AssertionError (CASSANDRA-12867)
 * Make AbstractReplicationStrategy extendable from outside its package (CASSANDRA-12788)
 * Don't tell users to turn off consistent rangemovements during rebuild. (CASSANDRA-12296)
 * Fix CommitLogTest.testDeleteIfNotDirty (CASSANDRA-12854)
 * Avoid deadlock due to MV lock contention (CASSANDRA-12689)
 * Fix for KeyCacheCqlTest flakiness (CASSANDRA-12801)
 * Include SSTable filename in compacting large row message (CASSANDRA-12384)
 * Fix potential socket leak (CASSANDRA-12329, CASSANDRA-12330)
 * Fix ViewTest.testCompaction (CASSANDRA-12789)
 * Improve avg aggregate functions (CASSANDRA-12417)
 * Preserve quoted reserved keyword column names in MV creation (CASSANDRA-11803)
 * nodetool stopdaemon errors out (CASSANDRA-12646)
 * Split materialized view mutations on build to prevent OOM (CASSANDRA-12268)
 * mx4j does not work in 3.0.8 (CASSANDRA-12274)
 * Abort cqlsh copy-from in case of no answer after prolonged period of time (CASSANDRA-12740)
 * Avoid sstable corrupt exception due to dropped static column (CASSANDRA-12582)
 * Make stress use client mode to avoid checking commit log size on startup (CASSANDRA-12478)
 * Fix exceptions with new vnode allocation (CASSANDRA-12715)
 * Unify drain and shutdown processes (CASSANDRA-12509)
 * Fix NPE in ComponentOfSlice.isEQ() (CASSANDRA-12706)
 * Fix failure in LogTransactionTest (CASSANDRA-12632)
 * Fix potentially incomplete non-frozen UDT values when querying with the
   full primary key specified (CASSANDRA-12605)
 * Make sure repaired tombstones are dropped when only_purge_repaired_tombstones is enabled (CASSANDRA-12703)
 * Skip writing MV mutations to commitlog on mutation.applyUnsafe() (CASSANDRA-11670)
 * Establish consistent distinction between non-existing partition and NULL value for LWTs on static columns (CASSANDRA-12060)
 * Extend ColumnIdentifier.internedInstances key to include the type that generated the byte buffer (CASSANDRA-12516)
 * Handle composite prefixes with final EOC=0 as in 2.x and refactor LegacyLayout.decodeBound (CASSANDRA-12423)
 * select_distinct_with_deletions_test failing on non-vnode environments (CASSANDRA-11126)
 * Stack Overflow returned to queries while upgrading (CASSANDRA-12527)
 * Fix legacy regex for temporary files from 2.2 (CASSANDRA-12565)
 * Add option to state current gc_grace_seconds to tools/bin/sstablemetadata (CASSANDRA-12208)
 * Fix file system race condition that may cause LogAwareFileLister to fail to classify files (CASSANDRA-11889)
 * Fix file handle leaks due to simultaneous compaction/repair and
   listing snapshots, calculating snapshot sizes, or making schema
   changes (CASSANDRA-11594)
 * Fix nodetool repair exits with 0 for some errors (CASSANDRA-12508)
 * Do not shut down BatchlogManager twice during drain (CASSANDRA-12504)
 * Disk failure policy should not be invoked on out of space (CASSANDRA-12385)
 * Calculate last compacted key on startup (CASSANDRA-6216)
 * Add schema to snapshot manifest, add USING TIMESTAMP clause to ALTER TABLE statements (CASSANDRA-7190)
 * If CF has no clustering columns, any row cache is full partition cache (CASSANDRA-12499)
 * Correct log message for statistics of offheap memtable flush (CASSANDRA-12776)
 * Explicitly set locale for string validation (CASSANDRA-12541,CASSANDRA-12542,CASSANDRA-12543,CASSANDRA-12545)
Merged from 2.2:
 * Fix speculative retry bugs (CASSANDRA-13009)
 * Fix handling of nulls and unsets in IN conditions (CASSANDRA-12981)
 * Fix race causing infinite loop if Thrift server is stopped before it starts listening (CASSANDRA-12856)
 * CompactionTasks now correctly drops sstables out of compaction when not enough disk space is available (CASSANDRA-12979)
 * Fix DynamicEndpointSnitch noop in multi-datacenter situations (CASSANDRA-13074)
 * cqlsh copy-from: encode column names to avoid primary key parsing errors (CASSANDRA-12909)
 * Temporarily fix bug that creates commit log when running offline tools (CASSANDRA-8616)
 * Reduce granuality of OpOrder.Group during index build (CASSANDRA-12796)
 * Test bind parameters and unset parameters in InsertUpdateIfConditionTest (CASSANDRA-12980)
 * Use saved tokens when setting local tokens on StorageService.joinRing (CASSANDRA-12935)
 * cqlsh: fix DESC TYPES errors (CASSANDRA-12914)
 * Fix leak on skipped SSTables in sstableupgrade (CASSANDRA-12899)
 * Avoid blocking gossip during pending range calculation (CASSANDRA-12281)
 * Fix purgeability of tombstones with max timestamp (CASSANDRA-12792)
 * Fail repair if participant dies during sync or anticompaction (CASSANDRA-12901)
 * cqlsh COPY: unprotected pk values before converting them if not using prepared statements (CASSANDRA-12863)
 * Fix Util.spinAssertEquals (CASSANDRA-12283)
 * Fix potential NPE for compactionstats (CASSANDRA-12462)
 * Prepare legacy authenticate statement if credentials table initialised after node startup (CASSANDRA-12813)
 * Change cassandra.wait_for_tracing_events_timeout_secs default to 0 (CASSANDRA-12754)
 * Clean up permissions when a UDA is dropped (CASSANDRA-12720)
 * Limit colUpdateTimeDelta histogram updates to reasonable deltas (CASSANDRA-11117)
 * Fix leak errors and execution rejected exceptions when draining (CASSANDRA-12457)
 * Fix merkle tree depth calculation (CASSANDRA-12580)
 * Make Collections deserialization more robust (CASSANDRA-12618)
 * Fix exceptions when enabling gossip on nodes that haven't joined the ring (CASSANDRA-12253)
 * Fix authentication problem when invoking cqlsh copy from a SOURCE command (CASSANDRA-12642)
 * Decrement pending range calculator jobs counter in finally block
 * cqlshlib tests: increase default execute timeout (CASSANDRA-12481)
 * Forward writes to replacement node when replace_address != broadcast_address (CASSANDRA-8523)
 * Fail repair on non-existing table (CASSANDRA-12279)
 * Enable repair -pr and -local together (fix regression of CASSANDRA-7450) (CASSANDRA-12522)
 * Better handle invalid system roles table (CASSANDRA-12700)
 * Split consistent range movement flag correction (CASSANDRA-12786)
Merged from 2.1:
 * cqlsh copy-from: sort user type fields in csv (CASSANDRA-12959)
 * Don't skip sstables based on maxLocalDeletionTime (CASSANDRA-12765)


3.8, 3.9
 * Fix value skipping with counter columns (CASSANDRA-11726)
 * Fix nodetool tablestats miss SSTable count (CASSANDRA-12205)
 * Fixed flacky SSTablesIteratedTest (CASSANDRA-12282)
 * Fixed flacky SSTableRewriterTest: check file counts before calling validateCFS (CASSANDRA-12348)
 * cqlsh: Fix handling of $$-escaped strings (CASSANDRA-12189)
 * Fix SSL JMX requiring truststore containing server cert (CASSANDRA-12109)
 * RTE from new CDC column breaks in flight queries (CASSANDRA-12236)
 * Fix hdr logging for single operation workloads (CASSANDRA-12145)
 * Fix SASI PREFIX search in CONTAINS mode with partial terms (CASSANDRA-12073)
 * Increase size of flushExecutor thread pool (CASSANDRA-12071)
 * Partial revert of CASSANDRA-11971, cannot recycle buffer in SP.sendMessagesToNonlocalDC (CASSANDRA-11950)
 * Upgrade netty to 4.0.39 (CASSANDRA-12032, CASSANDRA-12034)
 * Improve details in compaction log message (CASSANDRA-12080)
 * Allow unset values in CQLSSTableWriter (CASSANDRA-11911)
 * Chunk cache to request compressor-compatible buffers if pool space is exhausted (CASSANDRA-11993)
 * Remove DatabaseDescriptor dependencies from SequentialWriter (CASSANDRA-11579)
 * Move skip_stop_words filter before stemming (CASSANDRA-12078)
 * Support seek() in EncryptedFileSegmentInputStream (CASSANDRA-11957)
 * SSTable tools mishandling LocalPartitioner (CASSANDRA-12002)
 * When SEPWorker assigned work, set thread name to match pool (CASSANDRA-11966)
 * Add cross-DC latency metrics (CASSANDRA-11596)
 * Allow terms in selection clause (CASSANDRA-10783)
 * Add bind variables to trace (CASSANDRA-11719)
 * Switch counter shards' clock to timestamps (CASSANDRA-9811)
 * Introduce HdrHistogram and response/service/wait separation to stress tool (CASSANDRA-11853)
 * entry-weighers in QueryProcessor should respect partitionKeyBindIndexes field (CASSANDRA-11718)
 * Support older ant versions (CASSANDRA-11807)
 * Estimate compressed on disk size when deciding if sstable size limit reached (CASSANDRA-11623)
 * cassandra-stress profiles should support case sensitive schemas (CASSANDRA-11546)
 * Remove DatabaseDescriptor dependency from FileUtils (CASSANDRA-11578)
 * Faster streaming (CASSANDRA-9766)
 * Add prepared query parameter to trace for "Execute CQL3 prepared query" session (CASSANDRA-11425)
 * Add repaired percentage metric (CASSANDRA-11503)
 * Add Change-Data-Capture (CASSANDRA-8844)
Merged from 3.0:
 * Fix paging for 2.x to 3.x upgrades (CASSANDRA-11195)
 * Fix clean interval not sent to commit log for empty memtable flush (CASSANDRA-12436)
 * Fix potential resource leak in RMIServerSocketFactoryImpl (CASSANDRA-12331)
 * Make sure compaction stats are updated when compaction is interrupted (CASSANDRA-12100)
 * Change commitlog and sstables to track dirty and clean intervals (CASSANDRA-11828)
 * NullPointerException during compaction on table with static columns (CASSANDRA-12336)
 * Fixed ConcurrentModificationException when reading metrics in GraphiteReporter (CASSANDRA-11823)
 * Fix upgrade of super columns on thrift (CASSANDRA-12335)
 * Fixed flacky BlacklistingCompactionsTest, switched to fixed size types and increased corruption size (CASSANDRA-12359)
 * Rerun ReplicationAwareTokenAllocatorTest on failure to avoid flakiness (CASSANDRA-12277)
 * Exception when computing read-repair for range tombstones (CASSANDRA-12263)
 * Lost counter writes in compact table and static columns (CASSANDRA-12219)
 * AssertionError with MVs on updating a row that isn't indexed due to a null value (CASSANDRA-12247)
 * Disable RR and speculative retry with EACH_QUORUM reads (CASSANDRA-11980)
 * Add option to override compaction space check (CASSANDRA-12180)
 * Faster startup by only scanning each directory for temporary files once (CASSANDRA-12114)
 * Respond with v1/v2 protocol header when responding to driver that attempts
   to connect with too low of a protocol version (CASSANDRA-11464)
 * NullPointerExpception when reading/compacting table (CASSANDRA-11988)
 * Fix problem with undeleteable rows on upgrade to new sstable format (CASSANDRA-12144)
 * Fix potential bad messaging service message for paged range reads
   within mixed-version 3.x clusters (CASSANDRA-12249)
 * Fix paging logic for deleted partitions with static columns (CASSANDRA-12107)
 * Wait until the message is being send to decide which serializer must be used (CASSANDRA-11393)
 * Fix migration of static thrift column names with non-text comparators (CASSANDRA-12147)
 * Fix upgrading sparse tables that are incorrectly marked as dense (CASSANDRA-11315)
 * Fix reverse queries ignoring range tombstones (CASSANDRA-11733)
 * Avoid potential race when rebuilding CFMetaData (CASSANDRA-12098)
 * Avoid missing sstables when getting the canonical sstables (CASSANDRA-11996)
 * Always select the live sstables when getting sstables in bounds (CASSANDRA-11944)
 * Fix column ordering of results with static columns for Thrift requests in
   a mixed 2.x/3.x cluster, also fix potential non-resolved duplication of
   those static columns in query results (CASSANDRA-12123)
 * Avoid digest mismatch with empty but static rows (CASSANDRA-12090)
 * Fix EOF exception when altering column type (CASSANDRA-11820)
 * Fix potential race in schema during new table creation (CASSANDRA-12083)
 * cqlsh: fix error handling in rare COPY FROM failure scenario (CASSANDRA-12070)
 * Disable autocompaction during drain (CASSANDRA-11878)
 * Add a metrics timer to MemtablePool and use it to track time spent blocked on memory in MemtableAllocator (CASSANDRA-11327)
 * Fix upgrading schema with super columns with non-text subcomparators (CASSANDRA-12023)
 * Add TimeWindowCompactionStrategy (CASSANDRA-9666)
 * Fix JsonTransformer output of partition with deletion info (CASSANDRA-12418)
 * Fix NPE in SSTableLoader when specifying partial directory path (CASSANDRA-12609)
Merged from 2.2:
 * Add local address entry in PropertyFileSnitch (CASSANDRA-11332)
 * cqlsh copy: fix missing counter values (CASSANDRA-12476)
 * Move migration tasks to non-periodic queue, assure flush executor shutdown after non-periodic executor (CASSANDRA-12251)
 * cqlsh copy: fixed possible race in initializing feeding thread (CASSANDRA-11701)
 * Only set broadcast_rpc_address on Ec2MultiRegionSnitch if it's not set (CASSANDRA-11357)
 * Update StorageProxy range metrics for timeouts, failures and unavailables (CASSANDRA-9507)
 * Add Sigar to classes included in clientutil.jar (CASSANDRA-11635)
 * Add decay to histograms and timers used for metrics (CASSANDRA-11752)
 * Fix hanging stream session (CASSANDRA-10992)
 * Fix INSERT JSON, fromJson() support of smallint, tinyint types (CASSANDRA-12371)
 * Restore JVM metric export for metric reporters (CASSANDRA-12312)
 * Release sstables of failed stream sessions only when outgoing transfers are finished (CASSANDRA-11345)
 * Wait for tracing events before returning response and query at same consistency level client side (CASSANDRA-11465)
 * cqlsh copyutil should get host metadata by connected address (CASSANDRA-11979)
 * Fixed cqlshlib.test.remove_test_db (CASSANDRA-12214)
 * Synchronize ThriftServer::stop() (CASSANDRA-12105)
 * Use dedicated thread for JMX notifications (CASSANDRA-12146)
 * Improve streaming synchronization and fault tolerance (CASSANDRA-11414)
 * MemoryUtil.getShort() should return an unsigned short also for architectures not supporting unaligned memory accesses (CASSANDRA-11973)
Merged from 2.1:
 * Fix queries with empty ByteBuffer values in clustering column restrictions (CASSANDRA-12127)
 * Disable passing control to post-flush after flush failure to prevent data loss (CASSANDRA-11828)
 * Allow STCS-in-L0 compactions to reduce scope with LCS (CASSANDRA-12040)
 * cannot use cql since upgrading python to 2.7.11+ (CASSANDRA-11850)
 * Fix filtering on clustering columns when 2i is used (CASSANDRA-11907)


3.0.8
 * Fix potential race in schema during new table creation (CASSANDRA-12083)
 * cqlsh: fix error handling in rare COPY FROM failure scenario (CASSANDRA-12070)
 * Disable autocompaction during drain (CASSANDRA-11878)
 * Add a metrics timer to MemtablePool and use it to track time spent blocked on memory in MemtableAllocator (CASSANDRA-11327)
 * Fix upgrading schema with super columns with non-text subcomparators (CASSANDRA-12023)
 * Add TimeWindowCompactionStrategy (CASSANDRA-9666)
Merged from 2.2:
 * Allow nodetool info to run with readonly JMX access (CASSANDRA-11755)
 * Validate bloom_filter_fp_chance against lowest supported
   value when the table is created (CASSANDRA-11920)
 * Don't send erroneous NEW_NODE notifications on restart (CASSANDRA-11038)
 * StorageService shutdown hook should use a volatile variable (CASSANDRA-11984)
Merged from 2.1:
 * Add system property to set the max number of native transport requests in queue (CASSANDRA-11363)
 * Fix queries with empty ByteBuffer values in clustering column restrictions (CASSANDRA-12127)
 * Disable passing control to post-flush after flush failure to prevent data loss (CASSANDRA-11828)
 * Allow STCS-in-L0 compactions to reduce scope with LCS (CASSANDRA-12040)
 * cannot use cql since upgrading python to 2.7.11+ (CASSANDRA-11850)
 * Fix filtering on clustering columns when 2i is used (CASSANDRA-11907)
 * Avoid stalling paxos when the paxos state expires (CASSANDRA-12043)
 * Remove finished incoming streaming connections from MessagingService (CASSANDRA-11854)
 * Don't try to get sstables for non-repairing column families (CASSANDRA-12077)
 * Avoid marking too many sstables as repaired (CASSANDRA-11696)
 * Prevent select statements with clustering key > 64k (CASSANDRA-11882)
 * Fix clock skew corrupting other nodes with paxos (CASSANDRA-11991)
 * Remove distinction between non-existing static columns and existing but null in LWTs (CASSANDRA-9842)
 * Cache local ranges when calculating repair neighbors (CASSANDRA-11934)
 * Allow LWT operation on static column with only partition keys (CASSANDRA-10532)
 * Create interval tree over canonical sstables to avoid missing sstables during streaming (CASSANDRA-11886)
 * cqlsh COPY FROM: shutdown parent cluster after forking, to avoid corrupting SSL connections (CASSANDRA-11749)


3.7
 * Support multiple folders for user defined compaction tasks (CASSANDRA-11765)
 * Fix race in CompactionStrategyManager's pause/resume (CASSANDRA-11922)
Merged from 3.0:
 * Fix legacy serialization of Thrift-generated non-compound range tombstones
   when communicating with 2.x nodes (CASSANDRA-11930)
 * Fix Directories instantiations where CFS.initialDirectories should be used (CASSANDRA-11849)
 * Avoid referencing DatabaseDescriptor in AbstractType (CASSANDRA-11912)
 * Don't use static dataDirectories field in Directories instances (CASSANDRA-11647)
 * Fix sstables not being protected from removal during index build (CASSANDRA-11905)
 * cqlsh: Suppress stack trace from Read/WriteFailures (CASSANDRA-11032)
 * Remove unneeded code to repair index summaries that have
   been improperly down-sampled (CASSANDRA-11127)
 * Avoid WriteTimeoutExceptions during commit log replay due to materialized
   view lock contention (CASSANDRA-11891)
 * Prevent OOM failures on SSTable corruption, improve tests for corruption detection (CASSANDRA-9530)
 * Use CFS.initialDirectories when clearing snapshots (CASSANDRA-11705)
 * Allow compaction strategies to disable early open (CASSANDRA-11754)
 * Refactor Materialized View code (CASSANDRA-11475)
 * Update Java Driver (CASSANDRA-11615)
Merged from 2.2:
 * Persist local metadata earlier in startup sequence (CASSANDRA-11742)
 * cqlsh: fix tab completion for case-sensitive identifiers (CASSANDRA-11664)
 * Avoid showing estimated key as -1 in tablestats (CASSANDRA-11587)
 * Fix possible race condition in CommitLog.recover (CASSANDRA-11743)
 * Enable client encryption in sstableloader with cli options (CASSANDRA-11708)
 * Possible memory leak in NIODataInputStream (CASSANDRA-11867)
 * Add seconds to cqlsh tracing session duration (CASSANDRA-11753)
 * Fix commit log replay after out-of-order flush completion (CASSANDRA-9669)
 * Prohibit Reversed Counter type as part of the PK (CASSANDRA-9395)
 * cqlsh: correctly handle non-ascii chars in error messages (CASSANDRA-11626)
Merged from 2.1:
 * Run CommitLog tests with different compression settings (CASSANDRA-9039)
 * cqlsh: apply current keyspace to source command (CASSANDRA-11152)
 * Clear out parent repair session if repair coordinator dies (CASSANDRA-11824)
 * Set default streaming_socket_timeout_in_ms to 24 hours (CASSANDRA-11840)
 * Do not consider local node a valid source during replace (CASSANDRA-11848)
 * Add message dropped tasks to nodetool netstats (CASSANDRA-11855)
 * Avoid holding SSTableReaders for duration of incremental repair (CASSANDRA-11739)


3.6
 * Correctly migrate schema for frozen UDTs during 2.x -> 3.x upgrades
   (does not affect any released versions) (CASSANDRA-11613)
 * Allow server startup if JMX is configured directly (CASSANDRA-11725)
 * Prevent direct memory OOM on buffer pool allocations (CASSANDRA-11710)
 * Enhanced Compaction Logging (CASSANDRA-10805)
 * Make prepared statement cache size configurable (CASSANDRA-11555)
 * Integrated JMX authentication and authorization (CASSANDRA-10091)
 * Add units to stress ouput (CASSANDRA-11352)
 * Fix PER PARTITION LIMIT for single and multi partitions queries (CASSANDRA-11603)
 * Add uncompressed chunk cache for RandomAccessReader (CASSANDRA-5863)
 * Clarify ClusteringPrefix hierarchy (CASSANDRA-11213)
 * Always perform collision check before joining ring (CASSANDRA-10134)
 * SSTableWriter output discrepancy (CASSANDRA-11646)
 * Fix potential timeout in NativeTransportService.testConcurrentDestroys (CASSANDRA-10756)
 * Support large partitions on the 3.0 sstable format (CASSANDRA-11206,11763)
 * Add support to rebuild from specific range (CASSANDRA-10406)
 * Optimize the overlapping lookup by calculating all the
   bounds in advance (CASSANDRA-11571)
 * Support json/yaml output in nodetool tablestats (CASSANDRA-5977)
 * (stress) Add datacenter option to -node options (CASSANDRA-11591)
 * Fix handling of empty slices (CASSANDRA-11513)
 * Make number of cores used by cqlsh COPY visible to testing code (CASSANDRA-11437)
 * Allow filtering on clustering columns for queries without secondary indexes (CASSANDRA-11310)
 * Refactor Restriction hierarchy (CASSANDRA-11354)
 * Eliminate allocations in R/W path (CASSANDRA-11421)
 * Update Netty to 4.0.36 (CASSANDRA-11567)
 * Fix PER PARTITION LIMIT for queries requiring post-query ordering (CASSANDRA-11556)
 * Allow instantiation of UDTs and tuples in UDFs (CASSANDRA-10818)
 * Support UDT in CQLSSTableWriter (CASSANDRA-10624)
 * Support for non-frozen user-defined types, updating
   individual fields of user-defined types (CASSANDRA-7423)
 * Make LZ4 compression level configurable (CASSANDRA-11051)
 * Allow per-partition LIMIT clause in CQL (CASSANDRA-7017)
 * Make custom filtering more extensible with UserExpression (CASSANDRA-11295)
 * Improve field-checking and error reporting in cassandra.yaml (CASSANDRA-10649)
 * Print CAS stats in nodetool proxyhistograms (CASSANDRA-11507)
 * More user friendly error when providing an invalid token to nodetool (CASSANDRA-9348)
 * Add static column support to SASI index (CASSANDRA-11183)
 * Support EQ/PREFIX queries in SASI CONTAINS mode without tokenization (CASSANDRA-11434)
 * Support LIKE operator in prepared statements (CASSANDRA-11456)
 * Add a command to see if a Materialized View has finished building (CASSANDRA-9967)
 * Log endpoint and port associated with streaming operation (CASSANDRA-8777)
 * Print sensible units for all log messages (CASSANDRA-9692)
 * Upgrade Netty to version 4.0.34 (CASSANDRA-11096)
 * Break the CQL grammar into separate Parser and Lexer (CASSANDRA-11372)
 * Compress only inter-dc traffic by default (CASSANDRA-8888)
 * Add metrics to track write amplification (CASSANDRA-11420)
 * cassandra-stress: cannot handle "value-less" tables (CASSANDRA-7739)
 * Add/drop multiple columns in one ALTER TABLE statement (CASSANDRA-10411)
 * Add require_endpoint_verification opt for internode encryption (CASSANDRA-9220)
 * Add auto import java.util for UDF code block (CASSANDRA-11392)
 * Add --hex-format option to nodetool getsstables (CASSANDRA-11337)
 * sstablemetadata should print sstable min/max token (CASSANDRA-7159)
 * Do not wrap CassandraException in TriggerExecutor (CASSANDRA-9421)
 * COPY TO should have higher double precision (CASSANDRA-11255)
 * Stress should exit with non-zero status after failure (CASSANDRA-10340)
 * Add client to cqlsh SHOW_SESSION (CASSANDRA-8958)
 * Fix nodetool tablestats keyspace level metrics (CASSANDRA-11226)
 * Store repair options in parent_repair_history (CASSANDRA-11244)
 * Print current leveling in sstableofflinerelevel (CASSANDRA-9588)
 * Change repair message for keyspaces with RF 1 (CASSANDRA-11203)
 * Remove hard-coded SSL cipher suites and protocols (CASSANDRA-10508)
 * Improve concurrency in CompactionStrategyManager (CASSANDRA-10099)
 * (cqlsh) interpret CQL type for formatting blobs (CASSANDRA-11274)
 * Refuse to start and print txn log information in case of disk
   corruption (CASSANDRA-10112)
 * Resolve some eclipse-warnings (CASSANDRA-11086)
 * (cqlsh) Show static columns in a different color (CASSANDRA-11059)
 * Allow to remove TTLs on table with default_time_to_live (CASSANDRA-11207)
Merged from 3.0:
 * Disallow creating view with a static column (CASSANDRA-11602)
 * Reduce the amount of object allocations caused by the getFunctions methods (CASSANDRA-11593)
 * Potential error replaying commitlog with smallint/tinyint/date/time types (CASSANDRA-11618)
 * Fix queries with filtering on counter columns (CASSANDRA-11629)
 * Improve tombstone printing in sstabledump (CASSANDRA-11655)
 * Fix paging for range queries where all clustering columns are specified (CASSANDRA-11669)
 * Don't require HEAP_NEW_SIZE to be set when using G1 (CASSANDRA-11600)
 * Fix sstabledump not showing cells after tombstone marker (CASSANDRA-11654)
 * Ignore all LocalStrategy keyspaces for streaming and other related
   operations (CASSANDRA-11627)
 * Ensure columnfilter covers indexed columns for thrift 2i queries (CASSANDRA-11523)
 * Only open one sstable scanner per sstable (CASSANDRA-11412)
 * Option to specify ProtocolVersion in cassandra-stress (CASSANDRA-11410)
 * ArithmeticException in avgFunctionForDecimal (CASSANDRA-11485)
 * LogAwareFileLister should only use OLD sstable files in current folder to determine disk consistency (CASSANDRA-11470)
 * Notify indexers of expired rows during compaction (CASSANDRA-11329)
 * Properly respond with ProtocolError when a v1/v2 native protocol
   header is received (CASSANDRA-11464)
 * Validate that num_tokens and initial_token are consistent with one another (CASSANDRA-10120)
Merged from 2.2:
 * Exit JVM if JMX server fails to startup (CASSANDRA-11540)
 * Produce a heap dump when exiting on OOM (CASSANDRA-9861)
 * Restore ability to filter on clustering columns when using a 2i (CASSANDRA-11510)
 * JSON datetime formatting needs timezone (CASSANDRA-11137)
 * Fix is_dense recalculation for Thrift-updated tables (CASSANDRA-11502)
 * Remove unnescessary file existence check during anticompaction (CASSANDRA-11660)
 * Add missing files to debian packages (CASSANDRA-11642)
 * Avoid calling Iterables::concat in loops during ModificationStatement::getFunctions (CASSANDRA-11621)
 * cqlsh: COPY FROM should use regular inserts for single statement batches and
   report errors correctly if workers processes crash on initialization (CASSANDRA-11474)
 * Always close cluster with connection in CqlRecordWriter (CASSANDRA-11553)
 * Allow only DISTINCT queries with partition keys restrictions (CASSANDRA-11339)
 * CqlConfigHelper no longer requires both a keystore and truststore to work (CASSANDRA-11532)
 * Make deprecated repair methods backward-compatible with previous notification service (CASSANDRA-11430)
 * IncomingStreamingConnection version check message wrong (CASSANDRA-11462)
Merged from 2.1:
 * Support mlockall on IBM POWER arch (CASSANDRA-11576)
 * Add option to disable use of severity in DynamicEndpointSnitch (CASSANDRA-11737)
 * cqlsh COPY FROM fails for null values with non-prepared statements (CASSANDRA-11631)
 * Make cython optional in pylib/setup.py (CASSANDRA-11630)
 * Change order of directory searching for cassandra.in.sh to favor local one (CASSANDRA-11628)
 * cqlsh COPY FROM fails with []{} chars in UDT/tuple fields/values (CASSANDRA-11633)
 * clqsh: COPY FROM throws TypeError with Cython extensions enabled (CASSANDRA-11574)
 * cqlsh: COPY FROM ignores NULL values in conversion (CASSANDRA-11549)
 * Validate levels when building LeveledScanner to avoid overlaps with orphaned sstables (CASSANDRA-9935)


3.5
 * StaticTokenTreeBuilder should respect posibility of duplicate tokens (CASSANDRA-11525)
 * Correctly fix potential assertion error during compaction (CASSANDRA-11353)
 * Avoid index segment stitching in RAM which lead to OOM on big SSTable files (CASSANDRA-11383)
 * Fix clustering and row filters for LIKE queries on clustering columns (CASSANDRA-11397)
Merged from 3.0:
 * Fix rare NPE on schema upgrade from 2.x to 3.x (CASSANDRA-10943)
 * Improve backoff policy for cqlsh COPY FROM (CASSANDRA-11320)
 * Improve IF NOT EXISTS check in CREATE INDEX (CASSANDRA-11131)
 * Upgrade ohc to 0.4.3
 * Enable SO_REUSEADDR for JMX RMI server sockets (CASSANDRA-11093)
 * Allocate merkletrees with the correct size (CASSANDRA-11390)
 * Support streaming pre-3.0 sstables (CASSANDRA-10990)
 * Add backpressure to compressed or encrypted commit log (CASSANDRA-10971)
 * SSTableExport supports secondary index tables (CASSANDRA-11330)
 * Fix sstabledump to include missing info in debug output (CASSANDRA-11321)
 * Establish and implement canonical bulk reading workload(s) (CASSANDRA-10331)
 * Fix paging for IN queries on tables without clustering columns (CASSANDRA-11208)
 * Remove recursive call from CompositesSearcher (CASSANDRA-11304)
 * Fix filtering on non-primary key columns for queries without index (CASSANDRA-6377)
 * Fix sstableloader fail when using materialized view (CASSANDRA-11275)
Merged from 2.2:
 * DatabaseDescriptor should log stacktrace in case of Eception during seed provider creation (CASSANDRA-11312)
 * Use canonical path for directory in SSTable descriptor (CASSANDRA-10587)
 * Add cassandra-stress keystore option (CASSANDRA-9325)
 * Dont mark sstables as repairing with sub range repairs (CASSANDRA-11451)
 * Notify when sstables change after cancelling compaction (CASSANDRA-11373)
 * cqlsh: COPY FROM should check that explicit column names are valid (CASSANDRA-11333)
 * Add -Dcassandra.start_gossip startup option (CASSANDRA-10809)
 * Fix UTF8Validator.validate() for modified UTF-8 (CASSANDRA-10748)
 * Clarify that now() function is calculated on the coordinator node in CQL documentation (CASSANDRA-10900)
 * Fix bloom filter sizing with LCS (CASSANDRA-11344)
 * (cqlsh) Fix error when result is 0 rows with EXPAND ON (CASSANDRA-11092)
 * Add missing newline at end of bin/cqlsh (CASSANDRA-11325)
 * Unresolved hostname leads to replace being ignored (CASSANDRA-11210)
 * Only log yaml config once, at startup (CASSANDRA-11217)
 * Reference leak with parallel repairs on the same table (CASSANDRA-11215)
Merged from 2.1:
 * Add a -j parameter to scrub/cleanup/upgradesstables to state how
   many threads to use (CASSANDRA-11179)
 * COPY FROM on large datasets: fix progress report and debug performance (CASSANDRA-11053)
 * InvalidateKeys should have a weak ref to key cache (CASSANDRA-11176)


3.4
 * (cqlsh) add cqlshrc option to always connect using ssl (CASSANDRA-10458)
 * Cleanup a few resource warnings (CASSANDRA-11085)
 * Allow custom tracing implementations (CASSANDRA-10392)
 * Extract LoaderOptions to be able to be used from outside (CASSANDRA-10637)
 * fix OnDiskIndexTest to properly treat empty ranges (CASSANDRA-11205)
 * fix TrackerTest to handle new notifications (CASSANDRA-11178)
 * add SASI validation for partitioner and complex columns (CASSANDRA-11169)
 * Add caching of encrypted credentials in PasswordAuthenticator (CASSANDRA-7715)
 * fix SASI memtable switching on flush (CASSANDRA-11159)
 * Remove duplicate offline compaction tracking (CASSANDRA-11148)
 * fix EQ semantics of analyzed SASI indexes (CASSANDRA-11130)
 * Support long name output for nodetool commands (CASSANDRA-7950)
 * Encrypted hints (CASSANDRA-11040)
 * SASI index options validation (CASSANDRA-11136)
 * Optimize disk seek using min/max column name meta data when the LIMIT clause is used
   (CASSANDRA-8180)
 * Add LIKE support to CQL3 (CASSANDRA-11067)
 * Generic Java UDF types (CASSANDRA-10819)
 * cqlsh: Include sub-second precision in timestamps by default (CASSANDRA-10428)
 * Set javac encoding to utf-8 (CASSANDRA-11077)
 * Integrate SASI index into Cassandra (CASSANDRA-10661)
 * Add --skip-flush option to nodetool snapshot
 * Skip values for non-queried columns (CASSANDRA-10657)
 * Add support for secondary indexes on static columns (CASSANDRA-8103)
 * CommitLogUpgradeTestMaker creates broken commit logs (CASSANDRA-11051)
 * Add metric for number of dropped mutations (CASSANDRA-10866)
 * Simplify row cache invalidation code (CASSANDRA-10396)
 * Support user-defined compaction through nodetool (CASSANDRA-10660)
 * Stripe view locks by key and table ID to reduce contention (CASSANDRA-10981)
 * Add nodetool gettimeout and settimeout commands (CASSANDRA-10953)
 * Add 3.0 metadata to sstablemetadata output (CASSANDRA-10838)
Merged from 3.0:
 * MV should only query complex columns included in the view (CASSANDRA-11069)
 * Failed aggregate creation breaks server permanently (CASSANDRA-11064)
 * Add sstabledump tool (CASSANDRA-7464)
 * Introduce backpressure for hints (CASSANDRA-10972)
 * Fix ClusteringPrefix not being able to read tombstone range boundaries (CASSANDRA-11158)
 * Prevent logging in sandboxed state (CASSANDRA-11033)
 * Disallow drop/alter operations of UDTs used by UDAs (CASSANDRA-10721)
 * Add query time validation method on Index (CASSANDRA-11043)
 * Avoid potential AssertionError in mixed version cluster (CASSANDRA-11128)
 * Properly handle hinted handoff after topology changes (CASSANDRA-5902)
 * AssertionError when listing sstable files on inconsistent disk state (CASSANDRA-11156)
 * Fix wrong rack counting and invalid conditions check for TokenAllocation
   (CASSANDRA-11139)
 * Avoid creating empty hint files (CASSANDRA-11090)
 * Fix leak detection strong reference loop using weak reference (CASSANDRA-11120)
 * Configurie BatchlogManager to stop delayed tasks on shutdown (CASSANDRA-11062)
 * Hadoop integration is incompatible with Cassandra Driver 3.0.0 (CASSANDRA-11001)
 * Add dropped_columns to the list of schema table so it gets handled
   properly (CASSANDRA-11050)
 * Fix NPE when using forceRepairRangeAsync without DC (CASSANDRA-11239)
Merged from 2.2:
 * Preserve order for preferred SSL cipher suites (CASSANDRA-11164)
 * Range.compareTo() violates the contract of Comparable (CASSANDRA-11216)
 * Avoid NPE when serializing ErrorMessage with null message (CASSANDRA-11167)
 * Replacing an aggregate with a new version doesn't reset INITCOND (CASSANDRA-10840)
 * (cqlsh) cqlsh cannot be called through symlink (CASSANDRA-11037)
 * fix ohc and java-driver pom dependencies in build.xml (CASSANDRA-10793)
 * Protect from keyspace dropped during repair (CASSANDRA-11065)
 * Handle adding fields to a UDT in SELECT JSON and toJson() (CASSANDRA-11146)
 * Better error message for cleanup (CASSANDRA-10991)
 * cqlsh pg-style-strings broken if line ends with ';' (CASSANDRA-11123)
 * Always persist upsampled index summaries (CASSANDRA-10512)
 * (cqlsh) Fix inconsistent auto-complete (CASSANDRA-10733)
 * Make SELECT JSON and toJson() threadsafe (CASSANDRA-11048)
 * Fix SELECT on tuple relations for mixed ASC/DESC clustering order (CASSANDRA-7281)
 * Use cloned TokenMetadata in size estimates to avoid race against membership check
   (CASSANDRA-10736)
 * (cqlsh) Support utf-8/cp65001 encoding on Windows (CASSANDRA-11030)
 * Fix paging on DISTINCT queries repeats result when first row in partition changes
   (CASSANDRA-10010)
 * (cqlsh) Support timezone conversion using pytz (CASSANDRA-10397)
 * cqlsh: change default encoding to UTF-8 (CASSANDRA-11124)
Merged from 2.1:
 * Checking if an unlogged batch is local is inefficient (CASSANDRA-11529)
 * Fix out-of-space error treatment in memtable flushing (CASSANDRA-11448).
 * Don't do defragmentation if reading from repaired sstables (CASSANDRA-10342)
 * Fix streaming_socket_timeout_in_ms not enforced (CASSANDRA-11286)
 * Avoid dropping message too quickly due to missing unit conversion (CASSANDRA-11302)
 * Don't remove FailureDetector history on removeEndpoint (CASSANDRA-10371)
 * Only notify if repair status changed (CASSANDRA-11172)
 * Use logback setting for 'cassandra -v' command (CASSANDRA-10767)
 * Fix sstableloader to unthrottle streaming by default (CASSANDRA-9714)
 * Fix incorrect warning in 'nodetool status' (CASSANDRA-10176)
 * Properly release sstable ref when doing offline scrub (CASSANDRA-10697)
 * Improve nodetool status performance for large cluster (CASSANDRA-7238)
 * Gossiper#isEnabled is not thread safe (CASSANDRA-11116)
 * Avoid major compaction mixing repaired and unrepaired sstables in DTCS (CASSANDRA-11113)
 * Make it clear what DTCS timestamp_resolution is used for (CASSANDRA-11041)
 * (cqlsh) Display milliseconds when datetime overflows (CASSANDRA-10625)


3.3
 * Avoid infinite loop if owned range is smaller than number of
   data dirs (CASSANDRA-11034)
 * Avoid bootstrap hanging when existing nodes have no data to stream (CASSANDRA-11010)
Merged from 3.0:
 * Remove double initialization of newly added tables (CASSANDRA-11027)
 * Filter keys searcher results by target range (CASSANDRA-11104)
 * Fix deserialization of legacy read commands (CASSANDRA-11087)
 * Fix incorrect computation of deletion time in sstable metadata (CASSANDRA-11102)
 * Avoid memory leak when collecting sstable metadata (CASSANDRA-11026)
 * Mutations do not block for completion under view lock contention (CASSANDRA-10779)
 * Invalidate legacy schema tables when unloading them (CASSANDRA-11071)
 * (cqlsh) handle INSERT and UPDATE statements with LWT conditions correctly
   (CASSANDRA-11003)
 * Fix DISTINCT queries in mixed version clusters (CASSANDRA-10762)
 * Migrate build status for indexes along with legacy schema (CASSANDRA-11046)
 * Ensure SSTables for legacy KEYS indexes can be read (CASSANDRA-11045)
 * Added support for IBM zSystems architecture (CASSANDRA-11054)
 * Update CQL documentation (CASSANDRA-10899)
 * Check the column name, not cell name, for dropped columns when reading
   legacy sstables (CASSANDRA-11018)
 * Don't attempt to index clustering values of static rows (CASSANDRA-11021)
 * Remove checksum files after replaying hints (CASSANDRA-10947)
 * Support passing base table metadata to custom 2i validation (CASSANDRA-10924)
 * Ensure stale index entries are purged during reads (CASSANDRA-11013)
 * (cqlsh) Also apply --connect-timeout to control connection
   timeout (CASSANDRA-10959)
 * Fix AssertionError when removing from list using UPDATE (CASSANDRA-10954)
 * Fix UnsupportedOperationException when reading old sstable with range
   tombstone (CASSANDRA-10743)
 * MV should use the maximum timestamp of the primary key (CASSANDRA-10910)
 * Fix potential assertion error during compaction (CASSANDRA-10944)
Merged from 2.2:
 * maxPurgeableTimestamp needs to check memtables too (CASSANDRA-9949)
 * Apply change to compaction throughput in real time (CASSANDRA-10025)
 * (cqlsh) encode input correctly when saving history
 * Fix potential NPE on ORDER BY queries with IN (CASSANDRA-10955)
 * Start L0 STCS-compactions even if there is a L0 -> L1 compaction
   going (CASSANDRA-10979)
 * Make UUID LSB unique per process (CASSANDRA-7925)
 * Avoid NPE when performing sstable tasks (scrub etc.) (CASSANDRA-10980)
 * Make sure client gets tombstone overwhelmed warning (CASSANDRA-9465)
 * Fix error streaming section more than 2GB (CASSANDRA-10961)
 * Histogram buckets exposed in jmx are sorted incorrectly (CASSANDRA-10975)
 * Enable GC logging by default (CASSANDRA-10140)
 * Optimize pending range computation (CASSANDRA-9258)
 * Skip commit log and saved cache directories in SSTable version startup check (CASSANDRA-10902)
 * drop/alter user should be case sensitive (CASSANDRA-10817)
Merged from 2.1:
 * test_bulk_round_trip_blogposts is failing occasionally (CASSANDRA-10938)
 * Fix isJoined return true only after becoming cluster member (CASANDRA-11007)
 * Fix bad gossip generation seen in long-running clusters (CASSANDRA-10969)
 * Avoid NPE when incremental repair fails (CASSANDRA-10909)
 * Unmark sstables compacting once they are done in cleanup/scrub/upgradesstables (CASSANDRA-10829)
 * Allow simultaneous bootstrapping with strict consistency when no vnodes are used (CASSANDRA-11005)
 * Log a message when major compaction does not result in a single file (CASSANDRA-10847)
 * (cqlsh) fix cqlsh_copy_tests when vnodes are disabled (CASSANDRA-10997)
 * (cqlsh) Add request timeout option to cqlsh (CASSANDRA-10686)
 * Avoid AssertionError while submitting hint with LWT (CASSANDRA-10477)
 * If CompactionMetadata is not in stats file, use index summary instead (CASSANDRA-10676)
 * Retry sending gossip syn multiple times during shadow round (CASSANDRA-8072)
 * Fix pending range calculation during moves (CASSANDRA-10887)
 * Sane default (200Mbps) for inter-DC streaming througput (CASSANDRA-8708)



3.2
 * Make sure tokens don't exist in several data directories (CASSANDRA-6696)
 * Add requireAuthorization method to IAuthorizer (CASSANDRA-10852)
 * Move static JVM options to conf/jvm.options file (CASSANDRA-10494)
 * Fix CassandraVersion to accept x.y version string (CASSANDRA-10931)
 * Add forceUserDefinedCleanup to allow more flexible cleanup (CASSANDRA-10708)
 * (cqlsh) allow setting TTL with COPY (CASSANDRA-9494)
 * Fix counting of received sstables in streaming (CASSANDRA-10949)
 * Implement hints compression (CASSANDRA-9428)
 * Fix potential assertion error when reading static columns (CASSANDRA-10903)
 * Fix EstimatedHistogram creation in nodetool tablehistograms (CASSANDRA-10859)
 * Establish bootstrap stream sessions sequentially (CASSANDRA-6992)
 * Sort compactionhistory output by timestamp (CASSANDRA-10464)
 * More efficient BTree removal (CASSANDRA-9991)
 * Make tablehistograms accept the same syntax as tablestats (CASSANDRA-10149)
 * Group pending compactions based on table (CASSANDRA-10718)
 * Add compressor name in sstablemetadata output (CASSANDRA-9879)
 * Fix type casting for counter columns (CASSANDRA-10824)
 * Prevent running Cassandra as root (CASSANDRA-8142)
 * bound maximum in-flight commit log replay mutation bytes to 64 megabytes (CASSANDRA-8639)
 * Normalize all scripts (CASSANDRA-10679)
 * Make compression ratio much more accurate (CASSANDRA-10225)
 * Optimize building of Clustering object when only one is created (CASSANDRA-10409)
 * Make index building pluggable (CASSANDRA-10681)
 * Add sstable flush observer (CASSANDRA-10678)
 * Improve NTS endpoints calculation (CASSANDRA-10200)
 * Improve performance of the folderSize function (CASSANDRA-10677)
 * Add support for type casting in selection clause (CASSANDRA-10310)
 * Added graphing option to cassandra-stress (CASSANDRA-7918)
 * Abort in-progress queries that time out (CASSANDRA-7392)
 * Add transparent data encryption core classes (CASSANDRA-9945)
Merged from 3.0:
 * Better handling of SSL connection errors inter-node (CASSANDRA-10816)
 * Avoid NoSuchElementException when executing empty batch (CASSANDRA-10711)
 * Avoid building PartitionUpdate in toString (CASSANDRA-10897)
 * Reduce heap spent when receiving many SSTables (CASSANDRA-10797)
 * Add back support for 3rd party auth providers to bulk loader (CASSANDRA-10873)
 * Eliminate the dependency on jgrapht for UDT resolution (CASSANDRA-10653)
 * (Hadoop) Close Clusters and Sessions in Hadoop Input/Output classes (CASSANDRA-10837)
 * Fix sstableloader not working with upper case keyspace name (CASSANDRA-10806)
Merged from 2.2:
 * jemalloc detection fails due to quoting issues in regexv (CASSANDRA-10946)
 * (cqlsh) show correct column names for empty result sets (CASSANDRA-9813)
 * Add new types to Stress (CASSANDRA-9556)
 * Add property to allow listening on broadcast interface (CASSANDRA-9748)
Merged from 2.1:
 * Match cassandra-loader options in COPY FROM (CASSANDRA-9303)
 * Fix binding to any address in CqlBulkRecordWriter (CASSANDRA-9309)
 * cqlsh fails to decode utf-8 characters for text typed columns (CASSANDRA-10875)
 * Log error when stream session fails (CASSANDRA-9294)
 * Fix bugs in commit log archiving startup behavior (CASSANDRA-10593)
 * (cqlsh) further optimise COPY FROM (CASSANDRA-9302)
 * Allow CREATE TABLE WITH ID (CASSANDRA-9179)
 * Make Stress compiles within eclipse (CASSANDRA-10807)
 * Cassandra Daemon should print JVM arguments (CASSANDRA-10764)
 * Allow cancellation of index summary redistribution (CASSANDRA-8805)


3.1.1
Merged from 3.0:
  * Fix upgrade data loss due to range tombstone deleting more data than then should
    (CASSANDRA-10822)


3.1
Merged from 3.0:
 * Avoid MV race during node decommission (CASSANDRA-10674)
 * Disable reloading of GossipingPropertyFileSnitch (CASSANDRA-9474)
 * Handle single-column deletions correction in materialized views
   when the column is part of the view primary key (CASSANDRA-10796)
 * Fix issue with datadir migration on upgrade (CASSANDRA-10788)
 * Fix bug with range tombstones on reverse queries and test coverage for
   AbstractBTreePartition (CASSANDRA-10059)
 * Remove 64k limit on collection elements (CASSANDRA-10374)
 * Remove unclear Indexer.indexes() method (CASSANDRA-10690)
 * Fix NPE on stream read error (CASSANDRA-10771)
 * Normalize cqlsh DESC output (CASSANDRA-10431)
 * Rejects partition range deletions when columns are specified (CASSANDRA-10739)
 * Fix error when saving cached key for old format sstable (CASSANDRA-10778)
 * Invalidate prepared statements on DROP INDEX (CASSANDRA-10758)
 * Fix SELECT statement with IN restrictions on partition key,
   ORDER BY and LIMIT (CASSANDRA-10729)
 * Improve stress performance over 1k threads (CASSANDRA-7217)
 * Wait for migration responses to complete before bootstrapping (CASSANDRA-10731)
 * Unable to create a function with argument of type Inet (CASSANDRA-10741)
 * Fix backward incompatibiliy in CqlInputFormat (CASSANDRA-10717)
 * Correctly preserve deletion info on updated rows when notifying indexers
   of single-row deletions (CASSANDRA-10694)
 * Notify indexers of partition delete during cleanup (CASSANDRA-10685)
 * Keep the file open in trySkipCache (CASSANDRA-10669)
 * Updated trigger example (CASSANDRA-10257)
Merged from 2.2:
 * Verify tables in pseudo-system keyspaces at startup (CASSANDRA-10761)
 * Fix IllegalArgumentException in DataOutputBuffer.reallocate for large buffers (CASSANDRA-10592)
 * Show CQL help in cqlsh in web browser (CASSANDRA-7225)
 * Serialize on disk the proper SSTable compression ratio (CASSANDRA-10775)
 * Reject index queries while the index is building (CASSANDRA-8505)
 * CQL.textile syntax incorrectly includes optional keyspace for aggregate SFUNC and FINALFUNC (CASSANDRA-10747)
 * Fix JSON update with prepared statements (CASSANDRA-10631)
 * Don't do anticompaction after subrange repair (CASSANDRA-10422)
 * Fix SimpleDateType type compatibility (CASSANDRA-10027)
 * (Hadoop) fix splits calculation (CASSANDRA-10640)
 * (Hadoop) ensure that Cluster instances are always closed (CASSANDRA-10058)
Merged from 2.1:
 * Fix Stress profile parsing on Windows (CASSANDRA-10808)
 * Fix incremental repair hang when replica is down (CASSANDRA-10288)
 * Optimize the way we check if a token is repaired in anticompaction (CASSANDRA-10768)
 * Add proper error handling to stream receiver (CASSANDRA-10774)
 * Warn or fail when changing cluster topology live (CASSANDRA-10243)
 * Status command in debian/ubuntu init script doesn't work (CASSANDRA-10213)
 * Some DROP ... IF EXISTS incorrectly result in exceptions on non-existing KS (CASSANDRA-10658)
 * DeletionTime.compareTo wrong in rare cases (CASSANDRA-10749)
 * Force encoding when computing statement ids (CASSANDRA-10755)
 * Properly reject counters as map keys (CASSANDRA-10760)
 * Fix the sstable-needs-cleanup check (CASSANDRA-10740)
 * (cqlsh) Print column names before COPY operation (CASSANDRA-8935)
 * Fix CompressedInputStream for proper cleanup (CASSANDRA-10012)
 * (cqlsh) Support counters in COPY commands (CASSANDRA-9043)
 * Try next replica if not possible to connect to primary replica on
   ColumnFamilyRecordReader (CASSANDRA-2388)
 * Limit window size in DTCS (CASSANDRA-10280)
 * sstableloader does not use MAX_HEAP_SIZE env parameter (CASSANDRA-10188)
 * (cqlsh) Improve COPY TO performance and error handling (CASSANDRA-9304)
 * Create compression chunk for sending file only (CASSANDRA-10680)
 * Forbid compact clustering column type changes in ALTER TABLE (CASSANDRA-8879)
 * Reject incremental repair with subrange repair (CASSANDRA-10422)
 * Add a nodetool command to refresh size_estimates (CASSANDRA-9579)
 * Invalidate cache after stream receive task is completed (CASSANDRA-10341)
 * Reject counter writes in CQLSSTableWriter (CASSANDRA-10258)
 * Remove superfluous COUNTER_MUTATION stage mapping (CASSANDRA-10605)


3.0
 * Fix AssertionError while flushing memtable due to materialized views
   incorrectly inserting empty rows (CASSANDRA-10614)
 * Store UDA initcond as CQL literal in the schema table, instead of a blob (CASSANDRA-10650)
 * Don't use -1 for the position of partition key in schema (CASSANDRA-10491)
 * Fix distinct queries in mixed version cluster (CASSANDRA-10573)
 * Skip sstable on clustering in names query (CASSANDRA-10571)
 * Remove value skipping as it breaks read-repair (CASSANDRA-10655)
 * Fix bootstrapping with MVs (CASSANDRA-10621)
 * Make sure EACH_QUORUM reads are using NTS (CASSANDRA-10584)
 * Fix MV replica filtering for non-NetworkTopologyStrategy (CASSANDRA-10634)
 * (Hadoop) fix CIF describeSplits() not handling 0 size estimates (CASSANDRA-10600)
 * Fix reading of legacy sstables (CASSANDRA-10590)
 * Use CQL type names in schema metadata tables (CASSANDRA-10365)
 * Guard batchlog replay against integer division by zero (CASSANDRA-9223)
 * Fix bug when adding a column to thrift with the same name than a primary key (CASSANDRA-10608)
 * Add client address argument to IAuthenticator::newSaslNegotiator (CASSANDRA-8068)
 * Fix implementation of LegacyLayout.LegacyBoundComparator (CASSANDRA-10602)
 * Don't use 'names query' read path for counters (CASSANDRA-10572)
 * Fix backward compatibility for counters (CASSANDRA-10470)
 * Remove memory_allocator paramter from cassandra.yaml (CASSANDRA-10581,10628)
 * Execute the metadata reload task of all registered indexes on CFS::reload (CASSANDRA-10604)
 * Fix thrift cas operations with defined columns (CASSANDRA-10576)
 * Fix PartitionUpdate.operationCount()for updates with static column operations (CASSANDRA-10606)
 * Fix thrift get() queries with defined columns (CASSANDRA-10586)
 * Fix marking of indexes as built and removed (CASSANDRA-10601)
 * Skip initialization of non-registered 2i instances, remove Index::getIndexName (CASSANDRA-10595)
 * Fix batches on multiple tables (CASSANDRA-10554)
 * Ensure compaction options are validated when updating KeyspaceMetadata (CASSANDRA-10569)
 * Flatten Iterator Transformation Hierarchy (CASSANDRA-9975)
 * Remove token generator (CASSANDRA-5261)
 * RolesCache should not be created for any authenticator that does not requireAuthentication (CASSANDRA-10562)
 * Fix LogTransaction checking only a single directory for files (CASSANDRA-10421)
 * Fix handling of range tombstones when reading old format sstables (CASSANDRA-10360)
 * Aggregate with Initial Condition fails with C* 3.0 (CASSANDRA-10367)
Merged from 2.2:
 * (cqlsh) show partial trace if incomplete after max_trace_wait (CASSANDRA-7645)
 * Use most up-to-date version of schema for system tables (CASSANDRA-10652)
 * Deprecate memory_allocator in cassandra.yaml (CASSANDRA-10581,10628)
 * Expose phi values from failure detector via JMX and tweak debug
   and trace logging (CASSANDRA-9526)
 * Fix IllegalArgumentException in DataOutputBuffer.reallocate for large buffers (CASSANDRA-10592)
Merged from 2.1:
 * Shutdown compaction in drain to prevent leak (CASSANDRA-10079)
 * (cqlsh) fix COPY using wrong variable name for time_format (CASSANDRA-10633)
 * Do not run SizeEstimatesRecorder if a node is not a member of the ring (CASSANDRA-9912)
 * Improve handling of dead nodes in gossip (CASSANDRA-10298)
 * Fix logback-tools.xml incorrectly configured for outputing to System.err
   (CASSANDRA-9937)
 * Fix streaming to catch exception so retry not fail (CASSANDRA-10557)
 * Add validation method to PerRowSecondaryIndex (CASSANDRA-10092)
 * Support encrypted and plain traffic on the same port (CASSANDRA-10559)
 * Do STCS in DTCS windows (CASSANDRA-10276)
 * Avoid repetition of JVM_OPTS in debian package (CASSANDRA-10251)
 * Fix potential NPE from handling result of SIM.highestSelectivityIndex (CASSANDRA-10550)
 * Fix paging issues with partitions containing only static columns data (CASSANDRA-10381)
 * Fix conditions on static columns (CASSANDRA-10264)
 * AssertionError: attempted to delete non-existing file CommitLog (CASSANDRA-10377)
 * Fix sorting for queries with an IN condition on partition key columns (CASSANDRA-10363)


3.0-rc2
 * Fix SELECT DISTINCT queries between 2.2.2 nodes and 3.0 nodes (CASSANDRA-10473)
 * Remove circular references in SegmentedFile (CASSANDRA-10543)
 * Ensure validation of indexed values only occurs once per-partition (CASSANDRA-10536)
 * Fix handling of static columns for range tombstones in thrift (CASSANDRA-10174)
 * Support empty ColumnFilter for backward compatility on empty IN (CASSANDRA-10471)
 * Remove Pig support (CASSANDRA-10542)
 * Fix LogFile throws Exception when assertion is disabled (CASSANDRA-10522)
 * Revert CASSANDRA-7486, make CMS default GC, move GC config to
   conf/jvm.options (CASSANDRA-10403)
 * Fix TeeingAppender causing some logs to be truncated/empty (CASSANDRA-10447)
 * Allow EACH_QUORUM for reads (CASSANDRA-9602)
 * Fix potential ClassCastException while upgrading (CASSANDRA-10468)
 * Fix NPE in MVs on update (CASSANDRA-10503)
 * Only include modified cell data in indexing deltas (CASSANDRA-10438)
 * Do not load keyspace when creating sstable writer (CASSANDRA-10443)
 * If node is not yet gossiping write all MV updates to batchlog only (CASSANDRA-10413)
 * Re-populate token metadata after commit log recovery (CASSANDRA-10293)
 * Provide additional metrics for materialized views (CASSANDRA-10323)
 * Flush system schema tables after local schema changes (CASSANDRA-10429)
Merged from 2.2:
 * Reduce contention getting instances of CompositeType (CASSANDRA-10433)
 * Fix the regression when using LIMIT with aggregates (CASSANDRA-10487)
 * Avoid NoClassDefFoundError during DataDescriptor initialization on windows (CASSANDRA-10412)
 * Preserve case of quoted Role & User names (CASSANDRA-10394)
 * cqlsh pg-style-strings broken (CASSANDRA-10484)
 * cqlsh prompt includes name of keyspace after failed `use` statement (CASSANDRA-10369)
Merged from 2.1:
 * (cqlsh) Distinguish negative and positive infinity in output (CASSANDRA-10523)
 * (cqlsh) allow custom time_format for COPY TO (CASSANDRA-8970)
 * Don't allow startup if the node's rack has changed (CASSANDRA-10242)
 * (cqlsh) show partial trace if incomplete after max_trace_wait (CASSANDRA-7645)
 * Allow LOCAL_JMX to be easily overridden (CASSANDRA-10275)
 * Mark nodes as dead even if they've already left (CASSANDRA-10205)


3.0.0-rc1
 * Fix mixed version read request compatibility for compact static tables
   (CASSANDRA-10373)
 * Fix paging of DISTINCT with static and IN (CASSANDRA-10354)
 * Allow MATERIALIZED VIEW's SELECT statement to restrict primary key
   columns (CASSANDRA-9664)
 * Move crc_check_chance out of compression options (CASSANDRA-9839)
 * Fix descending iteration past end of BTreeSearchIterator (CASSANDRA-10301)
 * Transfer hints to a different node on decommission (CASSANDRA-10198)
 * Check partition keys for CAS operations during stmt validation (CASSANDRA-10338)
 * Add custom query expressions to SELECT (CASSANDRA-10217)
 * Fix minor bugs in MV handling (CASSANDRA-10362)
 * Allow custom indexes with 0,1 or multiple target columns (CASSANDRA-10124)
 * Improve MV schema representation (CASSANDRA-9921)
 * Add flag to enable/disable coordinator batchlog for MV writes (CASSANDRA-10230)
 * Update cqlsh COPY for new internal driver serialization interface (CASSANDRA-10318)
 * Give index implementations more control over rebuild operations (CASSANDRA-10312)
 * Update index file format (CASSANDRA-10314)
 * Add "shadowable" row tombstones to deal with mv timestamp issues (CASSANDRA-10261)
 * CFS.loadNewSSTables() broken for pre-3.0 sstables
 * Cache selected index in read command to reduce lookups (CASSANDRA-10215)
 * Small optimizations of sstable index serialization (CASSANDRA-10232)
 * Support for both encrypted and unencrypted native transport connections (CASSANDRA-9590)
Merged from 2.2:
 * Configurable page size in cqlsh (CASSANDRA-9855)
 * Defer default role manager setup until all nodes are on 2.2+ (CASSANDRA-9761)
 * Handle missing RoleManager in config after upgrade to 2.2 (CASSANDRA-10209)
Merged from 2.1:
 * Bulk Loader API could not tolerate even node failure (CASSANDRA-10347)
 * Avoid misleading pushed notifications when multiple nodes
   share an rpc_address (CASSANDRA-10052)
 * Fix dropping undroppable when message queue is full (CASSANDRA-10113)
 * Fix potential ClassCastException during paging (CASSANDRA-10352)
 * Prevent ALTER TYPE from creating circular references (CASSANDRA-10339)
 * Fix cache handling of 2i and base tables (CASSANDRA-10155, 10359)
 * Fix NPE in nodetool compactionhistory (CASSANDRA-9758)
 * (Pig) support BulkOutputFormat as a URL parameter (CASSANDRA-7410)
 * BATCH statement is broken in cqlsh (CASSANDRA-10272)
 * (cqlsh) Make cqlsh PEP8 Compliant (CASSANDRA-10066)
 * (cqlsh) Fix error when starting cqlsh with --debug (CASSANDRA-10282)
 * Scrub, Cleanup and Upgrade do not unmark compacting until all operations
   have completed, regardless of the occurence of exceptions (CASSANDRA-10274)


3.0.0-beta2
 * Fix columns returned by AbstractBtreePartitions (CASSANDRA-10220)
 * Fix backward compatibility issue due to AbstractBounds serialization bug (CASSANDRA-9857)
 * Fix startup error when upgrading nodes (CASSANDRA-10136)
 * Base table PRIMARY KEY can be assumed to be NOT NULL in MV creation (CASSANDRA-10147)
 * Improve batchlog write patch (CASSANDRA-9673)
 * Re-apply MaterializedView updates on commitlog replay (CASSANDRA-10164)
 * Require AbstractType.isByteOrderComparable declaration in constructor (CASSANDRA-9901)
 * Avoid digest mismatch on upgrade to 3.0 (CASSANDRA-9554)
 * Fix Materialized View builder when adding multiple MVs (CASSANDRA-10156)
 * Choose better poolingOptions for protocol v4 in cassandra-stress (CASSANDRA-10182)
 * Fix LWW bug affecting Materialized Views (CASSANDRA-10197)
 * Ensures frozen sets and maps are always sorted (CASSANDRA-10162)
 * Don't deadlock when flushing CFS backed custom indexes (CASSANDRA-10181)
 * Fix double flushing of secondary index tables (CASSANDRA-10180)
 * Fix incorrect handling of range tombstones in thrift (CASSANDRA-10046)
 * Only use batchlog when paired materialized view replica is remote (CASSANDRA-10061)
 * Reuse TemporalRow when updating multiple MaterializedViews (CASSANDRA-10060)
 * Validate gc_grace_seconds for batchlog writes and MVs (CASSANDRA-9917)
 * Fix sstablerepairedset (CASSANDRA-10132)
Merged from 2.2:
 * Cancel transaction for sstables we wont redistribute index summary
   for (CASSANDRA-10270)
 * Retry snapshot deletion after compaction and gc on Windows (CASSANDRA-10222)
 * Fix failure to start with space in directory path on Windows (CASSANDRA-10239)
 * Fix repair hang when snapshot failed (CASSANDRA-10057)
 * Fall back to 1/4 commitlog volume for commitlog_total_space on small disks
   (CASSANDRA-10199)
Merged from 2.1:
 * Added configurable warning threshold for GC duration (CASSANDRA-8907)
 * Fix handling of streaming EOF (CASSANDRA-10206)
 * Only check KeyCache when it is enabled
 * Change streaming_socket_timeout_in_ms default to 1 hour (CASSANDRA-8611)
 * (cqlsh) update list of CQL keywords (CASSANDRA-9232)
 * Add nodetool gettraceprobability command (CASSANDRA-10234)
Merged from 2.0:
 * Fix rare race where older gossip states can be shadowed (CASSANDRA-10366)
 * Fix consolidating racks violating the RF contract (CASSANDRA-10238)
 * Disallow decommission when node is in drained state (CASSANDRA-8741)


2.2.1
 * Fix race during construction of commit log (CASSANDRA-10049)
 * Fix LeveledCompactionStrategyTest (CASSANDRA-9757)
 * Fix broken UnbufferedDataOutputStreamPlus.writeUTF (CASSANDRA-10203)
 * (cqlsh) default load-from-file encoding to utf-8 (CASSANDRA-9898)
 * Avoid returning Permission.NONE when failing to query users table (CASSANDRA-10168)
 * (cqlsh) add CLEAR command (CASSANDRA-10086)
 * Support string literals as Role names for compatibility (CASSANDRA-10135)
Merged from 2.1:
 * Only check KeyCache when it is enabled
 * Change streaming_socket_timeout_in_ms default to 1 hour (CASSANDRA-8611)
 * (cqlsh) update list of CQL keywords (CASSANDRA-9232)


3.0.0-beta1
 * Redesign secondary index API (CASSANDRA-9459, 7771, 9041)
 * Fix throwing ReadFailure instead of ReadTimeout on range queries (CASSANDRA-10125)
 * Rewrite hinted handoff (CASSANDRA-6230)
 * Fix query on static compact tables (CASSANDRA-10093)
 * Fix race during construction of commit log (CASSANDRA-10049)
 * Add option to only purge repaired tombstones (CASSANDRA-6434)
 * Change authorization handling for MVs (CASSANDRA-9927)
 * Add custom JMX enabled executor for UDF sandbox (CASSANDRA-10026)
 * Fix row deletion bug for Materialized Views (CASSANDRA-10014)
 * Support mixed-version clusters with Cassandra 2.1 and 2.2 (CASSANDRA-9704)
 * Fix multiple slices on RowSearchers (CASSANDRA-10002)
 * Fix bug in merging of collections (CASSANDRA-10001)
 * Optimize batchlog replay to avoid full scans (CASSANDRA-7237)
 * Repair improvements when using vnodes (CASSANDRA-5220)
 * Disable scripted UDFs by default (CASSANDRA-9889)
 * Bytecode inspection for Java-UDFs (CASSANDRA-9890)
 * Use byte to serialize MT hash length (CASSANDRA-9792)
 * Replace usage of Adler32 with CRC32 (CASSANDRA-8684)
 * Fix migration to new format from 2.1 SSTable (CASSANDRA-10006)
 * SequentialWriter should extend BufferedDataOutputStreamPlus (CASSANDRA-9500)
 * Use the same repairedAt timestamp within incremental repair session (CASSANDRA-9111)
Merged from 2.2:
 * Allow count(*) and count(1) to be use as normal aggregation (CASSANDRA-10114)
 * An NPE is thrown if the column name is unknown for an IN relation (CASSANDRA-10043)
 * Apply commit_failure_policy to more errors on startup (CASSANDRA-9749)
 * Fix histogram overflow exception (CASSANDRA-9973)
 * Route gossip messages over dedicated socket (CASSANDRA-9237)
 * Add checksum to saved cache files (CASSANDRA-9265)
 * Log warning when using an aggregate without partition key (CASSANDRA-9737)
Merged from 2.1:
 * (cqlsh) Allow encoding to be set through command line (CASSANDRA-10004)
 * Add new JMX methods to change local compaction strategy (CASSANDRA-9965)
 * Write hints for paxos commits (CASSANDRA-7342)
 * (cqlsh) Fix timestamps before 1970 on Windows, always
   use UTC for timestamp display (CASSANDRA-10000)
 * (cqlsh) Avoid overwriting new config file with old config
   when both exist (CASSANDRA-9777)
 * Release snapshot selfRef when doing snapshot repair (CASSANDRA-9998)
 * Cannot replace token does not exist - DN node removed as Fat Client (CASSANDRA-9871)
Merged from 2.0:
 * Don't cast expected bf size to an int (CASSANDRA-9959)
 * Make getFullyExpiredSSTables less expensive (CASSANDRA-9882)


3.0.0-alpha1
 * Implement proper sandboxing for UDFs (CASSANDRA-9402)
 * Simplify (and unify) cleanup of compaction leftovers (CASSANDRA-7066)
 * Allow extra schema definitions in cassandra-stress yaml (CASSANDRA-9850)
 * Metrics should use up to date nomenclature (CASSANDRA-9448)
 * Change CREATE/ALTER TABLE syntax for compression (CASSANDRA-8384)
 * Cleanup crc and adler code for java 8 (CASSANDRA-9650)
 * Storage engine refactor (CASSANDRA-8099, 9743, 9746, 9759, 9781, 9808, 9825,
   9848, 9705, 9859, 9867, 9874, 9828, 9801)
 * Update Guava to 18.0 (CASSANDRA-9653)
 * Bloom filter false positive ratio is not honoured (CASSANDRA-8413)
 * New option for cassandra-stress to leave a ratio of columns null (CASSANDRA-9522)
 * Change hinted_handoff_enabled yaml setting, JMX (CASSANDRA-9035)
 * Add algorithmic token allocation (CASSANDRA-7032)
 * Add nodetool command to replay batchlog (CASSANDRA-9547)
 * Make file buffer cache independent of paths being read (CASSANDRA-8897)
 * Remove deprecated legacy Hadoop code (CASSANDRA-9353)
 * Decommissioned nodes will not rejoin the cluster (CASSANDRA-8801)
 * Change gossip stabilization to use endpoit size (CASSANDRA-9401)
 * Change default garbage collector to G1 (CASSANDRA-7486)
 * Populate TokenMetadata early during startup (CASSANDRA-9317)
 * Undeprecate cache recentHitRate (CASSANDRA-6591)
 * Add support for selectively varint encoding fields (CASSANDRA-9499, 9865)
 * Materialized Views (CASSANDRA-6477)
Merged from 2.2:
 * Avoid grouping sstables for anticompaction with DTCS (CASSANDRA-9900)
 * UDF / UDA execution time in trace (CASSANDRA-9723)
 * Fix broken internode SSL (CASSANDRA-9884)
Merged from 2.1:
 * Add new JMX methods to change local compaction strategy (CASSANDRA-9965)
 * Fix handling of enable/disable autocompaction (CASSANDRA-9899)
 * Add consistency level to tracing ouput (CASSANDRA-9827)
 * Remove repair snapshot leftover on startup (CASSANDRA-7357)
 * Use random nodes for batch log when only 2 racks (CASSANDRA-8735)
 * Ensure atomicity inside thrift and stream session (CASSANDRA-7757)
 * Fix nodetool info error when the node is not joined (CASSANDRA-9031)
Merged from 2.0:
 * Log when messages are dropped due to cross_node_timeout (CASSANDRA-9793)
 * Don't track hotness when opening from snapshot for validation (CASSANDRA-9382)


2.2.0
 * Allow the selection of columns together with aggregates (CASSANDRA-9767)
 * Fix cqlsh copy methods and other windows specific issues (CASSANDRA-9795)
 * Don't wrap byte arrays in SequentialWriter (CASSANDRA-9797)
 * sum() and avg() functions missing for smallint and tinyint types (CASSANDRA-9671)
 * Revert CASSANDRA-9542 (allow native functions in UDA) (CASSANDRA-9771)
Merged from 2.1:
 * Fix MarshalException when upgrading superColumn family (CASSANDRA-9582)
 * Fix broken logging for "empty" flushes in Memtable (CASSANDRA-9837)
 * Handle corrupt files on startup (CASSANDRA-9686)
 * Fix clientutil jar and tests (CASSANDRA-9760)
 * (cqlsh) Allow the SSL protocol version to be specified through the
    config file or environment variables (CASSANDRA-9544)
Merged from 2.0:
 * Add tool to find why expired sstables are not getting dropped (CASSANDRA-10015)
 * Remove erroneous pending HH tasks from tpstats/jmx (CASSANDRA-9129)
 * Don't cast expected bf size to an int (CASSANDRA-9959)
 * checkForEndpointCollision fails for legitimate collisions (CASSANDRA-9765)
 * Complete CASSANDRA-8448 fix (CASSANDRA-9519)
 * Don't include auth credentials in debug log (CASSANDRA-9682)
 * Can't transition from write survey to normal mode (CASSANDRA-9740)
 * Scrub (recover) sstables even when -Index.db is missing (CASSANDRA-9591)
 * Fix growing pending background compaction (CASSANDRA-9662)


2.2.0-rc2
 * Re-enable memory-mapped I/O on Windows (CASSANDRA-9658)
 * Warn when an extra-large partition is compacted (CASSANDRA-9643)
 * (cqlsh) Allow setting the initial connection timeout (CASSANDRA-9601)
 * BulkLoader has --transport-factory option but does not use it (CASSANDRA-9675)
 * Allow JMX over SSL directly from nodetool (CASSANDRA-9090)
 * Update cqlsh for UDFs (CASSANDRA-7556)
 * Change Windows kernel default timer resolution (CASSANDRA-9634)
 * Deprected sstable2json and json2sstable (CASSANDRA-9618)
 * Allow native functions in user-defined aggregates (CASSANDRA-9542)
 * Don't repair system_distributed by default (CASSANDRA-9621)
 * Fix mixing min, max, and count aggregates for blob type (CASSANRA-9622)
 * Rename class for DATE type in Java driver (CASSANDRA-9563)
 * Duplicate compilation of UDFs on coordinator (CASSANDRA-9475)
 * Fix connection leak in CqlRecordWriter (CASSANDRA-9576)
 * Mlockall before opening system sstables & remove boot_without_jna option (CASSANDRA-9573)
 * Add functions to convert timeuuid to date or time, deprecate dateOf and unixTimestampOf (CASSANDRA-9229)
 * Make sure we cancel non-compacting sstables from LifecycleTransaction (CASSANDRA-9566)
 * Fix deprecated repair JMX API (CASSANDRA-9570)
 * Add logback metrics (CASSANDRA-9378)
 * Update and refactor ant test/test-compression to run the tests in parallel (CASSANDRA-9583)
 * Fix upgrading to new directory for secondary index (CASSANDRA-9687)
Merged from 2.1:
 * (cqlsh) Fix bad check for CQL compatibility when DESCRIBE'ing
   COMPACT STORAGE tables with no clustering columns
 * Eliminate strong self-reference chains in sstable ref tidiers (CASSANDRA-9656)
 * Ensure StreamSession uses canonical sstable reader instances (CASSANDRA-9700)
 * Ensure memtable book keeping is not corrupted in the event we shrink usage (CASSANDRA-9681)
 * Update internal python driver for cqlsh (CASSANDRA-9064)
 * Fix IndexOutOfBoundsException when inserting tuple with too many
   elements using the string literal notation (CASSANDRA-9559)
 * Enable describe on indices (CASSANDRA-7814)
 * Fix incorrect result for IN queries where column not found (CASSANDRA-9540)
 * ColumnFamilyStore.selectAndReference may block during compaction (CASSANDRA-9637)
 * Fix bug in cardinality check when compacting (CASSANDRA-9580)
 * Fix memory leak in Ref due to ConcurrentLinkedQueue.remove() behaviour (CASSANDRA-9549)
 * Make rebuild only run one at a time (CASSANDRA-9119)
Merged from 2.0:
 * Avoid NPE in AuthSuccess#decode (CASSANDRA-9727)
 * Add listen_address to system.local (CASSANDRA-9603)
 * Bug fixes to resultset metadata construction (CASSANDRA-9636)
 * Fix setting 'durable_writes' in ALTER KEYSPACE (CASSANDRA-9560)
 * Avoids ballot clash in Paxos (CASSANDRA-9649)
 * Improve trace messages for RR (CASSANDRA-9479)
 * Fix suboptimal secondary index selection when restricted
   clustering column is also indexed (CASSANDRA-9631)
 * (cqlsh) Add min_threshold to DTCS option autocomplete (CASSANDRA-9385)
 * Fix error message when attempting to create an index on a column
   in a COMPACT STORAGE table with clustering columns (CASSANDRA-9527)
 * 'WITH WITH' in alter keyspace statements causes NPE (CASSANDRA-9565)
 * Expose some internals of SelectStatement for inspection (CASSANDRA-9532)
 * ArrivalWindow should use primitives (CASSANDRA-9496)
 * Periodically submit background compaction tasks (CASSANDRA-9592)
 * Set HAS_MORE_PAGES flag to false when PagingState is null (CASSANDRA-9571)


2.2.0-rc1
 * Compressed commit log should measure compressed space used (CASSANDRA-9095)
 * Fix comparison bug in CassandraRoleManager#collectRoles (CASSANDRA-9551)
 * Add tinyint,smallint,time,date support for UDFs (CASSANDRA-9400)
 * Deprecates SSTableSimpleWriter and SSTableSimpleUnsortedWriter (CASSANDRA-9546)
 * Empty INITCOND treated as null in aggregate (CASSANDRA-9457)
 * Remove use of Cell in Thrift MapReduce classes (CASSANDRA-8609)
 * Integrate pre-release Java Driver 2.2-rc1, custom build (CASSANDRA-9493)
 * Clean up gossiper logic for old versions (CASSANDRA-9370)
 * Fix custom payload coding/decoding to match the spec (CASSANDRA-9515)
 * ant test-all results incomplete when parsed (CASSANDRA-9463)
 * Disallow frozen<> types in function arguments and return types for
   clarity (CASSANDRA-9411)
 * Static Analysis to warn on unsafe use of Autocloseable instances (CASSANDRA-9431)
 * Update commitlog archiving examples now that commitlog segments are
   not recycled (CASSANDRA-9350)
 * Extend Transactional API to sstable lifecycle management (CASSANDRA-8568)
 * (cqlsh) Add support for native protocol 4 (CASSANDRA-9399)
 * Ensure that UDF and UDAs are keyspace-isolated (CASSANDRA-9409)
 * Revert CASSANDRA-7807 (tracing completion client notifications) (CASSANDRA-9429)
 * Add ability to stop compaction by ID (CASSANDRA-7207)
 * Let CassandraVersion handle SNAPSHOT version (CASSANDRA-9438)
Merged from 2.1:
 * (cqlsh) Fix using COPY through SOURCE or -f (CASSANDRA-9083)
 * Fix occasional lack of `system` keyspace in schema tables (CASSANDRA-8487)
 * Use ProtocolError code instead of ServerError code for native protocol
   error responses to unsupported protocol versions (CASSANDRA-9451)
 * Default commitlog_sync_batch_window_in_ms changed to 2ms (CASSANDRA-9504)
 * Fix empty partition assertion in unsorted sstable writing tools (CASSANDRA-9071)
 * Ensure truncate without snapshot cannot produce corrupt responses (CASSANDRA-9388)
 * Consistent error message when a table mixes counter and non-counter
   columns (CASSANDRA-9492)
 * Avoid getting unreadable keys during anticompaction (CASSANDRA-9508)
 * (cqlsh) Better float precision by default (CASSANDRA-9224)
 * Improve estimated row count (CASSANDRA-9107)
 * Optimize range tombstone memory footprint (CASSANDRA-8603)
 * Use configured gcgs in anticompaction (CASSANDRA-9397)
Merged from 2.0:
 * Don't accumulate more range than necessary in RangeTombstone.Tracker (CASSANDRA-9486)
 * Add broadcast and rpc addresses to system.local (CASSANDRA-9436)
 * Always mark sstable suspect when corrupted (CASSANDRA-9478)
 * Add database users and permissions to CQL3 documentation (CASSANDRA-7558)
 * Allow JVM_OPTS to be passed to standalone tools (CASSANDRA-5969)
 * Fix bad condition in RangeTombstoneList (CASSANDRA-9485)
 * Fix potential StackOverflow when setting CrcCheckChance over JMX (CASSANDRA-9488)
 * Fix null static columns in pages after the first, paged reversed
   queries (CASSANDRA-8502)
 * Fix counting cache serialization in request metrics (CASSANDRA-9466)
 * Add option not to validate atoms during scrub (CASSANDRA-9406)


2.2.0-beta1
 * Introduce Transactional API for internal state changes (CASSANDRA-8984)
 * Add a flag in cassandra.yaml to enable UDFs (CASSANDRA-9404)
 * Better support of null for UDF (CASSANDRA-8374)
 * Use ecj instead of javassist for UDFs (CASSANDRA-8241)
 * faster async logback configuration for tests (CASSANDRA-9376)
 * Add `smallint` and `tinyint` data types (CASSANDRA-8951)
 * Avoid thrift schema creation when native driver is used in stress tool (CASSANDRA-9374)
 * Make Functions.declared thread-safe
 * Add client warnings to native protocol v4 (CASSANDRA-8930)
 * Allow roles cache to be invalidated (CASSANDRA-8967)
 * Upgrade Snappy (CASSANDRA-9063)
 * Don't start Thrift rpc by default (CASSANDRA-9319)
 * Only stream from unrepaired sstables with incremental repair (CASSANDRA-8267)
 * Aggregate UDFs allow SFUNC return type to differ from STYPE if FFUNC specified (CASSANDRA-9321)
 * Remove Thrift dependencies in bundled tools (CASSANDRA-8358)
 * Disable memory mapping of hsperfdata file for JVM statistics (CASSANDRA-9242)
 * Add pre-startup checks to detect potential incompatibilities (CASSANDRA-8049)
 * Distinguish between null and unset in protocol v4 (CASSANDRA-7304)
 * Add user/role permissions for user-defined functions (CASSANDRA-7557)
 * Allow cassandra config to be updated to restart daemon without unloading classes (CASSANDRA-9046)
 * Don't initialize compaction writer before checking if iter is empty (CASSANDRA-9117)
 * Don't execute any functions at prepare-time (CASSANDRA-9037)
 * Share file handles between all instances of a SegmentedFile (CASSANDRA-8893)
 * Make it possible to major compact LCS (CASSANDRA-7272)
 * Make FunctionExecutionException extend RequestExecutionException
   (CASSANDRA-9055)
 * Add support for SELECT JSON, INSERT JSON syntax and new toJson(), fromJson()
   functions (CASSANDRA-7970)
 * Optimise max purgeable timestamp calculation in compaction (CASSANDRA-8920)
 * Constrain internode message buffer sizes, and improve IO class hierarchy (CASSANDRA-8670)
 * New tool added to validate all sstables in a node (CASSANDRA-5791)
 * Push notification when tracing completes for an operation (CASSANDRA-7807)
 * Delay "node up" and "node added" notifications until native protocol server is started (CASSANDRA-8236)
 * Compressed Commit Log (CASSANDRA-6809)
 * Optimise IntervalTree (CASSANDRA-8988)
 * Add a key-value payload for third party usage (CASSANDRA-8553, 9212)
 * Bump metrics-reporter-config dependency for metrics 3.0 (CASSANDRA-8149)
 * Partition intra-cluster message streams by size, not type (CASSANDRA-8789)
 * Add WriteFailureException to native protocol, notify coordinator of
   write failures (CASSANDRA-8592)
 * Convert SequentialWriter to nio (CASSANDRA-8709)
 * Add role based access control (CASSANDRA-7653, 8650, 7216, 8760, 8849, 8761, 8850)
 * Record client ip address in tracing sessions (CASSANDRA-8162)
 * Indicate partition key columns in response metadata for prepared
   statements (CASSANDRA-7660)
 * Merge UUIDType and TimeUUIDType parse logic (CASSANDRA-8759)
 * Avoid memory allocation when searching index summary (CASSANDRA-8793)
 * Optimise (Time)?UUIDType Comparisons (CASSANDRA-8730)
 * Make CRC32Ex into a separate maven dependency (CASSANDRA-8836)
 * Use preloaded jemalloc w/ Unsafe (CASSANDRA-8714, 9197)
 * Avoid accessing partitioner through StorageProxy (CASSANDRA-8244, 8268)
 * Upgrade Metrics library and remove depricated metrics (CASSANDRA-5657)
 * Serializing Row cache alternative, fully off heap (CASSANDRA-7438)
 * Duplicate rows returned when in clause has repeated values (CASSANDRA-6706)
 * Make CassandraException unchecked, extend RuntimeException (CASSANDRA-8560)
 * Support direct buffer decompression for reads (CASSANDRA-8464)
 * DirectByteBuffer compatible LZ4 methods (CASSANDRA-7039)
 * Group sstables for anticompaction correctly (CASSANDRA-8578)
 * Add ReadFailureException to native protocol, respond
   immediately when replicas encounter errors while handling
   a read request (CASSANDRA-7886)
 * Switch CommitLogSegment from RandomAccessFile to nio (CASSANDRA-8308)
 * Allow mixing token and partition key restrictions (CASSANDRA-7016)
 * Support index key/value entries on map collections (CASSANDRA-8473)
 * Modernize schema tables (CASSANDRA-8261)
 * Support for user-defined aggregation functions (CASSANDRA-8053)
 * Fix NPE in SelectStatement with empty IN values (CASSANDRA-8419)
 * Refactor SelectStatement, return IN results in natural order instead
   of IN value list order and ignore duplicate values in partition key IN restrictions (CASSANDRA-7981)
 * Support UDTs, tuples, and collections in user-defined
   functions (CASSANDRA-7563)
 * Fix aggregate fn results on empty selection, result column name,
   and cqlsh parsing (CASSANDRA-8229)
 * Mark sstables as repaired after full repair (CASSANDRA-7586)
 * Extend Descriptor to include a format value and refactor reader/writer
   APIs (CASSANDRA-7443)
 * Integrate JMH for microbenchmarks (CASSANDRA-8151)
 * Keep sstable levels when bootstrapping (CASSANDRA-7460)
 * Add Sigar library and perform basic OS settings check on startup (CASSANDRA-7838)
 * Support for aggregation functions (CASSANDRA-4914)
 * Remove cassandra-cli (CASSANDRA-7920)
 * Accept dollar quoted strings in CQL (CASSANDRA-7769)
 * Make assassinate a first class command (CASSANDRA-7935)
 * Support IN clause on any partition key column (CASSANDRA-7855)
 * Support IN clause on any clustering column (CASSANDRA-4762)
 * Improve compaction logging (CASSANDRA-7818)
 * Remove YamlFileNetworkTopologySnitch (CASSANDRA-7917)
 * Do anticompaction in groups (CASSANDRA-6851)
 * Support user-defined functions (CASSANDRA-7395, 7526, 7562, 7740, 7781, 7929,
   7924, 7812, 8063, 7813, 7708)
 * Permit configurable timestamps with cassandra-stress (CASSANDRA-7416)
 * Move sstable RandomAccessReader to nio2, which allows using the
   FILE_SHARE_DELETE flag on Windows (CASSANDRA-4050)
 * Remove CQL2 (CASSANDRA-5918)
 * Optimize fetching multiple cells by name (CASSANDRA-6933)
 * Allow compilation in java 8 (CASSANDRA-7028)
 * Make incremental repair default (CASSANDRA-7250)
 * Enable code coverage thru JaCoCo (CASSANDRA-7226)
 * Switch external naming of 'column families' to 'tables' (CASSANDRA-4369)
 * Shorten SSTable path (CASSANDRA-6962)
 * Use unsafe mutations for most unit tests (CASSANDRA-6969)
 * Fix race condition during calculation of pending ranges (CASSANDRA-7390)
 * Fail on very large batch sizes (CASSANDRA-8011)
 * Improve concurrency of repair (CASSANDRA-6455, 8208, 9145)
 * Select optimal CRC32 implementation at runtime (CASSANDRA-8614)
 * Evaluate MurmurHash of Token once per query (CASSANDRA-7096)
 * Generalize progress reporting (CASSANDRA-8901)
 * Resumable bootstrap streaming (CASSANDRA-8838, CASSANDRA-8942)
 * Allow scrub for secondary index (CASSANDRA-5174)
 * Save repair data to system table (CASSANDRA-5839)
 * fix nodetool names that reference column families (CASSANDRA-8872)
 Merged from 2.1:
 * Warn on misuse of unlogged batches (CASSANDRA-9282)
 * Failure detector detects and ignores local pauses (CASSANDRA-9183)
 * Add utility class to support for rate limiting a given log statement (CASSANDRA-9029)
 * Add missing consistency levels to cassandra-stess (CASSANDRA-9361)
 * Fix commitlog getCompletedTasks to not increment (CASSANDRA-9339)
 * Fix for harmless exceptions logged as ERROR (CASSANDRA-8564)
 * Delete processed sstables in sstablesplit/sstableupgrade (CASSANDRA-8606)
 * Improve sstable exclusion from partition tombstones (CASSANDRA-9298)
 * Validate the indexed column rather than the cell's contents for 2i (CASSANDRA-9057)
 * Add support for top-k custom 2i queries (CASSANDRA-8717)
 * Fix error when dropping table during compaction (CASSANDRA-9251)
 * cassandra-stress supports validation operations over user profiles (CASSANDRA-8773)
 * Add support for rate limiting log messages (CASSANDRA-9029)
 * Log the partition key with tombstone warnings (CASSANDRA-8561)
 * Reduce runWithCompactionsDisabled poll interval to 1ms (CASSANDRA-9271)
 * Fix PITR commitlog replay (CASSANDRA-9195)
 * GCInspector logs very different times (CASSANDRA-9124)
 * Fix deleting from an empty list (CASSANDRA-9198)
 * Update tuple and collection types that use a user-defined type when that UDT
   is modified (CASSANDRA-9148, CASSANDRA-9192)
 * Use higher timeout for prepair and snapshot in repair (CASSANDRA-9261)
 * Fix anticompaction blocking ANTI_ENTROPY stage (CASSANDRA-9151)
 * Repair waits for anticompaction to finish (CASSANDRA-9097)
 * Fix streaming not holding ref when stream error (CASSANDRA-9295)
 * Fix canonical view returning early opened SSTables (CASSANDRA-9396)
Merged from 2.0:
 * (cqlsh) Add LOGIN command to switch users (CASSANDRA-7212)
 * Clone SliceQueryFilter in AbstractReadCommand implementations (CASSANDRA-8940)
 * Push correct protocol notification for DROP INDEX (CASSANDRA-9310)
 * token-generator - generated tokens too long (CASSANDRA-9300)
 * Fix counting of tombstones for TombstoneOverwhelmingException (CASSANDRA-9299)
 * Fix ReconnectableSnitch reconnecting to peers during upgrade (CASSANDRA-6702)
 * Include keyspace and table name in error log for collections over the size
   limit (CASSANDRA-9286)
 * Avoid potential overlap in LCS with single-partition sstables (CASSANDRA-9322)
 * Log warning message when a table is queried before the schema has fully
   propagated (CASSANDRA-9136)
 * Overload SecondaryIndex#indexes to accept the column definition (CASSANDRA-9314)
 * (cqlsh) Add SERIAL and LOCAL_SERIAL consistency levels (CASSANDRA-8051)
 * Fix index selection during rebuild with certain table layouts (CASSANDRA-9281)
 * Fix partition-level-delete-only workload accounting (CASSANDRA-9194)
 * Allow scrub to handle corrupted compressed chunks (CASSANDRA-9140)
 * Fix assertion error when resetlocalschema is run during repair (CASSANDRA-9249)
 * Disable single sstable tombstone compactions for DTCS by default (CASSANDRA-9234)
 * IncomingTcpConnection thread is not named (CASSANDRA-9262)
 * Close incoming connections when MessagingService is stopped (CASSANDRA-9238)
 * Fix streaming hang when retrying (CASSANDRA-9132)


2.1.5
 * Re-add deprecated cold_reads_to_omit param for backwards compat (CASSANDRA-9203)
 * Make anticompaction visible in compactionstats (CASSANDRA-9098)
 * Improve nodetool getendpoints documentation about the partition
   key parameter (CASSANDRA-6458)
 * Don't check other keyspaces for schema changes when an user-defined
   type is altered (CASSANDRA-9187)
 * Add generate-idea-files target to build.xml (CASSANDRA-9123)
 * Allow takeColumnFamilySnapshot to take a list of tables (CASSANDRA-8348)
 * Limit major sstable operations to their canonical representation (CASSANDRA-8669)
 * cqlsh: Add tests for INSERT and UPDATE tab completion (CASSANDRA-9125)
 * cqlsh: quote column names when needed in COPY FROM inserts (CASSANDRA-9080)
 * Do not load read meter for offline operations (CASSANDRA-9082)
 * cqlsh: Make CompositeType data readable (CASSANDRA-8919)
 * cqlsh: Fix display of triggers (CASSANDRA-9081)
 * Fix NullPointerException when deleting or setting an element by index on
   a null list collection (CASSANDRA-9077)
 * Buffer bloom filter serialization (CASSANDRA-9066)
 * Fix anti-compaction target bloom filter size (CASSANDRA-9060)
 * Make FROZEN and TUPLE unreserved keywords in CQL (CASSANDRA-9047)
 * Prevent AssertionError from SizeEstimatesRecorder (CASSANDRA-9034)
 * Avoid overwriting index summaries for sstables with an older format that
   does not support downsampling; rebuild summaries on startup when this
   is detected (CASSANDRA-8993)
 * Fix potential data loss in CompressedSequentialWriter (CASSANDRA-8949)
 * Make PasswordAuthenticator number of hashing rounds configurable (CASSANDRA-8085)
 * Fix AssertionError when binding nested collections in DELETE (CASSANDRA-8900)
 * Check for overlap with non-early sstables in LCS (CASSANDRA-8739)
 * Only calculate max purgable timestamp if we have to (CASSANDRA-8914)
 * (cqlsh) Greatly improve performance of COPY FROM (CASSANDRA-8225)
 * IndexSummary effectiveIndexInterval is now a guideline, not a rule (CASSANDRA-8993)
 * Use correct bounds for page cache eviction of compressed files (CASSANDRA-8746)
 * SSTableScanner enforces its bounds (CASSANDRA-8946)
 * Cleanup cell equality (CASSANDRA-8947)
 * Introduce intra-cluster message coalescing (CASSANDRA-8692)
 * DatabaseDescriptor throws NPE when rpc_interface is used (CASSANDRA-8839)
 * Don't check if an sstable is live for offline compactions (CASSANDRA-8841)
 * Don't set clientMode in SSTableLoader (CASSANDRA-8238)
 * Fix SSTableRewriter with disabled early open (CASSANDRA-8535)
 * Fix cassandra-stress so it respects the CL passed in user mode (CASSANDRA-8948)
 * Fix rare NPE in ColumnDefinition#hasIndexOption() (CASSANDRA-8786)
 * cassandra-stress reports per-operation statistics, plus misc (CASSANDRA-8769)
 * Add SimpleDate (cql date) and Time (cql time) types (CASSANDRA-7523)
 * Use long for key count in cfstats (CASSANDRA-8913)
 * Make SSTableRewriter.abort() more robust to failure (CASSANDRA-8832)
 * Remove cold_reads_to_omit from STCS (CASSANDRA-8860)
 * Make EstimatedHistogram#percentile() use ceil instead of floor (CASSANDRA-8883)
 * Fix top partitions reporting wrong cardinality (CASSANDRA-8834)
 * Fix rare NPE in KeyCacheSerializer (CASSANDRA-8067)
 * Pick sstables for validation as late as possible inc repairs (CASSANDRA-8366)
 * Fix commitlog getPendingTasks to not increment (CASSANDRA-8862)
 * Fix parallelism adjustment in range and secondary index queries
   when the first fetch does not satisfy the limit (CASSANDRA-8856)
 * Check if the filtered sstables is non-empty in STCS (CASSANDRA-8843)
 * Upgrade java-driver used for cassandra-stress (CASSANDRA-8842)
 * Fix CommitLog.forceRecycleAllSegments() memory access error (CASSANDRA-8812)
 * Improve assertions in Memory (CASSANDRA-8792)
 * Fix SSTableRewriter cleanup (CASSANDRA-8802)
 * Introduce SafeMemory for CompressionMetadata.Writer (CASSANDRA-8758)
 * 'nodetool info' prints exception against older node (CASSANDRA-8796)
 * Ensure SSTableReader.last corresponds exactly with the file end (CASSANDRA-8750)
 * Make SSTableWriter.openEarly more robust and obvious (CASSANDRA-8747)
 * Enforce SSTableReader.first/last (CASSANDRA-8744)
 * Cleanup SegmentedFile API (CASSANDRA-8749)
 * Avoid overlap with early compaction replacement (CASSANDRA-8683)
 * Safer Resource Management++ (CASSANDRA-8707)
 * Write partition size estimates into a system table (CASSANDRA-7688)
 * cqlsh: Fix keys() and full() collection indexes in DESCRIBE output
   (CASSANDRA-8154)
 * Show progress of streaming in nodetool netstats (CASSANDRA-8886)
 * IndexSummaryBuilder utilises offheap memory, and shares data between
   each IndexSummary opened from it (CASSANDRA-8757)
 * markCompacting only succeeds if the exact SSTableReader instances being
   marked are in the live set (CASSANDRA-8689)
 * cassandra-stress support for varint (CASSANDRA-8882)
 * Fix Adler32 digest for compressed sstables (CASSANDRA-8778)
 * Add nodetool statushandoff/statusbackup (CASSANDRA-8912)
 * Use stdout for progress and stats in sstableloader (CASSANDRA-8982)
 * Correctly identify 2i datadir from older versions (CASSANDRA-9116)
Merged from 2.0:
 * Ignore gossip SYNs after shutdown (CASSANDRA-9238)
 * Avoid overflow when calculating max sstable size in LCS (CASSANDRA-9235)
 * Make sstable blacklisting work with compression (CASSANDRA-9138)
 * Do not attempt to rebuild indexes if no index accepts any column (CASSANDRA-9196)
 * Don't initiate snitch reconnection for dead states (CASSANDRA-7292)
 * Fix ArrayIndexOutOfBoundsException in CQLSSTableWriter (CASSANDRA-8978)
 * Add shutdown gossip state to prevent timeouts during rolling restarts (CASSANDRA-8336)
 * Fix running with java.net.preferIPv6Addresses=true (CASSANDRA-9137)
 * Fix failed bootstrap/replace attempts being persisted in system.peers (CASSANDRA-9180)
 * Flush system.IndexInfo after marking index built (CASSANDRA-9128)
 * Fix updates to min/max_compaction_threshold through cassandra-cli
   (CASSANDRA-8102)
 * Don't include tmp files when doing offline relevel (CASSANDRA-9088)
 * Use the proper CAS WriteType when finishing a previous round during Paxos
   preparation (CASSANDRA-8672)
 * Avoid race in cancelling compactions (CASSANDRA-9070)
 * More aggressive check for expired sstables in DTCS (CASSANDRA-8359)
 * Fix ignored index_interval change in ALTER TABLE statements (CASSANDRA-7976)
 * Do more aggressive compaction in old time windows in DTCS (CASSANDRA-8360)
 * java.lang.AssertionError when reading saved cache (CASSANDRA-8740)
 * "disk full" when running cleanup (CASSANDRA-9036)
 * Lower logging level from ERROR to DEBUG when a scheduled schema pull
   cannot be completed due to a node being down (CASSANDRA-9032)
 * Fix MOVED_NODE client event (CASSANDRA-8516)
 * Allow overriding MAX_OUTSTANDING_REPLAY_COUNT (CASSANDRA-7533)
 * Fix malformed JMX ObjectName containing IPv6 addresses (CASSANDRA-9027)
 * (cqlsh) Allow increasing CSV field size limit through
   cqlshrc config option (CASSANDRA-8934)
 * Stop logging range tombstones when exceeding the threshold
   (CASSANDRA-8559)
 * Fix NullPointerException when nodetool getendpoints is run
   against invalid keyspaces or tables (CASSANDRA-8950)
 * Allow specifying the tmp dir (CASSANDRA-7712)
 * Improve compaction estimated tasks estimation (CASSANDRA-8904)
 * Fix duplicate up/down messages sent to native clients (CASSANDRA-7816)
 * Expose commit log archive status via JMX (CASSANDRA-8734)
 * Provide better exceptions for invalid replication strategy parameters
   (CASSANDRA-8909)
 * Fix regression in mixed single and multi-column relation support for
   SELECT statements (CASSANDRA-8613)
 * Add ability to limit number of native connections (CASSANDRA-8086)
 * Fix CQLSSTableWriter throwing exception and spawning threads
   (CASSANDRA-8808)
 * Fix MT mismatch between empty and GC-able data (CASSANDRA-8979)
 * Fix incorrect validation when snapshotting single table (CASSANDRA-8056)
 * Add offline tool to relevel sstables (CASSANDRA-8301)
 * Preserve stream ID for more protocol errors (CASSANDRA-8848)
 * Fix combining token() function with multi-column relations on
   clustering columns (CASSANDRA-8797)
 * Make CFS.markReferenced() resistant to bad refcounting (CASSANDRA-8829)
 * Fix StreamTransferTask abort/complete bad refcounting (CASSANDRA-8815)
 * Fix AssertionError when querying a DESC clustering ordered
   table with ASC ordering and paging (CASSANDRA-8767)
 * AssertionError: "Memory was freed" when running cleanup (CASSANDRA-8716)
 * Make it possible to set max_sstable_age to fractional days (CASSANDRA-8406)
 * Fix some multi-column relations with indexes on some clustering
   columns (CASSANDRA-8275)
 * Fix memory leak in SSTableSimple*Writer and SSTableReader.validate()
   (CASSANDRA-8748)
 * Throw OOM if allocating memory fails to return a valid pointer (CASSANDRA-8726)
 * Fix SSTableSimpleUnsortedWriter ConcurrentModificationException (CASSANDRA-8619)
 * 'nodetool info' prints exception against older node (CASSANDRA-8796)
 * Ensure SSTableSimpleUnsortedWriter.close() terminates if
   disk writer has crashed (CASSANDRA-8807)


2.1.4
 * Bind JMX to localhost unless explicitly configured otherwise (CASSANDRA-9085)


2.1.3
 * Fix HSHA/offheap_objects corruption (CASSANDRA-8719)
 * Upgrade libthrift to 0.9.2 (CASSANDRA-8685)
 * Don't use the shared ref in sstableloader (CASSANDRA-8704)
 * Purge internal prepared statements if related tables or
   keyspaces are dropped (CASSANDRA-8693)
 * (cqlsh) Handle unicode BOM at start of files (CASSANDRA-8638)
 * Stop compactions before exiting offline tools (CASSANDRA-8623)
 * Update tools/stress/README.txt to match current behaviour (CASSANDRA-7933)
 * Fix schema from Thrift conversion with empty metadata (CASSANDRA-8695)
 * Safer Resource Management (CASSANDRA-7705)
 * Make sure we compact highly overlapping cold sstables with
   STCS (CASSANDRA-8635)
 * rpc_interface and listen_interface generate NPE on startup when specified
   interface doesn't exist (CASSANDRA-8677)
 * Fix ArrayIndexOutOfBoundsException in nodetool cfhistograms (CASSANDRA-8514)
 * Switch from yammer metrics for nodetool cf/proxy histograms (CASSANDRA-8662)
 * Make sure we don't add tmplink files to the compaction
   strategy (CASSANDRA-8580)
 * (cqlsh) Handle maps with blob keys (CASSANDRA-8372)
 * (cqlsh) Handle DynamicCompositeType schemas correctly (CASSANDRA-8563)
 * Duplicate rows returned when in clause has repeated values (CASSANDRA-6706)
 * Add tooling to detect hot partitions (CASSANDRA-7974)
 * Fix cassandra-stress user-mode truncation of partition generation (CASSANDRA-8608)
 * Only stream from unrepaired sstables during inc repair (CASSANDRA-8267)
 * Don't allow starting multiple inc repairs on the same sstables (CASSANDRA-8316)
 * Invalidate prepared BATCH statements when related tables
   or keyspaces are dropped (CASSANDRA-8652)
 * Fix missing results in secondary index queries on collections
   with ALLOW FILTERING (CASSANDRA-8421)
 * Expose EstimatedHistogram metrics for range slices (CASSANDRA-8627)
 * (cqlsh) Escape clqshrc passwords properly (CASSANDRA-8618)
 * Fix NPE when passing wrong argument in ALTER TABLE statement (CASSANDRA-8355)
 * Pig: Refactor and deprecate CqlStorage (CASSANDRA-8599)
 * Don't reuse the same cleanup strategy for all sstables (CASSANDRA-8537)
 * Fix case-sensitivity of index name on CREATE and DROP INDEX
   statements (CASSANDRA-8365)
 * Better detection/logging for corruption in compressed sstables (CASSANDRA-8192)
 * Use the correct repairedAt value when closing writer (CASSANDRA-8570)
 * (cqlsh) Handle a schema mismatch being detected on startup (CASSANDRA-8512)
 * Properly calculate expected write size during compaction (CASSANDRA-8532)
 * Invalidate affected prepared statements when a table's columns
   are altered (CASSANDRA-7910)
 * Stress - user defined writes should populate sequentally (CASSANDRA-8524)
 * Fix regression in SSTableRewriter causing some rows to become unreadable
   during compaction (CASSANDRA-8429)
 * Run major compactions for repaired/unrepaired in parallel (CASSANDRA-8510)
 * (cqlsh) Fix compression options in DESCRIBE TABLE output when compression
   is disabled (CASSANDRA-8288)
 * (cqlsh) Fix DESCRIBE output after keyspaces are altered (CASSANDRA-7623)
 * Make sure we set lastCompactedKey correctly (CASSANDRA-8463)
 * (cqlsh) Fix output of CONSISTENCY command (CASSANDRA-8507)
 * (cqlsh) Fixed the handling of LIST statements (CASSANDRA-8370)
 * Make sstablescrub check leveled manifest again (CASSANDRA-8432)
 * Check first/last keys in sstable when giving out positions (CASSANDRA-8458)
 * Disable mmap on Windows (CASSANDRA-6993)
 * Add missing ConsistencyLevels to cassandra-stress (CASSANDRA-8253)
 * Add auth support to cassandra-stress (CASSANDRA-7985)
 * Fix ArrayIndexOutOfBoundsException when generating error message
   for some CQL syntax errors (CASSANDRA-8455)
 * Scale memtable slab allocation logarithmically (CASSANDRA-7882)
 * cassandra-stress simultaneous inserts over same seed (CASSANDRA-7964)
 * Reduce cassandra-stress sampling memory requirements (CASSANDRA-7926)
 * Ensure memtable flush cannot expire commit log entries from its future (CASSANDRA-8383)
 * Make read "defrag" async to reclaim memtables (CASSANDRA-8459)
 * Remove tmplink files for offline compactions (CASSANDRA-8321)
 * Reduce maxHintsInProgress (CASSANDRA-8415)
 * BTree updates may call provided update function twice (CASSANDRA-8018)
 * Release sstable references after anticompaction (CASSANDRA-8386)
 * Handle abort() in SSTableRewriter properly (CASSANDRA-8320)
 * Centralize shared executors (CASSANDRA-8055)
 * Fix filtering for CONTAINS (KEY) relations on frozen collection
   clustering columns when the query is restricted to a single
   partition (CASSANDRA-8203)
 * Do more aggressive entire-sstable TTL expiry checks (CASSANDRA-8243)
 * Add more log info if readMeter is null (CASSANDRA-8238)
 * add check of the system wall clock time at startup (CASSANDRA-8305)
 * Support for frozen collections (CASSANDRA-7859)
 * Fix overflow on histogram computation (CASSANDRA-8028)
 * Have paxos reuse the timestamp generation of normal queries (CASSANDRA-7801)
 * Fix incremental repair not remove parent session on remote (CASSANDRA-8291)
 * Improve JBOD disk utilization (CASSANDRA-7386)
 * Log failed host when preparing incremental repair (CASSANDRA-8228)
 * Force config client mode in CQLSSTableWriter (CASSANDRA-8281)
 * Fix sstableupgrade throws exception (CASSANDRA-8688)
 * Fix hang when repairing empty keyspace (CASSANDRA-8694)
Merged from 2.0:
 * Fix IllegalArgumentException in dynamic snitch (CASSANDRA-8448)
 * Add support for UPDATE ... IF EXISTS (CASSANDRA-8610)
 * Fix reversal of list prepends (CASSANDRA-8733)
 * Prevent non-zero default_time_to_live on tables with counters
   (CASSANDRA-8678)
 * Fix SSTableSimpleUnsortedWriter ConcurrentModificationException
   (CASSANDRA-8619)
 * Round up time deltas lower than 1ms in BulkLoader (CASSANDRA-8645)
 * Add batch remove iterator to ABSC (CASSANDRA-8414, 8666)
 * Round up time deltas lower than 1ms in BulkLoader (CASSANDRA-8645)
 * Fix isClientMode check in Keyspace (CASSANDRA-8687)
 * Use more efficient slice size for querying internal secondary
   index tables (CASSANDRA-8550)
 * Fix potentially returning deleted rows with range tombstone (CASSANDRA-8558)
 * Check for available disk space before starting a compaction (CASSANDRA-8562)
 * Fix DISTINCT queries with LIMITs or paging when some partitions
   contain only tombstones (CASSANDRA-8490)
 * Introduce background cache refreshing to permissions cache
   (CASSANDRA-8194)
 * Fix race condition in StreamTransferTask that could lead to
   infinite loops and premature sstable deletion (CASSANDRA-7704)
 * Add an extra version check to MigrationTask (CASSANDRA-8462)
 * Ensure SSTableWriter cleans up properly after failure (CASSANDRA-8499)
 * Increase bf true positive count on key cache hit (CASSANDRA-8525)
 * Move MeteredFlusher to its own thread (CASSANDRA-8485)
 * Fix non-distinct results in DISTNCT queries on static columns when
   paging is enabled (CASSANDRA-8087)
 * Move all hints related tasks to hints internal executor (CASSANDRA-8285)
 * Fix paging for multi-partition IN queries (CASSANDRA-8408)
 * Fix MOVED_NODE topology event never being emitted when a node
   moves its token (CASSANDRA-8373)
 * Fix validation of indexes in COMPACT tables (CASSANDRA-8156)
 * Avoid StackOverflowError when a large list of IN values
   is used for a clustering column (CASSANDRA-8410)
 * Fix NPE when writetime() or ttl() calls are wrapped by
   another function call (CASSANDRA-8451)
 * Fix NPE after dropping a keyspace (CASSANDRA-8332)
 * Fix error message on read repair timeouts (CASSANDRA-7947)
 * Default DTCS base_time_seconds changed to 60 (CASSANDRA-8417)
 * Refuse Paxos operation with more than one pending endpoint (CASSANDRA-8346, 8640)
 * Throw correct exception when trying to bind a keyspace or table
   name (CASSANDRA-6952)
 * Make HHOM.compact synchronized (CASSANDRA-8416)
 * cancel latency-sampling task when CF is dropped (CASSANDRA-8401)
 * don't block SocketThread for MessagingService (CASSANDRA-8188)
 * Increase quarantine delay on replacement (CASSANDRA-8260)
 * Expose off-heap memory usage stats (CASSANDRA-7897)
 * Ignore Paxos commits for truncated tables (CASSANDRA-7538)
 * Validate size of indexed column values (CASSANDRA-8280)
 * Make LCS split compaction results over all data directories (CASSANDRA-8329)
 * Fix some failing queries that use multi-column relations
   on COMPACT STORAGE tables (CASSANDRA-8264)
 * Fix InvalidRequestException with ORDER BY (CASSANDRA-8286)
 * Disable SSLv3 for POODLE (CASSANDRA-8265)
 * Fix millisecond timestamps in Tracing (CASSANDRA-8297)
 * Include keyspace name in error message when there are insufficient
   live nodes to stream from (CASSANDRA-8221)
 * Avoid overlap in L1 when L0 contains many nonoverlapping
   sstables (CASSANDRA-8211)
 * Improve PropertyFileSnitch logging (CASSANDRA-8183)
 * Add DC-aware sequential repair (CASSANDRA-8193)
 * Use live sstables in snapshot repair if possible (CASSANDRA-8312)
 * Fix hints serialized size calculation (CASSANDRA-8587)


2.1.2
 * (cqlsh) parse_for_table_meta errors out on queries with undefined
   grammars (CASSANDRA-8262)
 * (cqlsh) Fix SELECT ... TOKEN() function broken in C* 2.1.1 (CASSANDRA-8258)
 * Fix Cassandra crash when running on JDK8 update 40 (CASSANDRA-8209)
 * Optimize partitioner tokens (CASSANDRA-8230)
 * Improve compaction of repaired/unrepaired sstables (CASSANDRA-8004)
 * Make cache serializers pluggable (CASSANDRA-8096)
 * Fix issues with CONTAINS (KEY) queries on secondary indexes
   (CASSANDRA-8147)
 * Fix read-rate tracking of sstables for some queries (CASSANDRA-8239)
 * Fix default timestamp in QueryOptions (CASSANDRA-8246)
 * Set socket timeout when reading remote version (CASSANDRA-8188)
 * Refactor how we track live size (CASSANDRA-7852)
 * Make sure unfinished compaction files are removed (CASSANDRA-8124)
 * Fix shutdown when run as Windows service (CASSANDRA-8136)
 * Fix DESCRIBE TABLE with custom indexes (CASSANDRA-8031)
 * Fix race in RecoveryManagerTest (CASSANDRA-8176)
 * Avoid IllegalArgumentException while sorting sstables in
   IndexSummaryManager (CASSANDRA-8182)
 * Shutdown JVM on file descriptor exhaustion (CASSANDRA-7579)
 * Add 'die' policy for commit log and disk failure (CASSANDRA-7927)
 * Fix installing as service on Windows (CASSANDRA-8115)
 * Fix CREATE TABLE for CQL2 (CASSANDRA-8144)
 * Avoid boxing in ColumnStats min/max trackers (CASSANDRA-8109)
Merged from 2.0:
 * Correctly handle non-text column names in cql3 (CASSANDRA-8178)
 * Fix deletion for indexes on primary key columns (CASSANDRA-8206)
 * Add 'nodetool statusgossip' (CASSANDRA-8125)
 * Improve client notification that nodes are ready for requests (CASSANDRA-7510)
 * Handle negative timestamp in writetime method (CASSANDRA-8139)
 * Pig: Remove errant LIMIT clause in CqlNativeStorage (CASSANDRA-8166)
 * Throw ConfigurationException when hsha is used with the default
   rpc_max_threads setting of 'unlimited' (CASSANDRA-8116)
 * Allow concurrent writing of the same table in the same JVM using
   CQLSSTableWriter (CASSANDRA-7463)
 * Fix totalDiskSpaceUsed calculation (CASSANDRA-8205)


2.1.1
 * Fix spin loop in AtomicSortedColumns (CASSANDRA-7546)
 * Dont notify when replacing tmplink files (CASSANDRA-8157)
 * Fix validation with multiple CONTAINS clause (CASSANDRA-8131)
 * Fix validation of collections in TriggerExecutor (CASSANDRA-8146)
 * Fix IllegalArgumentException when a list of IN values containing tuples
   is passed as a single arg to a prepared statement with the v1 or v2
   protocol (CASSANDRA-8062)
 * Fix ClassCastException in DISTINCT query on static columns with
   query paging (CASSANDRA-8108)
 * Fix NPE on null nested UDT inside a set (CASSANDRA-8105)
 * Fix exception when querying secondary index on set items or map keys
   when some clustering columns are specified (CASSANDRA-8073)
 * Send proper error response when there is an error during native
   protocol message decode (CASSANDRA-8118)
 * Gossip should ignore generation numbers too far in the future (CASSANDRA-8113)
 * Fix NPE when creating a table with frozen sets, lists (CASSANDRA-8104)
 * Fix high memory use due to tracking reads on incrementally opened sstable
   readers (CASSANDRA-8066)
 * Fix EXECUTE request with skipMetadata=false returning no metadata
   (CASSANDRA-8054)
 * Allow concurrent use of CQLBulkOutputFormat (CASSANDRA-7776)
 * Shutdown JVM on OOM (CASSANDRA-7507)
 * Upgrade netty version and enable epoll event loop (CASSANDRA-7761)
 * Don't duplicate sstables smaller than split size when using
   the sstablesplitter tool (CASSANDRA-7616)
 * Avoid re-parsing already prepared statements (CASSANDRA-7923)
 * Fix some Thrift slice deletions and updates of COMPACT STORAGE
   tables with some clustering columns omitted (CASSANDRA-7990)
 * Fix filtering for CONTAINS on sets (CASSANDRA-8033)
 * Properly track added size (CASSANDRA-7239)
 * Allow compilation in java 8 (CASSANDRA-7208)
 * Fix Assertion error on RangeTombstoneList diff (CASSANDRA-8013)
 * Release references to overlapping sstables during compaction (CASSANDRA-7819)
 * Send notification when opening compaction results early (CASSANDRA-8034)
 * Make native server start block until properly bound (CASSANDRA-7885)
 * (cqlsh) Fix IPv6 support (CASSANDRA-7988)
 * Ignore fat clients when checking for endpoint collision (CASSANDRA-7939)
 * Make sstablerepairedset take a list of files (CASSANDRA-7995)
 * (cqlsh) Tab completeion for indexes on map keys (CASSANDRA-7972)
 * (cqlsh) Fix UDT field selection in select clause (CASSANDRA-7891)
 * Fix resource leak in event of corrupt sstable
 * (cqlsh) Add command line option for cqlshrc file path (CASSANDRA-7131)
 * Provide visibility into prepared statements churn (CASSANDRA-7921, CASSANDRA-7930)
 * Invalidate prepared statements when their keyspace or table is
   dropped (CASSANDRA-7566)
 * cassandra-stress: fix support for NetworkTopologyStrategy (CASSANDRA-7945)
 * Fix saving caches when a table is dropped (CASSANDRA-7784)
 * Add better error checking of new stress profile (CASSANDRA-7716)
 * Use ThreadLocalRandom and remove FBUtilities.threadLocalRandom (CASSANDRA-7934)
 * Prevent operator mistakes due to simultaneous bootstrap (CASSANDRA-7069)
 * cassandra-stress supports whitelist mode for node config (CASSANDRA-7658)
 * GCInspector more closely tracks GC; cassandra-stress and nodetool report it (CASSANDRA-7916)
 * nodetool won't output bogus ownership info without a keyspace (CASSANDRA-7173)
 * Add human readable option to nodetool commands (CASSANDRA-5433)
 * Don't try to set repairedAt on old sstables (CASSANDRA-7913)
 * Add metrics for tracking PreparedStatement use (CASSANDRA-7719)
 * (cqlsh) tab-completion for triggers (CASSANDRA-7824)
 * (cqlsh) Support for query paging (CASSANDRA-7514)
 * (cqlsh) Show progress of COPY operations (CASSANDRA-7789)
 * Add syntax to remove multiple elements from a map (CASSANDRA-6599)
 * Support non-equals conditions in lightweight transactions (CASSANDRA-6839)
 * Add IF [NOT] EXISTS to create/drop triggers (CASSANDRA-7606)
 * (cqlsh) Display the current logged-in user (CASSANDRA-7785)
 * (cqlsh) Don't ignore CTRL-C during COPY FROM execution (CASSANDRA-7815)
 * (cqlsh) Order UDTs according to cross-type dependencies in DESCRIBE
   output (CASSANDRA-7659)
 * (cqlsh) Fix handling of CAS statement results (CASSANDRA-7671)
 * (cqlsh) COPY TO/FROM improvements (CASSANDRA-7405)
 * Support list index operations with conditions (CASSANDRA-7499)
 * Add max live/tombstoned cells to nodetool cfstats output (CASSANDRA-7731)
 * Validate IPv6 wildcard addresses properly (CASSANDRA-7680)
 * (cqlsh) Error when tracing query (CASSANDRA-7613)
 * Avoid IOOBE when building SyntaxError message snippet (CASSANDRA-7569)
 * SSTableExport uses correct validator to create string representation of partition
   keys (CASSANDRA-7498)
 * Avoid NPEs when receiving type changes for an unknown keyspace (CASSANDRA-7689)
 * Add support for custom 2i validation (CASSANDRA-7575)
 * Pig support for hadoop CqlInputFormat (CASSANDRA-6454)
 * Add duration mode to cassandra-stress (CASSANDRA-7468)
 * Add listen_interface and rpc_interface options (CASSANDRA-7417)
 * Improve schema merge performance (CASSANDRA-7444)
 * Adjust MT depth based on # of partition validating (CASSANDRA-5263)
 * Optimise NativeCell comparisons (CASSANDRA-6755)
 * Configurable client timeout for cqlsh (CASSANDRA-7516)
 * Include snippet of CQL query near syntax error in messages (CASSANDRA-7111)
 * Make repair -pr work with -local (CASSANDRA-7450)
 * Fix error in sstableloader with -cph > 1 (CASSANDRA-8007)
 * Fix snapshot repair error on indexed tables (CASSANDRA-8020)
 * Do not exit nodetool repair when receiving JMX NOTIF_LOST (CASSANDRA-7909)
 * Stream to private IP when available (CASSANDRA-8084)
Merged from 2.0:
 * Reject conditions on DELETE unless full PK is given (CASSANDRA-6430)
 * Properly reject the token function DELETE (CASSANDRA-7747)
 * Force batchlog replay before decommissioning a node (CASSANDRA-7446)
 * Fix hint replay with many accumulated expired hints (CASSANDRA-6998)
 * Fix duplicate results in DISTINCT queries on static columns with query
   paging (CASSANDRA-8108)
 * Add DateTieredCompactionStrategy (CASSANDRA-6602)
 * Properly validate ascii and utf8 string literals in CQL queries (CASSANDRA-8101)
 * (cqlsh) Fix autocompletion for alter keyspace (CASSANDRA-8021)
 * Create backup directories for commitlog archiving during startup (CASSANDRA-8111)
 * Reduce totalBlockFor() for LOCAL_* consistency levels (CASSANDRA-8058)
 * Fix merging schemas with re-dropped keyspaces (CASSANDRA-7256)
 * Fix counters in supercolumns during live upgrades from 1.2 (CASSANDRA-7188)
 * Notify DT subscribers when a column family is truncated (CASSANDRA-8088)
 * Add sanity check of $JAVA on startup (CASSANDRA-7676)
 * Schedule fat client schema pull on join (CASSANDRA-7993)
 * Don't reset nodes' versions when closing IncomingTcpConnections
   (CASSANDRA-7734)
 * Record the real messaging version in all cases in OutboundTcpConnection
   (CASSANDRA-8057)
 * SSL does not work in cassandra-cli (CASSANDRA-7899)
 * Fix potential exception when using ReversedType in DynamicCompositeType
   (CASSANDRA-7898)
 * Better validation of collection values (CASSANDRA-7833)
 * Track min/max timestamps correctly (CASSANDRA-7969)
 * Fix possible overflow while sorting CL segments for replay (CASSANDRA-7992)
 * Increase nodetool Xmx (CASSANDRA-7956)
 * Archive any commitlog segments present at startup (CASSANDRA-6904)
 * CrcCheckChance should adjust based on live CFMetadata not
   sstable metadata (CASSANDRA-7978)
 * token() should only accept columns in the partitioning
   key order (CASSANDRA-6075)
 * Add method to invalidate permission cache via JMX (CASSANDRA-7977)
 * Allow propagating multiple gossip states atomically (CASSANDRA-6125)
 * Log exceptions related to unclean native protocol client disconnects
   at DEBUG or INFO (CASSANDRA-7849)
 * Allow permissions cache to be set via JMX (CASSANDRA-7698)
 * Include schema_triggers CF in readable system resources (CASSANDRA-7967)
 * Fix RowIndexEntry to report correct serializedSize (CASSANDRA-7948)
 * Make CQLSSTableWriter sync within partitions (CASSANDRA-7360)
 * Potentially use non-local replicas in CqlConfigHelper (CASSANDRA-7906)
 * Explicitly disallow mixing multi-column and single-column
   relations on clustering columns (CASSANDRA-7711)
 * Better error message when condition is set on PK column (CASSANDRA-7804)
 * Don't send schema change responses and events for no-op DDL
   statements (CASSANDRA-7600)
 * (Hadoop) fix cluster initialisation for a split fetching (CASSANDRA-7774)
 * Throw InvalidRequestException when queries contain relations on entire
   collection columns (CASSANDRA-7506)
 * (cqlsh) enable CTRL-R history search with libedit (CASSANDRA-7577)
 * (Hadoop) allow ACFRW to limit nodes to local DC (CASSANDRA-7252)
 * (cqlsh) cqlsh should automatically disable tracing when selecting
   from system_traces (CASSANDRA-7641)
 * (Hadoop) Add CqlOutputFormat (CASSANDRA-6927)
 * Don't depend on cassandra config for nodetool ring (CASSANDRA-7508)
 * (cqlsh) Fix failing cqlsh formatting tests (CASSANDRA-7703)
 * Fix IncompatibleClassChangeError from hadoop2 (CASSANDRA-7229)
 * Add 'nodetool sethintedhandoffthrottlekb' (CASSANDRA-7635)
 * (cqlsh) Add tab-completion for CREATE/DROP USER IF [NOT] EXISTS (CASSANDRA-7611)
 * Catch errors when the JVM pulls the rug out from GCInspector (CASSANDRA-5345)
 * cqlsh fails when version number parts are not int (CASSANDRA-7524)
 * Fix NPE when table dropped during streaming (CASSANDRA-7946)
 * Fix wrong progress when streaming uncompressed (CASSANDRA-7878)
 * Fix possible infinite loop in creating repair range (CASSANDRA-7983)
 * Fix unit in nodetool for streaming throughput (CASSANDRA-7375)
Merged from 1.2:
 * Don't index tombstones (CASSANDRA-7828)
 * Improve PasswordAuthenticator default super user setup (CASSANDRA-7788)


2.1.0
 * (cqlsh) Removed "ALTER TYPE <name> RENAME TO <name>" from tab-completion
   (CASSANDRA-7895)
 * Fixed IllegalStateException in anticompaction (CASSANDRA-7892)
 * cqlsh: DESCRIBE support for frozen UDTs, tuples (CASSANDRA-7863)
 * Avoid exposing internal classes over JMX (CASSANDRA-7879)
 * Add null check for keys when freezing collection (CASSANDRA-7869)
 * Improve stress workload realism (CASSANDRA-7519)
Merged from 2.0:
 * Configure system.paxos with LeveledCompactionStrategy (CASSANDRA-7753)
 * Fix ALTER clustering column type from DateType to TimestampType when
   using DESC clustering order (CASSANRDA-7797)
 * Throw EOFException if we run out of chunks in compressed datafile
   (CASSANDRA-7664)
 * Fix PRSI handling of CQL3 row markers for row cleanup (CASSANDRA-7787)
 * Fix dropping collection when it's the last regular column (CASSANDRA-7744)
 * Make StreamReceiveTask thread safe and gc friendly (CASSANDRA-7795)
 * Validate empty cell names from counter updates (CASSANDRA-7798)
Merged from 1.2:
 * Don't allow compacted sstables to be marked as compacting (CASSANDRA-7145)
 * Track expired tombstones (CASSANDRA-7810)


2.1.0-rc7
 * Add frozen keyword and require UDT to be frozen (CASSANDRA-7857)
 * Track added sstable size correctly (CASSANDRA-7239)
 * (cqlsh) Fix case insensitivity (CASSANDRA-7834)
 * Fix failure to stream ranges when moving (CASSANDRA-7836)
 * Correctly remove tmplink files (CASSANDRA-7803)
 * (cqlsh) Fix column name formatting for functions, CAS operations,
   and UDT field selections (CASSANDRA-7806)
 * (cqlsh) Fix COPY FROM handling of null/empty primary key
   values (CASSANDRA-7792)
 * Fix ordering of static cells (CASSANDRA-7763)
Merged from 2.0:
 * Forbid re-adding dropped counter columns (CASSANDRA-7831)
 * Fix CFMetaData#isThriftCompatible() for PK-only tables (CASSANDRA-7832)
 * Always reject inequality on the partition key without token()
   (CASSANDRA-7722)
 * Always send Paxos commit to all replicas (CASSANDRA-7479)
 * Make disruptor_thrift_server invocation pool configurable (CASSANDRA-7594)
 * Make repair no-op when RF=1 (CASSANDRA-7864)


2.1.0-rc6
 * Fix OOM issue from netty caching over time (CASSANDRA-7743)
 * json2sstable couldn't import JSON for CQL table (CASSANDRA-7477)
 * Invalidate all caches on table drop (CASSANDRA-7561)
 * Skip strict endpoint selection for ranges if RF == nodes (CASSANRA-7765)
 * Fix Thrift range filtering without 2ary index lookups (CASSANDRA-7741)
 * Add tracing entries about concurrent range requests (CASSANDRA-7599)
 * (cqlsh) Fix DESCRIBE for NTS keyspaces (CASSANDRA-7729)
 * Remove netty buffer ref-counting (CASSANDRA-7735)
 * Pass mutated cf to index updater for use by PRSI (CASSANDRA-7742)
 * Include stress yaml example in release and deb (CASSANDRA-7717)
 * workaround for netty issue causing corrupted data off the wire (CASSANDRA-7695)
 * cqlsh DESC CLUSTER fails retrieving ring information (CASSANDRA-7687)
 * Fix binding null values inside UDT (CASSANDRA-7685)
 * Fix UDT field selection with empty fields (CASSANDRA-7670)
 * Bogus deserialization of static cells from sstable (CASSANDRA-7684)
 * Fix NPE on compaction leftover cleanup for dropped table (CASSANDRA-7770)
Merged from 2.0:
 * Fix race condition in StreamTransferTask that could lead to
   infinite loops and premature sstable deletion (CASSANDRA-7704)
 * (cqlsh) Wait up to 10 sec for a tracing session (CASSANDRA-7222)
 * Fix NPE in FileCacheService.sizeInBytes (CASSANDRA-7756)
 * Remove duplicates from StorageService.getJoiningNodes (CASSANDRA-7478)
 * Clone token map outside of hot gossip loops (CASSANDRA-7758)
 * Fix MS expiring map timeout for Paxos messages (CASSANDRA-7752)
 * Do not flush on truncate if durable_writes is false (CASSANDRA-7750)
 * Give CRR a default input_cql Statement (CASSANDRA-7226)
 * Better error message when adding a collection with the same name
   than a previously dropped one (CASSANDRA-6276)
 * Fix validation when adding static columns (CASSANDRA-7730)
 * (Thrift) fix range deletion of supercolumns (CASSANDRA-7733)
 * Fix potential AssertionError in RangeTombstoneList (CASSANDRA-7700)
 * Validate arguments of blobAs* functions (CASSANDRA-7707)
 * Fix potential AssertionError with 2ndary indexes (CASSANDRA-6612)
 * Avoid logging CompactionInterrupted at ERROR (CASSANDRA-7694)
 * Minor leak in sstable2jon (CASSANDRA-7709)
 * Add cassandra.auto_bootstrap system property (CASSANDRA-7650)
 * Update java driver (for hadoop) (CASSANDRA-7618)
 * Remove CqlPagingRecordReader/CqlPagingInputFormat (CASSANDRA-7570)
 * Support connecting to ipv6 jmx with nodetool (CASSANDRA-7669)


2.1.0-rc5
 * Reject counters inside user types (CASSANDRA-7672)
 * Switch to notification-based GCInspector (CASSANDRA-7638)
 * (cqlsh) Handle nulls in UDTs and tuples correctly (CASSANDRA-7656)
 * Don't use strict consistency when replacing (CASSANDRA-7568)
 * Fix min/max cell name collection on 2.0 SSTables with range
   tombstones (CASSANDRA-7593)
 * Tolerate min/max cell names of different lengths (CASSANDRA-7651)
 * Filter cached results correctly (CASSANDRA-7636)
 * Fix tracing on the new SEPExecutor (CASSANDRA-7644)
 * Remove shuffle and taketoken (CASSANDRA-7601)
 * Clean up Windows batch scripts (CASSANDRA-7619)
 * Fix native protocol drop user type notification (CASSANDRA-7571)
 * Give read access to system.schema_usertypes to all authenticated users
   (CASSANDRA-7578)
 * (cqlsh) Fix cqlsh display when zero rows are returned (CASSANDRA-7580)
 * Get java version correctly when JAVA_TOOL_OPTIONS is set (CASSANDRA-7572)
 * Fix NPE when dropping index from non-existent keyspace, AssertionError when
   dropping non-existent index with IF EXISTS (CASSANDRA-7590)
 * Fix sstablelevelresetter hang (CASSANDRA-7614)
 * (cqlsh) Fix deserialization of blobs (CASSANDRA-7603)
 * Use "keyspace updated" schema change message for UDT changes in v1 and
   v2 protocols (CASSANDRA-7617)
 * Fix tracing of range slices and secondary index lookups that are local
   to the coordinator (CASSANDRA-7599)
 * Set -Dcassandra.storagedir for all tool shell scripts (CASSANDRA-7587)
 * Don't swap max/min col names when mutating sstable metadata (CASSANDRA-7596)
 * (cqlsh) Correctly handle paged result sets (CASSANDRA-7625)
 * (cqlsh) Improve waiting for a trace to complete (CASSANDRA-7626)
 * Fix tracing of concurrent range slices and 2ary index queries (CASSANDRA-7626)
 * Fix scrub against collection type (CASSANDRA-7665)
Merged from 2.0:
 * Set gc_grace_seconds to seven days for system schema tables (CASSANDRA-7668)
 * SimpleSeedProvider no longer caches seeds forever (CASSANDRA-7663)
 * Always flush on truncate (CASSANDRA-7511)
 * Fix ReversedType(DateType) mapping to native protocol (CASSANDRA-7576)
 * Always merge ranges owned by a single node (CASSANDRA-6930)
 * Track max/min timestamps for range tombstones (CASSANDRA-7647)
 * Fix NPE when listing saved caches dir (CASSANDRA-7632)


2.1.0-rc4
 * Fix word count hadoop example (CASSANDRA-7200)
 * Updated memtable_cleanup_threshold and memtable_flush_writers defaults
   (CASSANDRA-7551)
 * (Windows) fix startup when WMI memory query fails (CASSANDRA-7505)
 * Anti-compaction proceeds if any part of the repair failed (CASSANDRA-7521)
 * Add missing table name to DROP INDEX responses and notifications (CASSANDRA-7539)
 * Bump CQL version to 3.2.0 and update CQL documentation (CASSANDRA-7527)
 * Fix configuration error message when running nodetool ring (CASSANDRA-7508)
 * Support conditional updates, tuple type, and the v3 protocol in cqlsh (CASSANDRA-7509)
 * Handle queries on multiple secondary index types (CASSANDRA-7525)
 * Fix cqlsh authentication with v3 native protocol (CASSANDRA-7564)
 * Fix NPE when unknown prepared statement ID is used (CASSANDRA-7454)
Merged from 2.0:
 * (Windows) force range-based repair to non-sequential mode (CASSANDRA-7541)
 * Fix range merging when DES scores are zero (CASSANDRA-7535)
 * Warn when SSL certificates have expired (CASSANDRA-7528)
 * Fix error when doing reversed queries with static columns (CASSANDRA-7490)
Merged from 1.2:
 * Set correct stream ID on responses when non-Exception Throwables
   are thrown while handling native protocol messages (CASSANDRA-7470)


2.1.0-rc3
 * Consider expiry when reconciling otherwise equal cells (CASSANDRA-7403)
 * Introduce CQL support for stress tool (CASSANDRA-6146)
 * Fix ClassCastException processing expired messages (CASSANDRA-7496)
 * Fix prepared marker for collections inside UDT (CASSANDRA-7472)
 * Remove left-over populate_io_cache_on_flush and replicate_on_write
   uses (CASSANDRA-7493)
 * (Windows) handle spaces in path names (CASSANDRA-7451)
 * Ensure writes have completed after dropping a table, before recycling
   commit log segments (CASSANDRA-7437)
 * Remove left-over rows_per_partition_to_cache (CASSANDRA-7493)
 * Fix error when CONTAINS is used with a bind marker (CASSANDRA-7502)
 * Properly reject unknown UDT field (CASSANDRA-7484)
Merged from 2.0:
 * Fix CC#collectTimeOrderedData() tombstone optimisations (CASSANDRA-7394)
 * Support DISTINCT for static columns and fix behaviour when DISTINC is
   not use (CASSANDRA-7305).
 * Workaround JVM NPE on JMX bind failure (CASSANDRA-7254)
 * Fix race in FileCacheService RemovalListener (CASSANDRA-7278)
 * Fix inconsistent use of consistencyForCommit that allowed LOCAL_QUORUM
   operations to incorrect become full QUORUM (CASSANDRA-7345)
 * Properly handle unrecognized opcodes and flags (CASSANDRA-7440)
 * (Hadoop) close CqlRecordWriter clients when finished (CASSANDRA-7459)
 * Commit disk failure policy (CASSANDRA-7429)
 * Make sure high level sstables get compacted (CASSANDRA-7414)
 * Fix AssertionError when using empty clustering columns and static columns
   (CASSANDRA-7455)
 * Add option to disable STCS in L0 (CASSANDRA-6621)
 * Upgrade to snappy-java 1.0.5.2 (CASSANDRA-7476)


2.1.0-rc2
 * Fix heap size calculation for CompoundSparseCellName and
   CompoundSparseCellName.WithCollection (CASSANDRA-7421)
 * Allow counter mutations in UNLOGGED batches (CASSANDRA-7351)
 * Modify reconcile logic to always pick a tombstone over a counter cell
   (CASSANDRA-7346)
 * Avoid incremental compaction on Windows (CASSANDRA-7365)
 * Fix exception when querying a composite-keyed table with a collection index
   (CASSANDRA-7372)
 * Use node's host id in place of counter ids (CASSANDRA-7366)
 * Fix error when doing reversed queries with static columns (CASSANDRA-7490)
 * Backport CASSANDRA-6747 (CASSANDRA-7560)
 * Track max/min timestamps for range tombstones (CASSANDRA-7647)
 * Fix NPE when listing saved caches dir (CASSANDRA-7632)
 * Fix sstableloader unable to connect encrypted node (CASSANDRA-7585)
Merged from 1.2:
 * Clone token map outside of hot gossip loops (CASSANDRA-7758)
 * Add stop method to EmbeddedCassandraService (CASSANDRA-7595)
 * Support connecting to ipv6 jmx with nodetool (CASSANDRA-7669)
 * Set gc_grace_seconds to seven days for system schema tables (CASSANDRA-7668)
 * SimpleSeedProvider no longer caches seeds forever (CASSANDRA-7663)
 * Set correct stream ID on responses when non-Exception Throwables
   are thrown while handling native protocol messages (CASSANDRA-7470)
 * Fix row size miscalculation in LazilyCompactedRow (CASSANDRA-7543)
 * Fix race in background compaction check (CASSANDRA-7745)
 * Don't clear out range tombstones during compaction (CASSANDRA-7808)


2.1.0-rc1
 * Revert flush directory (CASSANDRA-6357)
 * More efficient executor service for fast operations (CASSANDRA-4718)
 * Move less common tools into a new cassandra-tools package (CASSANDRA-7160)
 * Support more concurrent requests in native protocol (CASSANDRA-7231)
 * Add tab-completion to debian nodetool packaging (CASSANDRA-6421)
 * Change concurrent_compactors defaults (CASSANDRA-7139)
 * Add PowerShell Windows launch scripts (CASSANDRA-7001)
 * Make commitlog archive+restore more robust (CASSANDRA-6974)
 * Fix marking commitlogsegments clean (CASSANDRA-6959)
 * Add snapshot "manifest" describing files included (CASSANDRA-6326)
 * Parallel streaming for sstableloader (CASSANDRA-3668)
 * Fix bugs in supercolumns handling (CASSANDRA-7138)
 * Fix ClassClassException on composite dense tables (CASSANDRA-7112)
 * Cleanup and optimize collation and slice iterators (CASSANDRA-7107)
 * Upgrade NBHM lib (CASSANDRA-7128)
 * Optimize netty server (CASSANDRA-6861)
 * Fix repair hang when given CF does not exist (CASSANDRA-7189)
 * Allow c* to be shutdown in an embedded mode (CASSANDRA-5635)
 * Add server side batching to native transport (CASSANDRA-5663)
 * Make batchlog replay asynchronous (CASSANDRA-6134)
 * remove unused classes (CASSANDRA-7197)
 * Limit user types to the keyspace they are defined in (CASSANDRA-6643)
 * Add validate method to CollectionType (CASSANDRA-7208)
 * New serialization format for UDT values (CASSANDRA-7209, CASSANDRA-7261)
 * Fix nodetool netstats (CASSANDRA-7270)
 * Fix potential ClassCastException in HintedHandoffManager (CASSANDRA-7284)
 * Use prepared statements internally (CASSANDRA-6975)
 * Fix broken paging state with prepared statement (CASSANDRA-7120)
 * Fix IllegalArgumentException in CqlStorage (CASSANDRA-7287)
 * Allow nulls/non-existant fields in UDT (CASSANDRA-7206)
 * Add Thrift MultiSliceRequest (CASSANDRA-6757, CASSANDRA-7027)
 * Handle overlapping MultiSlices (CASSANDRA-7279)
 * Fix DataOutputTest on Windows (CASSANDRA-7265)
 * Embedded sets in user defined data-types are not updating (CASSANDRA-7267)
 * Add tuple type to CQL/native protocol (CASSANDRA-7248)
 * Fix CqlPagingRecordReader on tables with few rows (CASSANDRA-7322)
Merged from 2.0:
 * Copy compaction options to make sure they are reloaded (CASSANDRA-7290)
 * Add option to do more aggressive tombstone compactions (CASSANDRA-6563)
 * Don't try to compact already-compacting files in HHOM (CASSANDRA-7288)
 * Always reallocate buffers in HSHA (CASSANDRA-6285)
 * (Hadoop) support authentication in CqlRecordReader (CASSANDRA-7221)
 * (Hadoop) Close java driver Cluster in CQLRR.close (CASSANDRA-7228)
 * Warn when 'USING TIMESTAMP' is used on a CAS BATCH (CASSANDRA-7067)
 * return all cpu values from BackgroundActivityMonitor.readAndCompute (CASSANDRA-7183)
 * Correctly delete scheduled range xfers (CASSANDRA-7143)
 * return all cpu values from BackgroundActivityMonitor.readAndCompute (CASSANDRA-7183)
 * reduce garbage creation in calculatePendingRanges (CASSANDRA-7191)
 * fix c* launch issues on Russian os's due to output of linux 'free' cmd (CASSANDRA-6162)
 * Fix disabling autocompaction (CASSANDRA-7187)
 * Fix potential NumberFormatException when deserializing IntegerType (CASSANDRA-7088)
 * cqlsh can't tab-complete disabling compaction (CASSANDRA-7185)
 * cqlsh: Accept and execute CQL statement(s) from command-line parameter (CASSANDRA-7172)
 * Fix IllegalStateException in CqlPagingRecordReader (CASSANDRA-7198)
 * Fix the InvertedIndex trigger example (CASSANDRA-7211)
 * Add --resolve-ip option to 'nodetool ring' (CASSANDRA-7210)
 * reduce garbage on codec flag deserialization (CASSANDRA-7244)
 * Fix duplicated error messages on directory creation error at startup (CASSANDRA-5818)
 * Proper null handle for IF with map element access (CASSANDRA-7155)
 * Improve compaction visibility (CASSANDRA-7242)
 * Correctly delete scheduled range xfers (CASSANDRA-7143)
 * Make batchlog replica selection rack-aware (CASSANDRA-6551)
 * Fix CFMetaData#getColumnDefinitionFromColumnName() (CASSANDRA-7074)
 * Fix writetime/ttl functions for static columns (CASSANDRA-7081)
 * Suggest CTRL-C or semicolon after three blank lines in cqlsh (CASSANDRA-7142)
 * Fix 2ndary index queries with DESC clustering order (CASSANDRA-6950)
 * Invalid key cache entries on DROP (CASSANDRA-6525)
 * Fix flapping RecoveryManagerTest (CASSANDRA-7084)
 * Add missing iso8601 patterns for date strings (CASSANDRA-6973)
 * Support selecting multiple rows in a partition using IN (CASSANDRA-6875)
 * Add authentication support to shuffle (CASSANDRA-6484)
 * Swap local and global default read repair chances (CASSANDRA-7320)
 * Add conditional CREATE/DROP USER support (CASSANDRA-7264)
 * Cqlsh counts non-empty lines for "Blank lines" warning (CASSANDRA-7325)
Merged from 1.2:
 * Add Cloudstack snitch (CASSANDRA-7147)
 * Update system.peers correctly when relocating tokens (CASSANDRA-7126)
 * Add Google Compute Engine snitch (CASSANDRA-7132)
 * remove duplicate query for local tokens (CASSANDRA-7182)
 * exit CQLSH with error status code if script fails (CASSANDRA-6344)
 * Fix bug with some IN queries missig results (CASSANDRA-7105)
 * Fix availability validation for LOCAL_ONE CL (CASSANDRA-7319)
 * Hint streaming can cause decommission to fail (CASSANDRA-7219)


2.1.0-beta2
 * Increase default CL space to 8GB (CASSANDRA-7031)
 * Add range tombstones to read repair digests (CASSANDRA-6863)
 * Fix BTree.clear for large updates (CASSANDRA-6943)
 * Fail write instead of logging a warning when unable to append to CL
   (CASSANDRA-6764)
 * Eliminate possibility of CL segment appearing twice in active list
   (CASSANDRA-6557)
 * Apply DONTNEED fadvise to commitlog segments (CASSANDRA-6759)
 * Switch CRC component to Adler and include it for compressed sstables
   (CASSANDRA-4165)
 * Allow cassandra-stress to set compaction strategy options (CASSANDRA-6451)
 * Add broadcast_rpc_address option to cassandra.yaml (CASSANDRA-5899)
 * Auto reload GossipingPropertyFileSnitch config (CASSANDRA-5897)
 * Fix overflow of memtable_total_space_in_mb (CASSANDRA-6573)
 * Fix ABTC NPE and apply update function correctly (CASSANDRA-6692)
 * Allow nodetool to use a file or prompt for password (CASSANDRA-6660)
 * Fix AIOOBE when concurrently accessing ABSC (CASSANDRA-6742)
 * Fix assertion error in ALTER TYPE RENAME (CASSANDRA-6705)
 * Scrub should not always clear out repaired status (CASSANDRA-5351)
 * Improve handling of range tombstone for wide partitions (CASSANDRA-6446)
 * Fix ClassCastException for compact table with composites (CASSANDRA-6738)
 * Fix potentially repairing with wrong nodes (CASSANDRA-6808)
 * Change caching option syntax (CASSANDRA-6745)
 * Fix stress to do proper counter reads (CASSANDRA-6835)
 * Fix help message for stress counter_write (CASSANDRA-6824)
 * Fix stress smart Thrift client to pick servers correctly (CASSANDRA-6848)
 * Add logging levels (minimal, normal or verbose) to stress tool (CASSANDRA-6849)
 * Fix race condition in Batch CLE (CASSANDRA-6860)
 * Improve cleanup/scrub/upgradesstables failure handling (CASSANDRA-6774)
 * ByteBuffer write() methods for serializing sstables (CASSANDRA-6781)
 * Proper compare function for CollectionType (CASSANDRA-6783)
 * Update native server to Netty 4 (CASSANDRA-6236)
 * Fix off-by-one error in stress (CASSANDRA-6883)
 * Make OpOrder AutoCloseable (CASSANDRA-6901)
 * Remove sync repair JMX interface (CASSANDRA-6900)
 * Add multiple memory allocation options for memtables (CASSANDRA-6689, 6694)
 * Remove adjusted op rate from stress output (CASSANDRA-6921)
 * Add optimized CF.hasColumns() implementations (CASSANDRA-6941)
 * Serialize batchlog mutations with the version of the target node
   (CASSANDRA-6931)
 * Optimize CounterColumn#reconcile() (CASSANDRA-6953)
 * Properly remove 1.2 sstable support in 2.1 (CASSANDRA-6869)
 * Lock counter cells, not partitions (CASSANDRA-6880)
 * Track presence of legacy counter shards in sstables (CASSANDRA-6888)
 * Ensure safe resource cleanup when replacing sstables (CASSANDRA-6912)
 * Add failure handler to async callback (CASSANDRA-6747)
 * Fix AE when closing SSTable without releasing reference (CASSANDRA-7000)
 * Clean up IndexInfo on keyspace/table drops (CASSANDRA-6924)
 * Only snapshot relative SSTables when sequential repair (CASSANDRA-7024)
 * Require nodetool rebuild_index to specify index names (CASSANDRA-7038)
 * fix cassandra stress errors on reads with native protocol (CASSANDRA-7033)
 * Use OpOrder to guard sstable references for reads (CASSANDRA-6919)
 * Preemptive opening of compaction result (CASSANDRA-6916)
 * Multi-threaded scrub/cleanup/upgradesstables (CASSANDRA-5547)
 * Optimize cellname comparison (CASSANDRA-6934)
 * Native protocol v3 (CASSANDRA-6855)
 * Optimize Cell liveness checks and clean up Cell (CASSANDRA-7119)
 * Support consistent range movements (CASSANDRA-2434)
 * Display min timestamp in sstablemetadata viewer (CASSANDRA-6767)
Merged from 2.0:
 * Avoid race-prone second "scrub" of system keyspace (CASSANDRA-6797)
 * Pool CqlRecordWriter clients by inetaddress rather than Range
   (CASSANDRA-6665)
 * Fix compaction_history timestamps (CASSANDRA-6784)
 * Compare scores of full replica ordering in DES (CASSANDRA-6683)
 * fix CME in SessionInfo updateProgress affecting netstats (CASSANDRA-6577)
 * Allow repairing between specific replicas (CASSANDRA-6440)
 * Allow per-dc enabling of hints (CASSANDRA-6157)
 * Add compatibility for Hadoop 0.2.x (CASSANDRA-5201)
 * Fix EstimatedHistogram races (CASSANDRA-6682)
 * Failure detector correctly converts initial value to nanos (CASSANDRA-6658)
 * Add nodetool taketoken to relocate vnodes (CASSANDRA-4445)
 * Expose bulk loading progress over JMX (CASSANDRA-4757)
 * Correctly handle null with IF conditions and TTL (CASSANDRA-6623)
 * Account for range/row tombstones in tombstone drop
   time histogram (CASSANDRA-6522)
 * Stop CommitLogSegment.close() from calling sync() (CASSANDRA-6652)
 * Make commitlog failure handling configurable (CASSANDRA-6364)
 * Avoid overlaps in LCS (CASSANDRA-6688)
 * Improve support for paginating over composites (CASSANDRA-4851)
 * Fix count(*) queries in a mixed cluster (CASSANDRA-6707)
 * Improve repair tasks(snapshot, differencing) concurrency (CASSANDRA-6566)
 * Fix replaying pre-2.0 commit logs (CASSANDRA-6714)
 * Add static columns to CQL3 (CASSANDRA-6561)
 * Optimize single partition batch statements (CASSANDRA-6737)
 * Disallow post-query re-ordering when paging (CASSANDRA-6722)
 * Fix potential paging bug with deleted columns (CASSANDRA-6748)
 * Fix NPE on BulkLoader caused by losing StreamEvent (CASSANDRA-6636)
 * Fix truncating compression metadata (CASSANDRA-6791)
 * Add CMSClassUnloadingEnabled JVM option (CASSANDRA-6541)
 * Catch memtable flush exceptions during shutdown (CASSANDRA-6735)
 * Fix upgradesstables NPE for non-CF-based indexes (CASSANDRA-6645)
 * Fix UPDATE updating PRIMARY KEY columns implicitly (CASSANDRA-6782)
 * Fix IllegalArgumentException when updating from 1.2 with SuperColumns
   (CASSANDRA-6733)
 * FBUtilities.singleton() should use the CF comparator (CASSANDRA-6778)
 * Fix CQLSStableWriter.addRow(Map<String, Object>) (CASSANDRA-6526)
 * Fix HSHA server introducing corrupt data (CASSANDRA-6285)
 * Fix CAS conditions for COMPACT STORAGE tables (CASSANDRA-6813)
 * Starting threads in OutboundTcpConnectionPool constructor causes race conditions (CASSANDRA-7177)
 * Allow overriding cassandra-rackdc.properties file (CASSANDRA-7072)
 * Set JMX RMI port to 7199 (CASSANDRA-7087)
 * Use LOCAL_QUORUM for data reads at LOCAL_SERIAL (CASSANDRA-6939)
 * Log a warning for large batches (CASSANDRA-6487)
 * Put nodes in hibernate when join_ring is false (CASSANDRA-6961)
 * Avoid early loading of non-system keyspaces before compaction-leftovers
   cleanup at startup (CASSANDRA-6913)
 * Restrict Windows to parallel repairs (CASSANDRA-6907)
 * (Hadoop) Allow manually specifying start/end tokens in CFIF (CASSANDRA-6436)
 * Fix NPE in MeteredFlusher (CASSANDRA-6820)
 * Fix race processing range scan responses (CASSANDRA-6820)
 * Allow deleting snapshots from dropped keyspaces (CASSANDRA-6821)
 * Add uuid() function (CASSANDRA-6473)
 * Omit tombstones from schema digests (CASSANDRA-6862)
 * Include correct consistencyLevel in LWT timeout (CASSANDRA-6884)
 * Lower chances for losing new SSTables during nodetool refresh and
   ColumnFamilyStore.loadNewSSTables (CASSANDRA-6514)
 * Add support for DELETE ... IF EXISTS to CQL3 (CASSANDRA-5708)
 * Update hadoop_cql3_word_count example (CASSANDRA-6793)
 * Fix handling of RejectedExecution in sync Thrift server (CASSANDRA-6788)
 * Log more information when exceeding tombstone_warn_threshold (CASSANDRA-6865)
 * Fix truncate to not abort due to unreachable fat clients (CASSANDRA-6864)
 * Fix schema concurrency exceptions (CASSANDRA-6841)
 * Fix leaking validator FH in StreamWriter (CASSANDRA-6832)
 * Fix saving triggers to schema (CASSANDRA-6789)
 * Fix trigger mutations when base mutation list is immutable (CASSANDRA-6790)
 * Fix accounting in FileCacheService to allow re-using RAR (CASSANDRA-6838)
 * Fix static counter columns (CASSANDRA-6827)
 * Restore expiring->deleted (cell) compaction optimization (CASSANDRA-6844)
 * Fix CompactionManager.needsCleanup (CASSANDRA-6845)
 * Correctly compare BooleanType values other than 0 and 1 (CASSANDRA-6779)
 * Read message id as string from earlier versions (CASSANDRA-6840)
 * Properly use the Paxos consistency for (non-protocol) batch (CASSANDRA-6837)
 * Add paranoid disk failure option (CASSANDRA-6646)
 * Improve PerRowSecondaryIndex performance (CASSANDRA-6876)
 * Extend triggers to support CAS updates (CASSANDRA-6882)
 * Static columns with IF NOT EXISTS don't always work as expected (CASSANDRA-6873)
 * Fix paging with SELECT DISTINCT (CASSANDRA-6857)
 * Fix UnsupportedOperationException on CAS timeout (CASSANDRA-6923)
 * Improve MeteredFlusher handling of MF-unaffected column families
   (CASSANDRA-6867)
 * Add CqlRecordReader using native pagination (CASSANDRA-6311)
 * Add QueryHandler interface (CASSANDRA-6659)
 * Track liveRatio per-memtable, not per-CF (CASSANDRA-6945)
 * Make sure upgradesstables keeps sstable level (CASSANDRA-6958)
 * Fix LIMIT with static columns (CASSANDRA-6956)
 * Fix clash with CQL column name in thrift validation (CASSANDRA-6892)
 * Fix error with super columns in mixed 1.2-2.0 clusters (CASSANDRA-6966)
 * Fix bad skip of sstables on slice query with composite start/finish (CASSANDRA-6825)
 * Fix unintended update with conditional statement (CASSANDRA-6893)
 * Fix map element access in IF (CASSANDRA-6914)
 * Avoid costly range calculations for range queries on system keyspaces
   (CASSANDRA-6906)
 * Fix SSTable not released if stream session fails (CASSANDRA-6818)
 * Avoid build failure due to ANTLR timeout (CASSANDRA-6991)
 * Queries on compact tables can return more rows that requested (CASSANDRA-7052)
 * USING TIMESTAMP for batches does not work (CASSANDRA-7053)
 * Fix performance regression from CASSANDRA-5614 (CASSANDRA-6949)
 * Ensure that batchlog and hint timeouts do not produce hints (CASSANDRA-7058)
 * Merge groupable mutations in TriggerExecutor#execute() (CASSANDRA-7047)
 * Plug holes in resource release when wiring up StreamSession (CASSANDRA-7073)
 * Re-add parameter columns to tracing session (CASSANDRA-6942)
 * Preserves CQL metadata when updating table from thrift (CASSANDRA-6831)
Merged from 1.2:
 * Fix nodetool display with vnodes (CASSANDRA-7082)
 * Add UNLOGGED, COUNTER options to BATCH documentation (CASSANDRA-6816)
 * add extra SSL cipher suites (CASSANDRA-6613)
 * fix nodetool getsstables for blob PK (CASSANDRA-6803)
 * Fix BatchlogManager#deleteBatch() use of millisecond timestamps
   (CASSANDRA-6822)
 * Continue assassinating even if the endpoint vanishes (CASSANDRA-6787)
 * Schedule schema pulls on change (CASSANDRA-6971)
 * Non-droppable verbs shouldn't be dropped from OTC (CASSANDRA-6980)
 * Shutdown batchlog executor in SS#drain() (CASSANDRA-7025)
 * Fix batchlog to account for CF truncation records (CASSANDRA-6999)
 * Fix CQLSH parsing of functions and BLOB literals (CASSANDRA-7018)
 * Properly load trustore in the native protocol (CASSANDRA-6847)
 * Always clean up references in SerializingCache (CASSANDRA-6994)
 * Don't shut MessagingService down when replacing a node (CASSANDRA-6476)
 * fix npe when doing -Dcassandra.fd_initial_value_ms (CASSANDRA-6751)


2.1.0-beta1
 * Add flush directory distinct from compaction directories (CASSANDRA-6357)
 * Require JNA by default (CASSANDRA-6575)
 * add listsnapshots command to nodetool (CASSANDRA-5742)
 * Introduce AtomicBTreeColumns (CASSANDRA-6271, 6692)
 * Multithreaded commitlog (CASSANDRA-3578)
 * allocate fixed index summary memory pool and resample cold index summaries
   to use less memory (CASSANDRA-5519)
 * Removed multithreaded compaction (CASSANDRA-6142)
 * Parallelize fetching rows for low-cardinality indexes (CASSANDRA-1337)
 * change logging from log4j to logback (CASSANDRA-5883)
 * switch to LZ4 compression for internode communication (CASSANDRA-5887)
 * Stop using Thrift-generated Index* classes internally (CASSANDRA-5971)
 * Remove 1.2 network compatibility code (CASSANDRA-5960)
 * Remove leveled json manifest migration code (CASSANDRA-5996)
 * Remove CFDefinition (CASSANDRA-6253)
 * Use AtomicIntegerFieldUpdater in RefCountedMemory (CASSANDRA-6278)
 * User-defined types for CQL3 (CASSANDRA-5590)
 * Use of o.a.c.metrics in nodetool (CASSANDRA-5871, 6406)
 * Batch read from OTC's queue and cleanup (CASSANDRA-1632)
 * Secondary index support for collections (CASSANDRA-4511, 6383)
 * SSTable metadata(Stats.db) format change (CASSANDRA-6356)
 * Push composites support in the storage engine
   (CASSANDRA-5417, CASSANDRA-6520)
 * Add snapshot space used to cfstats (CASSANDRA-6231)
 * Add cardinality estimator for key count estimation (CASSANDRA-5906)
 * CF id is changed to be non-deterministic. Data dir/key cache are created
   uniquely for CF id (CASSANDRA-5202)
 * New counters implementation (CASSANDRA-6504)
 * Replace UnsortedColumns, EmptyColumns, TreeMapBackedSortedColumns with new
   ArrayBackedSortedColumns (CASSANDRA-6630, CASSANDRA-6662, CASSANDRA-6690)
 * Add option to use row cache with a given amount of rows (CASSANDRA-5357)
 * Avoid repairing already repaired data (CASSANDRA-5351)
 * Reject counter updates with USING TTL/TIMESTAMP (CASSANDRA-6649)
 * Replace index_interval with min/max_index_interval (CASSANDRA-6379)
 * Lift limitation that order by columns must be selected for IN queries (CASSANDRA-4911)


2.0.5
 * Reduce garbage generated by bloom filter lookups (CASSANDRA-6609)
 * Add ks.cf names to tombstone logging (CASSANDRA-6597)
 * Use LOCAL_QUORUM for LWT operations at LOCAL_SERIAL (CASSANDRA-6495)
 * Wait for gossip to settle before accepting client connections (CASSANDRA-4288)
 * Delete unfinished compaction incrementally (CASSANDRA-6086)
 * Allow specifying custom secondary index options in CQL3 (CASSANDRA-6480)
 * Improve replica pinning for cache efficiency in DES (CASSANDRA-6485)
 * Fix LOCAL_SERIAL from thrift (CASSANDRA-6584)
 * Don't special case received counts in CAS timeout exceptions (CASSANDRA-6595)
 * Add support for 2.1 global counter shards (CASSANDRA-6505)
 * Fix NPE when streaming connection is not yet established (CASSANDRA-6210)
 * Avoid rare duplicate read repair triggering (CASSANDRA-6606)
 * Fix paging discardFirst (CASSANDRA-6555)
 * Fix ArrayIndexOutOfBoundsException in 2ndary index query (CASSANDRA-6470)
 * Release sstables upon rebuilding 2i (CASSANDRA-6635)
 * Add AbstractCompactionStrategy.startup() method (CASSANDRA-6637)
 * SSTableScanner may skip rows during cleanup (CASSANDRA-6638)
 * sstables from stalled repair sessions can resurrect deleted data (CASSANDRA-6503)
 * Switch stress to use ITransportFactory (CASSANDRA-6641)
 * Fix IllegalArgumentException during prepare (CASSANDRA-6592)
 * Fix possible loss of 2ndary index entries during compaction (CASSANDRA-6517)
 * Fix direct Memory on architectures that do not support unaligned long access
   (CASSANDRA-6628)
 * Let scrub optionally skip broken counter partitions (CASSANDRA-5930)
Merged from 1.2:
 * fsync compression metadata (CASSANDRA-6531)
 * Validate CF existence on execution for prepared statement (CASSANDRA-6535)
 * Add ability to throttle batchlog replay (CASSANDRA-6550)
 * Fix executing LOCAL_QUORUM with SimpleStrategy (CASSANDRA-6545)
 * Avoid StackOverflow when using large IN queries (CASSANDRA-6567)
 * Nodetool upgradesstables includes secondary indexes (CASSANDRA-6598)
 * Paginate batchlog replay (CASSANDRA-6569)
 * skip blocking on streaming during drain (CASSANDRA-6603)
 * Improve error message when schema doesn't match loaded sstable (CASSANDRA-6262)
 * Add properties to adjust FD initial value and max interval (CASSANDRA-4375)
 * Fix preparing with batch and delete from collection (CASSANDRA-6607)
 * Fix ABSC reverse iterator's remove() method (CASSANDRA-6629)
 * Handle host ID conflicts properly (CASSANDRA-6615)
 * Move handling of migration event source to solve bootstrap race. (CASSANDRA-6648)
 * Make sure compaction throughput value doesn't overflow with int math (CASSANDRA-6647)


2.0.4
 * Allow removing snapshots of no-longer-existing CFs (CASSANDRA-6418)
 * add StorageService.stopDaemon() (CASSANDRA-4268)
 * add IRE for invalid CF supplied to get_count (CASSANDRA-5701)
 * add client encryption support to sstableloader (CASSANDRA-6378)
 * Fix accept() loop for SSL sockets post-shutdown (CASSANDRA-6468)
 * Fix size-tiered compaction in LCS L0 (CASSANDRA-6496)
 * Fix assertion failure in filterColdSSTables (CASSANDRA-6483)
 * Fix row tombstones in larger-than-memory compactions (CASSANDRA-6008)
 * Fix cleanup ClassCastException (CASSANDRA-6462)
 * Reduce gossip memory use by interning VersionedValue strings (CASSANDRA-6410)
 * Allow specifying datacenters to participate in a repair (CASSANDRA-6218)
 * Fix divide-by-zero in PCI (CASSANDRA-6403)
 * Fix setting last compacted key in the wrong level for LCS (CASSANDRA-6284)
 * Add millisecond precision formats to the timestamp parser (CASSANDRA-6395)
 * Expose a total memtable size metric for a CF (CASSANDRA-6391)
 * cqlsh: handle symlinks properly (CASSANDRA-6425)
 * Fix potential infinite loop when paging query with IN (CASSANDRA-6464)
 * Fix assertion error in AbstractQueryPager.discardFirst (CASSANDRA-6447)
 * Fix streaming older SSTable yields unnecessary tombstones (CASSANDRA-6527)
Merged from 1.2:
 * Improved error message on bad properties in DDL queries (CASSANDRA-6453)
 * Randomize batchlog candidates selection (CASSANDRA-6481)
 * Fix thundering herd on endpoint cache invalidation (CASSANDRA-6345, 6485)
 * Improve batchlog write performance with vnodes (CASSANDRA-6488)
 * cqlsh: quote single quotes in strings inside collections (CASSANDRA-6172)
 * Improve gossip performance for typical messages (CASSANDRA-6409)
 * Throw IRE if a prepared statement has more markers than supported
   (CASSANDRA-5598)
 * Expose Thread metrics for the native protocol server (CASSANDRA-6234)
 * Change snapshot response message verb to INTERNAL to avoid dropping it
   (CASSANDRA-6415)
 * Warn when collection read has > 65K elements (CASSANDRA-5428)
 * Fix cache persistence when both row and key cache are enabled
   (CASSANDRA-6413)
 * (Hadoop) add describe_local_ring (CASSANDRA-6268)
 * Fix handling of concurrent directory creation failure (CASSANDRA-6459)
 * Allow executing CREATE statements multiple times (CASSANDRA-6471)
 * Don't send confusing info with timeouts (CASSANDRA-6491)
 * Don't resubmit counter mutation runnables internally (CASSANDRA-6427)
 * Don't drop local mutations without a hint (CASSANDRA-6510)
 * Don't allow null max_hint_window_in_ms (CASSANDRA-6419)
 * Validate SliceRange start and finish lengths (CASSANDRA-6521)


2.0.3
 * Fix FD leak on slice read path (CASSANDRA-6275)
 * Cancel read meter task when closing SSTR (CASSANDRA-6358)
 * free off-heap IndexSummary during bulk (CASSANDRA-6359)
 * Recover from IOException in accept() thread (CASSANDRA-6349)
 * Improve Gossip tolerance of abnormally slow tasks (CASSANDRA-6338)
 * Fix trying to hint timed out counter writes (CASSANDRA-6322)
 * Allow restoring specific columnfamilies from archived CL (CASSANDRA-4809)
 * Avoid flushing compaction_history after each operation (CASSANDRA-6287)
 * Fix repair assertion error when tombstones expire (CASSANDRA-6277)
 * Skip loading corrupt key cache (CASSANDRA-6260)
 * Fixes for compacting larger-than-memory rows (CASSANDRA-6274)
 * Compact hottest sstables first and optionally omit coldest from
   compaction entirely (CASSANDRA-6109)
 * Fix modifying column_metadata from thrift (CASSANDRA-6182)
 * cqlsh: fix LIST USERS output (CASSANDRA-6242)
 * Add IRequestSink interface (CASSANDRA-6248)
 * Update memtable size while flushing (CASSANDRA-6249)
 * Provide hooks around CQL2/CQL3 statement execution (CASSANDRA-6252)
 * Require Permission.SELECT for CAS updates (CASSANDRA-6247)
 * New CQL-aware SSTableWriter (CASSANDRA-5894)
 * Reject CAS operation when the protocol v1 is used (CASSANDRA-6270)
 * Correctly throw error when frame too large (CASSANDRA-5981)
 * Fix serialization bug in PagedRange with 2ndary indexes (CASSANDRA-6299)
 * Fix CQL3 table validation in Thrift (CASSANDRA-6140)
 * Fix bug missing results with IN clauses (CASSANDRA-6327)
 * Fix paging with reversed slices (CASSANDRA-6343)
 * Set minTimestamp correctly to be able to drop expired sstables (CASSANDRA-6337)
 * Support NaN and Infinity as float literals (CASSANDRA-6003)
 * Remove RF from nodetool ring output (CASSANDRA-6289)
 * Fix attempting to flush empty rows (CASSANDRA-6374)
 * Fix potential out of bounds exception when paging (CASSANDRA-6333)
Merged from 1.2:
 * Optimize FD phi calculation (CASSANDRA-6386)
 * Improve initial FD phi estimate when starting up (CASSANDRA-6385)
 * Don't list CQL3 table in CLI describe even if named explicitely
   (CASSANDRA-5750)
 * Invalidate row cache when dropping CF (CASSANDRA-6351)
 * add non-jamm path for cached statements (CASSANDRA-6293)
 * add windows bat files for shell commands (CASSANDRA-6145)
 * Require logging in for Thrift CQL2/3 statement preparation (CASSANDRA-6254)
 * restrict max_num_tokens to 1536 (CASSANDRA-6267)
 * Nodetool gets default JMX port from cassandra-env.sh (CASSANDRA-6273)
 * make calculatePendingRanges asynchronous (CASSANDRA-6244)
 * Remove blocking flushes in gossip thread (CASSANDRA-6297)
 * Fix potential socket leak in connectionpool creation (CASSANDRA-6308)
 * Allow LOCAL_ONE/LOCAL_QUORUM to work with SimpleStrategy (CASSANDRA-6238)
 * cqlsh: handle 'null' as session duration (CASSANDRA-6317)
 * Fix json2sstable handling of range tombstones (CASSANDRA-6316)
 * Fix missing one row in reverse query (CASSANDRA-6330)
 * Fix reading expired row value from row cache (CASSANDRA-6325)
 * Fix AssertionError when doing set element deletion (CASSANDRA-6341)
 * Make CL code for the native protocol match the one in C* 2.0
   (CASSANDRA-6347)
 * Disallow altering CQL3 table from thrift (CASSANDRA-6370)
 * Fix size computation of prepared statement (CASSANDRA-6369)


2.0.2
 * Update FailureDetector to use nanontime (CASSANDRA-4925)
 * Fix FileCacheService regressions (CASSANDRA-6149)
 * Never return WriteTimeout for CL.ANY (CASSANDRA-6132)
 * Fix race conditions in bulk loader (CASSANDRA-6129)
 * Add configurable metrics reporting (CASSANDRA-4430)
 * drop queries exceeding a configurable number of tombstones (CASSANDRA-6117)
 * Track and persist sstable read activity (CASSANDRA-5515)
 * Fixes for speculative retry (CASSANDRA-5932, CASSANDRA-6194)
 * Improve memory usage of metadata min/max column names (CASSANDRA-6077)
 * Fix thrift validation refusing row markers on CQL3 tables (CASSANDRA-6081)
 * Fix insertion of collections with CAS (CASSANDRA-6069)
 * Correctly send metadata on SELECT COUNT (CASSANDRA-6080)
 * Track clients' remote addresses in ClientState (CASSANDRA-6070)
 * Create snapshot dir if it does not exist when migrating
   leveled manifest (CASSANDRA-6093)
 * make sequential nodetool repair the default (CASSANDRA-5950)
 * Add more hooks for compaction strategy implementations (CASSANDRA-6111)
 * Fix potential NPE on composite 2ndary indexes (CASSANDRA-6098)
 * Delete can potentially be skipped in batch (CASSANDRA-6115)
 * Allow alter keyspace on system_traces (CASSANDRA-6016)
 * Disallow empty column names in cql (CASSANDRA-6136)
 * Use Java7 file-handling APIs and fix file moving on Windows (CASSANDRA-5383)
 * Save compaction history to system keyspace (CASSANDRA-5078)
 * Fix NPE if StorageService.getOperationMode() is executed before full startup (CASSANDRA-6166)
 * CQL3: support pre-epoch longs for TimestampType (CASSANDRA-6212)
 * Add reloadtriggers command to nodetool (CASSANDRA-4949)
 * cqlsh: ignore empty 'value alias' in DESCRIBE (CASSANDRA-6139)
 * Fix sstable loader (CASSANDRA-6205)
 * Reject bootstrapping if the node already exists in gossip (CASSANDRA-5571)
 * Fix NPE while loading paxos state (CASSANDRA-6211)
 * cqlsh: add SHOW SESSION <tracing-session> command (CASSANDRA-6228)
Merged from 1.2:
 * (Hadoop) Require CFRR batchSize to be at least 2 (CASSANDRA-6114)
 * Add a warning for small LCS sstable size (CASSANDRA-6191)
 * Add ability to list specific KS/CF combinations in nodetool cfstats (CASSANDRA-4191)
 * Mark CF clean if a mutation raced the drop and got it marked dirty (CASSANDRA-5946)
 * Add a LOCAL_ONE consistency level (CASSANDRA-6202)
 * Limit CQL prepared statement cache by size instead of count (CASSANDRA-6107)
 * Tracing should log write failure rather than raw exceptions (CASSANDRA-6133)
 * lock access to TM.endpointToHostIdMap (CASSANDRA-6103)
 * Allow estimated memtable size to exceed slab allocator size (CASSANDRA-6078)
 * Start MeteredFlusher earlier to prevent OOM during CL replay (CASSANDRA-6087)
 * Avoid sending Truncate command to fat clients (CASSANDRA-6088)
 * Allow where clause conditions to be in parenthesis (CASSANDRA-6037)
 * Do not open non-ssl storage port if encryption option is all (CASSANDRA-3916)
 * Move batchlog replay to its own executor (CASSANDRA-6079)
 * Add tombstone debug threshold and histogram (CASSANDRA-6042, 6057)
 * Enable tcp keepalive on incoming connections (CASSANDRA-4053)
 * Fix fat client schema pull NPE (CASSANDRA-6089)
 * Fix memtable flushing for indexed tables (CASSANDRA-6112)
 * Fix skipping columns with multiple slices (CASSANDRA-6119)
 * Expose connected thrift + native client counts (CASSANDRA-5084)
 * Optimize auth setup (CASSANDRA-6122)
 * Trace index selection (CASSANDRA-6001)
 * Update sstablesPerReadHistogram to use biased sampling (CASSANDRA-6164)
 * Log UnknownColumnfamilyException when closing socket (CASSANDRA-5725)
 * Properly error out on CREATE INDEX for counters table (CASSANDRA-6160)
 * Handle JMX notification failure for repair (CASSANDRA-6097)
 * (Hadoop) Fetch no more than 128 splits in parallel (CASSANDRA-6169)
 * stress: add username/password authentication support (CASSANDRA-6068)
 * Fix indexed queries with row cache enabled on parent table (CASSANDRA-5732)
 * Fix compaction race during columnfamily drop (CASSANDRA-5957)
 * Fix validation of empty column names for compact tables (CASSANDRA-6152)
 * Skip replaying mutations that pass CRC but fail to deserialize (CASSANDRA-6183)
 * Rework token replacement to use replace_address (CASSANDRA-5916)
 * Fix altering column types (CASSANDRA-6185)
 * cqlsh: fix CREATE/ALTER WITH completion (CASSANDRA-6196)
 * add windows bat files for shell commands (CASSANDRA-6145)
 * Fix potential stack overflow during range tombstones insertion (CASSANDRA-6181)
 * (Hadoop) Make LOCAL_ONE the default consistency level (CASSANDRA-6214)


2.0.1
 * Fix bug that could allow reading deleted data temporarily (CASSANDRA-6025)
 * Improve memory use defaults (CASSANDRA-6059)
 * Make ThriftServer more easlly extensible (CASSANDRA-6058)
 * Remove Hadoop dependency from ITransportFactory (CASSANDRA-6062)
 * add file_cache_size_in_mb setting (CASSANDRA-5661)
 * Improve error message when yaml contains invalid properties (CASSANDRA-5958)
 * Improve leveled compaction's ability to find non-overlapping L0 compactions
   to work on concurrently (CASSANDRA-5921)
 * Notify indexer of columns shadowed by range tombstones (CASSANDRA-5614)
 * Log Merkle tree stats (CASSANDRA-2698)
 * Switch from crc32 to adler32 for compressed sstable checksums (CASSANDRA-5862)
 * Improve offheap memcpy performance (CASSANDRA-5884)
 * Use a range aware scanner for cleanup (CASSANDRA-2524)
 * Cleanup doesn't need to inspect sstables that contain only local data
   (CASSANDRA-5722)
 * Add ability for CQL3 to list partition keys (CASSANDRA-4536)
 * Improve native protocol serialization (CASSANDRA-5664)
 * Upgrade Thrift to 0.9.1 (CASSANDRA-5923)
 * Require superuser status for adding triggers (CASSANDRA-5963)
 * Make standalone scrubber handle old and new style leveled manifest
   (CASSANDRA-6005)
 * Fix paxos bugs (CASSANDRA-6012, 6013, 6023)
 * Fix paged ranges with multiple replicas (CASSANDRA-6004)
 * Fix potential AssertionError during tracing (CASSANDRA-6041)
 * Fix NPE in sstablesplit (CASSANDRA-6027)
 * Migrate pre-2.0 key/value/column aliases to system.schema_columns
   (CASSANDRA-6009)
 * Paging filter empty rows too agressively (CASSANDRA-6040)
 * Support variadic parameters for IN clauses (CASSANDRA-4210)
 * cqlsh: return the result of CAS writes (CASSANDRA-5796)
 * Fix validation of IN clauses with 2ndary indexes (CASSANDRA-6050)
 * Support named bind variables in CQL (CASSANDRA-6033)
Merged from 1.2:
 * Allow cache-keys-to-save to be set at runtime (CASSANDRA-5980)
 * Avoid second-guessing out-of-space state (CASSANDRA-5605)
 * Tuning knobs for dealing with large blobs and many CFs (CASSANDRA-5982)
 * (Hadoop) Fix CQLRW for thrift tables (CASSANDRA-6002)
 * Fix possible divide-by-zero in HHOM (CASSANDRA-5990)
 * Allow local batchlog writes for CL.ANY (CASSANDRA-5967)
 * Upgrade metrics-core to version 2.2.0 (CASSANDRA-5947)
 * Fix CqlRecordWriter with composite keys (CASSANDRA-5949)
 * Add snitch, schema version, cluster, partitioner to JMX (CASSANDRA-5881)
 * Allow disabling SlabAllocator (CASSANDRA-5935)
 * Make user-defined compaction JMX blocking (CASSANDRA-4952)
 * Fix streaming does not transfer wrapped range (CASSANDRA-5948)
 * Fix loading index summary containing empty key (CASSANDRA-5965)
 * Correctly handle limits in CompositesSearcher (CASSANDRA-5975)
 * Pig: handle CQL collections (CASSANDRA-5867)
 * Pass the updated cf to the PRSI index() method (CASSANDRA-5999)
 * Allow empty CQL3 batches (as no-op) (CASSANDRA-5994)
 * Support null in CQL3 functions (CASSANDRA-5910)
 * Replace the deprecated MapMaker with CacheLoader (CASSANDRA-6007)
 * Add SSTableDeletingNotification to DataTracker (CASSANDRA-6010)
 * Fix snapshots in use get deleted during snapshot repair (CASSANDRA-6011)
 * Move hints and exception count to o.a.c.metrics (CASSANDRA-6017)
 * Fix memory leak in snapshot repair (CASSANDRA-6047)
 * Fix sstable2sjon for CQL3 tables (CASSANDRA-5852)


2.0.0
 * Fix thrift validation when inserting into CQL3 tables (CASSANDRA-5138)
 * Fix periodic memtable flushing behavior with clean memtables (CASSANDRA-5931)
 * Fix dateOf() function for pre-2.0 timestamp columns (CASSANDRA-5928)
 * Fix SSTable unintentionally loads BF when opened for batch (CASSANDRA-5938)
 * Add stream session progress to JMX (CASSANDRA-4757)
 * Fix NPE during CAS operation (CASSANDRA-5925)
Merged from 1.2:
 * Fix getBloomFilterDiskSpaceUsed for AlwaysPresentFilter (CASSANDRA-5900)
 * Don't announce schema version until we've loaded the changes locally
   (CASSANDRA-5904)
 * Fix to support off heap bloom filters size greater than 2 GB (CASSANDRA-5903)
 * Properly handle parsing huge map and set literals (CASSANDRA-5893)


2.0.0-rc2
 * enable vnodes by default (CASSANDRA-5869)
 * fix CAS contention timeout (CASSANDRA-5830)
 * fix HsHa to respect max frame size (CASSANDRA-4573)
 * Fix (some) 2i on composite components omissions (CASSANDRA-5851)
 * cqlsh: add DESCRIBE FULL SCHEMA variant (CASSANDRA-5880)
Merged from 1.2:
 * Correctly validate sparse composite cells in scrub (CASSANDRA-5855)
 * Add KeyCacheHitRate metric to CF metrics (CASSANDRA-5868)
 * cqlsh: add support for multiline comments (CASSANDRA-5798)
 * Handle CQL3 SELECT duplicate IN restrictions on clustering columns
   (CASSANDRA-5856)


2.0.0-rc1
 * improve DecimalSerializer performance (CASSANDRA-5837)
 * fix potential spurious wakeup in AsyncOneResponse (CASSANDRA-5690)
 * fix schema-related trigger issues (CASSANDRA-5774)
 * Better validation when accessing CQL3 table from thrift (CASSANDRA-5138)
 * Fix assertion error during repair (CASSANDRA-5801)
 * Fix range tombstone bug (CASSANDRA-5805)
 * DC-local CAS (CASSANDRA-5797)
 * Add a native_protocol_version column to the system.local table (CASSANRDA-5819)
 * Use index_interval from cassandra.yaml when upgraded (CASSANDRA-5822)
 * Fix buffer underflow on socket close (CASSANDRA-5792)
Merged from 1.2:
 * Fix reading DeletionTime from 1.1-format sstables (CASSANDRA-5814)
 * cqlsh: add collections support to COPY (CASSANDRA-5698)
 * retry important messages for any IOException (CASSANDRA-5804)
 * Allow empty IN relations in SELECT/UPDATE/DELETE statements (CASSANDRA-5626)
 * cqlsh: fix crashing on Windows due to libedit detection (CASSANDRA-5812)
 * fix bulk-loading compressed sstables (CASSANDRA-5820)
 * (Hadoop) fix quoting in CqlPagingRecordReader and CqlRecordWriter
   (CASSANDRA-5824)
 * update default LCS sstable size to 160MB (CASSANDRA-5727)
 * Allow compacting 2Is via nodetool (CASSANDRA-5670)
 * Hex-encode non-String keys in OPP (CASSANDRA-5793)
 * nodetool history logging (CASSANDRA-5823)
 * (Hadoop) fix support for Thrift tables in CqlPagingRecordReader
   (CASSANDRA-5752)
 * add "all time blocked" to StatusLogger output (CASSANDRA-5825)
 * Future-proof inter-major-version schema migrations (CASSANDRA-5845)
 * (Hadoop) add CqlPagingRecordReader support for ReversedType in Thrift table
   (CASSANDRA-5718)
 * Add -no-snapshot option to scrub (CASSANDRA-5891)
 * Fix to support off heap bloom filters size greater than 2 GB (CASSANDRA-5903)
 * Properly handle parsing huge map and set literals (CASSANDRA-5893)
 * Fix LCS L0 compaction may overlap in L1 (CASSANDRA-5907)
 * New sstablesplit tool to split large sstables offline (CASSANDRA-4766)
 * Fix potential deadlock in native protocol server (CASSANDRA-5926)
 * Disallow incompatible type change in CQL3 (CASSANDRA-5882)
Merged from 1.1:
 * Correctly validate sparse composite cells in scrub (CASSANDRA-5855)


2.0.0-beta2
 * Replace countPendingHints with Hints Created metric (CASSANDRA-5746)
 * Allow nodetool with no args, and with help to run without a server (CASSANDRA-5734)
 * Cleanup AbstractType/TypeSerializer classes (CASSANDRA-5744)
 * Remove unimplemented cli option schema-mwt (CASSANDRA-5754)
 * Support range tombstones in thrift (CASSANDRA-5435)
 * Normalize table-manipulating CQL3 statements' class names (CASSANDRA-5759)
 * cqlsh: add missing table options to DESCRIBE output (CASSANDRA-5749)
 * Fix assertion error during repair (CASSANDRA-5757)
 * Fix bulkloader (CASSANDRA-5542)
 * Add LZ4 compression to the native protocol (CASSANDRA-5765)
 * Fix bugs in the native protocol v2 (CASSANDRA-5770)
 * CAS on 'primary key only' table (CASSANDRA-5715)
 * Support streaming SSTables of old versions (CASSANDRA-5772)
 * Always respect protocol version in native protocol (CASSANDRA-5778)
 * Fix ConcurrentModificationException during streaming (CASSANDRA-5782)
 * Update deletion timestamp in Commit#updatesWithPaxosTime (CASSANDRA-5787)
 * Thrift cas() method crashes if input columns are not sorted (CASSANDRA-5786)
 * Order columns names correctly when querying for CAS (CASSANDRA-5788)
 * Fix streaming retry (CASSANDRA-5775)
Merged from 1.2:
 * if no seeds can be a reached a node won't start in a ring by itself (CASSANDRA-5768)
 * add cassandra.unsafesystem property (CASSANDRA-5704)
 * (Hadoop) quote identifiers in CqlPagingRecordReader (CASSANDRA-5763)
 * Add replace_node functionality for vnodes (CASSANDRA-5337)
 * Add timeout events to query traces (CASSANDRA-5520)
 * Fix serialization of the LEFT gossip value (CASSANDRA-5696)
 * Pig: support for cql3 tables (CASSANDRA-5234)
 * Fix skipping range tombstones with reverse queries (CASSANDRA-5712)
 * Expire entries out of ThriftSessionManager (CASSANDRA-5719)
 * Don't keep ancestor information in memory (CASSANDRA-5342)
 * Expose native protocol server status in nodetool info (CASSANDRA-5735)
 * Fix pathetic performance of range tombstones (CASSANDRA-5677)
 * Fix querying with an empty (impossible) range (CASSANDRA-5573)
 * cqlsh: handle CUSTOM 2i in DESCRIBE output (CASSANDRA-5760)
 * Fix minor bug in Range.intersects(Bound) (CASSANDRA-5771)
 * cqlsh: handle disabled compression in DESCRIBE output (CASSANDRA-5766)
 * Ensure all UP events are notified on the native protocol (CASSANDRA-5769)
 * Fix formatting of sstable2json with multiple -k arguments (CASSANDRA-5781)
 * Don't rely on row marker for queries in general to hide lost markers
   after TTL expires (CASSANDRA-5762)
 * Sort nodetool help output (CASSANDRA-5776)
 * Fix column expiring during 2 phases compaction (CASSANDRA-5799)
 * now() is being rejected in INSERTs when inside collections (CASSANDRA-5795)


2.0.0-beta1
 * Add support for indexing clustered columns (CASSANDRA-5125)
 * Removed on-heap row cache (CASSANDRA-5348)
 * use nanotime consistently for node-local timeouts (CASSANDRA-5581)
 * Avoid unnecessary second pass on name-based queries (CASSANDRA-5577)
 * Experimental triggers (CASSANDRA-1311)
 * JEMalloc support for off-heap allocation (CASSANDRA-3997)
 * Single-pass compaction (CASSANDRA-4180)
 * Removed token range bisection (CASSANDRA-5518)
 * Removed compatibility with pre-1.2.5 sstables and network messages
   (CASSANDRA-5511)
 * removed PBSPredictor (CASSANDRA-5455)
 * CAS support (CASSANDRA-5062, 5441, 5442, 5443, 5619, 5667)
 * Leveled compaction performs size-tiered compactions in L0
   (CASSANDRA-5371, 5439)
 * Add yaml network topology snitch for mixed ec2/other envs (CASSANDRA-5339)
 * Log when a node is down longer than the hint window (CASSANDRA-4554)
 * Optimize tombstone creation for ExpiringColumns (CASSANDRA-4917)
 * Improve LeveledScanner work estimation (CASSANDRA-5250, 5407)
 * Replace compaction lock with runWithCompactionsDisabled (CASSANDRA-3430)
 * Change Message IDs to ints (CASSANDRA-5307)
 * Move sstable level information into the Stats component, removing the
   need for a separate Manifest file (CASSANDRA-4872)
 * avoid serializing to byte[] on commitlog append (CASSANDRA-5199)
 * make index_interval configurable per columnfamily (CASSANDRA-3961, CASSANDRA-5650)
 * add default_time_to_live (CASSANDRA-3974)
 * add memtable_flush_period_in_ms (CASSANDRA-4237)
 * replace supercolumns internally by composites (CASSANDRA-3237, 5123)
 * upgrade thrift to 0.9.0 (CASSANDRA-3719)
 * drop unnecessary keyspace parameter from user-defined compaction API
   (CASSANDRA-5139)
 * more robust solution to incomplete compactions + counters (CASSANDRA-5151)
 * Change order of directory searching for c*.in.sh (CASSANDRA-3983)
 * Add tool to reset SSTable compaction level for LCS (CASSANDRA-5271)
 * Allow custom configuration loader (CASSANDRA-5045)
 * Remove memory emergency pressure valve logic (CASSANDRA-3534)
 * Reduce request latency with eager retry (CASSANDRA-4705)
 * cqlsh: Remove ASSUME command (CASSANDRA-5331)
 * Rebuild BF when loading sstables if bloom_filter_fp_chance
   has changed since compaction (CASSANDRA-5015)
 * remove row-level bloom filters (CASSANDRA-4885)
 * Change Kernel Page Cache skipping into row preheating (disabled by default)
   (CASSANDRA-4937)
 * Improve repair by deciding on a gcBefore before sending
   out TreeRequests (CASSANDRA-4932)
 * Add an official way to disable compactions (CASSANDRA-5074)
 * Reenable ALTER TABLE DROP with new semantics (CASSANDRA-3919)
 * Add binary protocol versioning (CASSANDRA-5436)
 * Swap THshaServer for TThreadedSelectorServer (CASSANDRA-5530)
 * Add alias support to SELECT statement (CASSANDRA-5075)
 * Don't create empty RowMutations in CommitLogReplayer (CASSANDRA-5541)
 * Use range tombstones when dropping cfs/columns from schema (CASSANDRA-5579)
 * cqlsh: drop CQL2/CQL3-beta support (CASSANDRA-5585)
 * Track max/min column names in sstables to be able to optimize slice
   queries (CASSANDRA-5514, CASSANDRA-5595, CASSANDRA-5600)
 * Binary protocol: allow batching already prepared statements (CASSANDRA-4693)
 * Allow preparing timestamp, ttl and limit in CQL3 queries (CASSANDRA-4450)
 * Support native link w/o JNA in Java7 (CASSANDRA-3734)
 * Use SASL authentication in binary protocol v2 (CASSANDRA-5545)
 * Replace Thrift HsHa with LMAX Disruptor based implementation (CASSANDRA-5582)
 * cqlsh: Add row count to SELECT output (CASSANDRA-5636)
 * Include a timestamp with all read commands to determine column expiration
   (CASSANDRA-5149)
 * Streaming 2.0 (CASSANDRA-5286, 5699)
 * Conditional create/drop ks/table/index statements in CQL3 (CASSANDRA-2737)
 * more pre-table creation property validation (CASSANDRA-5693)
 * Redesign repair messages (CASSANDRA-5426)
 * Fix ALTER RENAME post-5125 (CASSANDRA-5702)
 * Disallow renaming a 2ndary indexed column (CASSANDRA-5705)
 * Rename Table to Keyspace (CASSANDRA-5613)
 * Ensure changing column_index_size_in_kb on different nodes don't corrupt the
   sstable (CASSANDRA-5454)
 * Move resultset type information into prepare, not execute (CASSANDRA-5649)
 * Auto paging in binary protocol (CASSANDRA-4415, 5714)
 * Don't tie client side use of AbstractType to JDBC (CASSANDRA-4495)
 * Adds new TimestampType to replace DateType (CASSANDRA-5723, CASSANDRA-5729)
Merged from 1.2:
 * make starting native protocol server idempotent (CASSANDRA-5728)
 * Fix loading key cache when a saved entry is no longer valid (CASSANDRA-5706)
 * Fix serialization of the LEFT gossip value (CASSANDRA-5696)
 * cqlsh: Don't show 'null' in place of empty values (CASSANDRA-5675)
 * Race condition in detecting version on a mixed 1.1/1.2 cluster
   (CASSANDRA-5692)
 * Fix skipping range tombstones with reverse queries (CASSANDRA-5712)
 * Expire entries out of ThriftSessionManager (CASSANRDA-5719)
 * Don't keep ancestor information in memory (CASSANDRA-5342)
 * cqlsh: fix handling of semicolons inside BATCH queries (CASSANDRA-5697)


1.2.6
 * Fix tracing when operation completes before all responses arrive
   (CASSANDRA-5668)
 * Fix cross-DC mutation forwarding (CASSANDRA-5632)
 * Reduce SSTableLoader memory usage (CASSANDRA-5555)
 * Scale hinted_handoff_throttle_in_kb to cluster size (CASSANDRA-5272)
 * (Hadoop) Add CQL3 input/output formats (CASSANDRA-4421, 5622)
 * (Hadoop) Fix InputKeyRange in CFIF (CASSANDRA-5536)
 * Fix dealing with ridiculously large max sstable sizes in LCS (CASSANDRA-5589)
 * Ignore pre-truncate hints (CASSANDRA-4655)
 * Move System.exit on OOM into a separate thread (CASSANDRA-5273)
 * Write row markers when serializing schema (CASSANDRA-5572)
 * Check only SSTables for the requested range when streaming (CASSANDRA-5569)
 * Improve batchlog replay behavior and hint ttl handling (CASSANDRA-5314)
 * Exclude localTimestamp from validation for tombstones (CASSANDRA-5398)
 * cqlsh: add custom prompt support (CASSANDRA-5539)
 * Reuse prepared statements in hot auth queries (CASSANDRA-5594)
 * cqlsh: add vertical output option (see EXPAND) (CASSANDRA-5597)
 * Add a rate limit option to stress (CASSANDRA-5004)
 * have BulkLoader ignore snapshots directories (CASSANDRA-5587)
 * fix SnitchProperties logging context (CASSANDRA-5602)
 * Expose whether jna is enabled and memory is locked via JMX (CASSANDRA-5508)
 * cqlsh: fix COPY FROM with ReversedType (CASSANDRA-5610)
 * Allow creating CUSTOM indexes on collections (CASSANDRA-5615)
 * Evaluate now() function at execution time (CASSANDRA-5616)
 * Expose detailed read repair metrics (CASSANDRA-5618)
 * Correct blob literal + ReversedType parsing (CASSANDRA-5629)
 * Allow GPFS to prefer the internal IP like EC2MRS (CASSANDRA-5630)
 * fix help text for -tspw cassandra-cli (CASSANDRA-5643)
 * don't throw away initial causes exceptions for internode encryption issues
   (CASSANDRA-5644)
 * Fix message spelling errors for cql select statements (CASSANDRA-5647)
 * Suppress custom exceptions thru jmx (CASSANDRA-5652)
 * Update CREATE CUSTOM INDEX syntax (CASSANDRA-5639)
 * Fix PermissionDetails.equals() method (CASSANDRA-5655)
 * Never allow partition key ranges in CQL3 without token() (CASSANDRA-5666)
 * Gossiper incorrectly drops AppState for an upgrading node (CASSANDRA-5660)
 * Connection thrashing during multi-region ec2 during upgrade, due to
   messaging version (CASSANDRA-5669)
 * Avoid over reconnecting in EC2MRS (CASSANDRA-5678)
 * Fix ReadResponseSerializer.serializedSize() for digest reads (CASSANDRA-5476)
 * allow sstable2json on 2i CFs (CASSANDRA-5694)
Merged from 1.1:
 * Remove buggy thrift max message length option (CASSANDRA-5529)
 * Fix NPE in Pig's widerow mode (CASSANDRA-5488)
 * Add split size parameter to Pig and disable split combination (CASSANDRA-5544)


1.2.5
 * make BytesToken.toString only return hex bytes (CASSANDRA-5566)
 * Ensure that submitBackground enqueues at least one task (CASSANDRA-5554)
 * fix 2i updates with identical values and timestamps (CASSANDRA-5540)
 * fix compaction throttling bursty-ness (CASSANDRA-4316)
 * reduce memory consumption of IndexSummary (CASSANDRA-5506)
 * remove per-row column name bloom filters (CASSANDRA-5492)
 * Include fatal errors in trace events (CASSANDRA-5447)
 * Ensure that PerRowSecondaryIndex is notified of row-level deletes
   (CASSANDRA-5445)
 * Allow empty blob literals in CQL3 (CASSANDRA-5452)
 * Fix streaming RangeTombstones at column index boundary (CASSANDRA-5418)
 * Fix preparing statements when current keyspace is not set (CASSANDRA-5468)
 * Fix SemanticVersion.isSupportedBy minor/patch handling (CASSANDRA-5496)
 * Don't provide oldCfId for post-1.1 system cfs (CASSANDRA-5490)
 * Fix primary range ignores replication strategy (CASSANDRA-5424)
 * Fix shutdown of binary protocol server (CASSANDRA-5507)
 * Fix repair -snapshot not working (CASSANDRA-5512)
 * Set isRunning flag later in binary protocol server (CASSANDRA-5467)
 * Fix use of CQL3 functions with descending clustering order (CASSANDRA-5472)
 * Disallow renaming columns one at a time for thrift table in CQL3
   (CASSANDRA-5531)
 * cqlsh: add CLUSTERING ORDER BY support to DESCRIBE (CASSANDRA-5528)
 * Add custom secondary index support to CQL3 (CASSANDRA-5484)
 * Fix repair hanging silently on unexpected error (CASSANDRA-5229)
 * Fix Ec2Snitch regression introduced by CASSANDRA-5171 (CASSANDRA-5432)
 * Add nodetool enablebackup/disablebackup (CASSANDRA-5556)
 * cqlsh: fix DESCRIBE after case insensitive USE (CASSANDRA-5567)
Merged from 1.1
 * Add retry mechanism to OTC for non-droppable_verbs (CASSANDRA-5393)
 * Use allocator information to improve memtable memory usage estimate
   (CASSANDRA-5497)
 * Fix trying to load deleted row into row cache on startup (CASSANDRA-4463)
 * fsync leveled manifest to avoid corruption (CASSANDRA-5535)
 * Fix Bound intersection computation (CASSANDRA-5551)
 * sstablescrub now respects max memory size in cassandra.in.sh (CASSANDRA-5562)


1.2.4
 * Ensure that PerRowSecondaryIndex updates see the most recent values
   (CASSANDRA-5397)
 * avoid duplicate index entries ind PrecompactedRow and
   ParallelCompactionIterable (CASSANDRA-5395)
 * remove the index entry on oldColumn when new column is a tombstone
   (CASSANDRA-5395)
 * Change default stream throughput from 400 to 200 mbps (CASSANDRA-5036)
 * Gossiper logs DOWN for symmetry with UP (CASSANDRA-5187)
 * Fix mixing prepared statements between keyspaces (CASSANDRA-5352)
 * Fix consistency level during bootstrap - strike 3 (CASSANDRA-5354)
 * Fix transposed arguments in AlreadyExistsException (CASSANDRA-5362)
 * Improve asynchronous hint delivery (CASSANDRA-5179)
 * Fix Guava dependency version (12.0 -> 13.0.1) for Maven (CASSANDRA-5364)
 * Validate that provided CQL3 collection value are < 64K (CASSANDRA-5355)
 * Make upgradeSSTable skip current version sstables by default (CASSANDRA-5366)
 * Optimize min/max timestamp collection (CASSANDRA-5373)
 * Invalid streamId in cql binary protocol when using invalid CL
   (CASSANDRA-5164)
 * Fix validation for IN where clauses with collections (CASSANDRA-5376)
 * Copy resultSet on count query to avoid ConcurrentModificationException
   (CASSANDRA-5382)
 * Correctly typecheck in CQL3 even with ReversedType (CASSANDRA-5386)
 * Fix streaming compressed files when using encryption (CASSANDRA-5391)
 * cassandra-all 1.2.0 pom missing netty dependency (CASSANDRA-5392)
 * Fix writetime/ttl functions on null values (CASSANDRA-5341)
 * Fix NPE during cql3 select with token() (CASSANDRA-5404)
 * IndexHelper.skipBloomFilters won't skip non-SHA filters (CASSANDRA-5385)
 * cqlsh: Print maps ordered by key, sort sets (CASSANDRA-5413)
 * Add null syntax support in CQL3 for inserts (CASSANDRA-3783)
 * Allow unauthenticated set_keyspace() calls (CASSANDRA-5423)
 * Fix potential incremental backups race (CASSANDRA-5410)
 * Fix prepared BATCH statements with batch-level timestamps (CASSANDRA-5415)
 * Allow overriding superuser setup delay (CASSANDRA-5430)
 * cassandra-shuffle with JMX usernames and passwords (CASSANDRA-5431)
Merged from 1.1:
 * cli: Quote ks and cf names in schema output when needed (CASSANDRA-5052)
 * Fix bad default for min/max timestamp in SSTableMetadata (CASSANDRA-5372)
 * Fix cf name extraction from manifest in Directories.migrateFile()
   (CASSANDRA-5242)
 * Support pluggable internode authentication (CASSANDRA-5401)


1.2.3
 * add check for sstable overlap within a level on startup (CASSANDRA-5327)
 * replace ipv6 colons in jmx object names (CASSANDRA-5298, 5328)
 * Avoid allocating SSTableBoundedScanner during repair when the range does
   not intersect the sstable (CASSANDRA-5249)
 * Don't lowercase property map keys (this breaks NTS) (CASSANDRA-5292)
 * Fix composite comparator with super columns (CASSANDRA-5287)
 * Fix insufficient validation of UPDATE queries against counter cfs
   (CASSANDRA-5300)
 * Fix PropertyFileSnitch default DC/Rack behavior (CASSANDRA-5285)
 * Handle null values when executing prepared statement (CASSANDRA-5081)
 * Add netty to pom dependencies (CASSANDRA-5181)
 * Include type arguments in Thrift CQLPreparedResult (CASSANDRA-5311)
 * Fix compaction not removing columns when bf_fp_ratio is 1 (CASSANDRA-5182)
 * cli: Warn about missing CQL3 tables in schema descriptions (CASSANDRA-5309)
 * Re-enable unknown option in replication/compaction strategies option for
   backward compatibility (CASSANDRA-4795)
 * Add binary protocol support to stress (CASSANDRA-4993)
 * cqlsh: Fix COPY FROM value quoting and null handling (CASSANDRA-5305)
 * Fix repair -pr for vnodes (CASSANDRA-5329)
 * Relax CL for auth queries for non-default users (CASSANDRA-5310)
 * Fix AssertionError during repair (CASSANDRA-5245)
 * Don't announce migrations to pre-1.2 nodes (CASSANDRA-5334)
Merged from 1.1:
 * Update offline scrub for 1.0 -> 1.1 directory structure (CASSANDRA-5195)
 * add tmp flag to Descriptor hashcode (CASSANDRA-4021)
 * fix logging of "Found table data in data directories" when only system tables
   are present (CASSANDRA-5289)
 * cli: Add JMX authentication support (CASSANDRA-5080)
 * nodetool: ability to repair specific range (CASSANDRA-5280)
 * Fix possible assertion triggered in SliceFromReadCommand (CASSANDRA-5284)
 * cqlsh: Add inet type support on Windows (ipv4-only) (CASSANDRA-4801)
 * Fix race when initializing ColumnFamilyStore (CASSANDRA-5350)
 * Add UseTLAB JVM flag (CASSANDRA-5361)


1.2.2
 * fix potential for multiple concurrent compactions of the same sstables
   (CASSANDRA-5256)
 * avoid no-op caching of byte[] on commitlog append (CASSANDRA-5199)
 * fix symlinks under data dir not working (CASSANDRA-5185)
 * fix bug in compact storage metadata handling (CASSANDRA-5189)
 * Validate login for USE queries (CASSANDRA-5207)
 * cli: remove default username and password (CASSANDRA-5208)
 * configure populate_io_cache_on_flush per-CF (CASSANDRA-4694)
 * allow configuration of internode socket buffer (CASSANDRA-3378)
 * Make sstable directory picking blacklist-aware again (CASSANDRA-5193)
 * Correctly expire gossip states for edge cases (CASSANDRA-5216)
 * Improve handling of directory creation failures (CASSANDRA-5196)
 * Expose secondary indicies to the rest of nodetool (CASSANDRA-4464)
 * Binary protocol: avoid sending notification for 0.0.0.0 (CASSANDRA-5227)
 * add UseCondCardMark XX jvm settings on jdk 1.7 (CASSANDRA-4366)
 * CQL3 refactor to allow conversion function (CASSANDRA-5226)
 * Fix drop of sstables in some circumstance (CASSANDRA-5232)
 * Implement caching of authorization results (CASSANDRA-4295)
 * Add support for LZ4 compression (CASSANDRA-5038)
 * Fix missing columns in wide rows queries (CASSANDRA-5225)
 * Simplify auth setup and make system_auth ks alterable (CASSANDRA-5112)
 * Stop compactions from hanging during bootstrap (CASSANDRA-5244)
 * fix compressed streaming sending extra chunk (CASSANDRA-5105)
 * Add CQL3-based implementations of IAuthenticator and IAuthorizer
   (CASSANDRA-4898)
 * Fix timestamp-based tomstone removal logic (CASSANDRA-5248)
 * cli: Add JMX authentication support (CASSANDRA-5080)
 * Fix forceFlush behavior (CASSANDRA-5241)
 * cqlsh: Add username autocompletion (CASSANDRA-5231)
 * Fix CQL3 composite partition key error (CASSANDRA-5240)
 * Allow IN clause on last clustering key (CASSANDRA-5230)
Merged from 1.1:
 * fix start key/end token validation for wide row iteration (CASSANDRA-5168)
 * add ConfigHelper support for Thrift frame and max message sizes (CASSANDRA-5188)
 * fix nodetool repair not fail on node down (CASSANDRA-5203)
 * always collect tombstone hints (CASSANDRA-5068)
 * Fix error when sourcing file in cqlsh (CASSANDRA-5235)


1.2.1
 * stream undelivered hints on decommission (CASSANDRA-5128)
 * GossipingPropertyFileSnitch loads saved dc/rack info if needed (CASSANDRA-5133)
 * drain should flush system CFs too (CASSANDRA-4446)
 * add inter_dc_tcp_nodelay setting (CASSANDRA-5148)
 * re-allow wrapping ranges for start_token/end_token range pairitspwng (CASSANDRA-5106)
 * fix validation compaction of empty rows (CASSANDRA-5136)
 * nodetool methods to enable/disable hint storage/delivery (CASSANDRA-4750)
 * disallow bloom filter false positive chance of 0 (CASSANDRA-5013)
 * add threadpool size adjustment methods to JMXEnabledThreadPoolExecutor and
   CompactionManagerMBean (CASSANDRA-5044)
 * fix hinting for dropped local writes (CASSANDRA-4753)
 * off-heap cache doesn't need mutable column container (CASSANDRA-5057)
 * apply disk_failure_policy to bad disks on initial directory creation
   (CASSANDRA-4847)
 * Optimize name-based queries to use ArrayBackedSortedColumns (CASSANDRA-5043)
 * Fall back to old manifest if most recent is unparseable (CASSANDRA-5041)
 * pool [Compressed]RandomAccessReader objects on the partitioned read path
   (CASSANDRA-4942)
 * Add debug logging to list filenames processed by Directories.migrateFile
   method (CASSANDRA-4939)
 * Expose black-listed directories via JMX (CASSANDRA-4848)
 * Log compaction merge counts (CASSANDRA-4894)
 * Minimize byte array allocation by AbstractData{Input,Output} (CASSANDRA-5090)
 * Add SSL support for the binary protocol (CASSANDRA-5031)
 * Allow non-schema system ks modification for shuffle to work (CASSANDRA-5097)
 * cqlsh: Add default limit to SELECT statements (CASSANDRA-4972)
 * cqlsh: fix DESCRIBE for 1.1 cfs in CQL3 (CASSANDRA-5101)
 * Correctly gossip with nodes >= 1.1.7 (CASSANDRA-5102)
 * Ensure CL guarantees on digest mismatch (CASSANDRA-5113)
 * Validate correctly selects on composite partition key (CASSANDRA-5122)
 * Fix exception when adding collection (CASSANDRA-5117)
 * Handle states for non-vnode clusters correctly (CASSANDRA-5127)
 * Refuse unrecognized replication and compaction strategy options (CASSANDRA-4795)
 * Pick the correct value validator in sstable2json for cql3 tables (CASSANDRA-5134)
 * Validate login for describe_keyspace, describe_keyspaces and set_keyspace
   (CASSANDRA-5144)
 * Fix inserting empty maps (CASSANDRA-5141)
 * Don't remove tokens from System table for node we know (CASSANDRA-5121)
 * fix streaming progress report for compresed files (CASSANDRA-5130)
 * Coverage analysis for low-CL queries (CASSANDRA-4858)
 * Stop interpreting dates as valid timeUUID value (CASSANDRA-4936)
 * Adds E notation for floating point numbers (CASSANDRA-4927)
 * Detect (and warn) unintentional use of the cql2 thrift methods when cql3 was
   intended (CASSANDRA-5172)
 * cli: Quote ks and cf names in schema output when needed (CASSANDRA-5052)
 * Fix cf name extraction from manifest in Directories.migrateFile() (CASSANDRA-5242)
 * Replace mistaken usage of commons-logging with slf4j (CASSANDRA-5464)
 * Ensure Jackson dependency matches lib (CASSANDRA-5126)
 * Expose droppable tombstone ratio stats over JMX (CASSANDRA-5159)
Merged from 1.1:
 * Simplify CompressedRandomAccessReader to work around JDK FD bug (CASSANDRA-5088)
 * Improve handling a changing target throttle rate mid-compaction (CASSANDRA-5087)
 * Pig: correctly decode row keys in widerow mode (CASSANDRA-5098)
 * nodetool repair command now prints progress (CASSANDRA-4767)
 * fix user defined compaction to run against 1.1 data directory (CASSANDRA-5118)
 * Fix CQL3 BATCH authorization caching (CASSANDRA-5145)
 * fix get_count returns incorrect value with TTL (CASSANDRA-5099)
 * better handling for mid-compaction failure (CASSANDRA-5137)
 * convert default marshallers list to map for better readability (CASSANDRA-5109)
 * fix ConcurrentModificationException in getBootstrapSource (CASSANDRA-5170)
 * fix sstable maxtimestamp for row deletes and pre-1.1.1 sstables (CASSANDRA-5153)
 * Fix thread growth on node removal (CASSANDRA-5175)
 * Make Ec2Region's datacenter name configurable (CASSANDRA-5155)


1.2.0
 * Disallow counters in collections (CASSANDRA-5082)
 * cqlsh: add unit tests (CASSANDRA-3920)
 * fix default bloom_filter_fp_chance for LeveledCompactionStrategy (CASSANDRA-5093)
Merged from 1.1:
 * add validation for get_range_slices with start_key and end_token (CASSANDRA-5089)


1.2.0-rc2
 * fix nodetool ownership display with vnodes (CASSANDRA-5065)
 * cqlsh: add DESCRIBE KEYSPACES command (CASSANDRA-5060)
 * Fix potential infinite loop when reloading CFS (CASSANDRA-5064)
 * Fix SimpleAuthorizer example (CASSANDRA-5072)
 * cqlsh: force CL.ONE for tracing and system.schema* queries (CASSANDRA-5070)
 * Includes cassandra-shuffle in the debian package (CASSANDRA-5058)
Merged from 1.1:
 * fix multithreaded compaction deadlock (CASSANDRA-4492)
 * fix temporarily missing schema after upgrade from pre-1.1.5 (CASSANDRA-5061)
 * Fix ALTER TABLE overriding compression options with defaults
   (CASSANDRA-4996, 5066)
 * fix specifying and altering crc_check_chance (CASSANDRA-5053)
 * fix Murmur3Partitioner ownership% calculation (CASSANDRA-5076)
 * Don't expire columns sooner than they should in 2ndary indexes (CASSANDRA-5079)


1.2-rc1
 * rename rpc_timeout settings to request_timeout (CASSANDRA-5027)
 * add BF with 0.1 FP to LCS by default (CASSANDRA-5029)
 * Fix preparing insert queries (CASSANDRA-5016)
 * Fix preparing queries with counter increment (CASSANDRA-5022)
 * Fix preparing updates with collections (CASSANDRA-5017)
 * Don't generate UUID based on other node address (CASSANDRA-5002)
 * Fix message when trying to alter a clustering key type (CASSANDRA-5012)
 * Update IAuthenticator to match the new IAuthorizer (CASSANDRA-5003)
 * Fix inserting only a key in CQL3 (CASSANDRA-5040)
 * Fix CQL3 token() function when used with strings (CASSANDRA-5050)
Merged from 1.1:
 * reduce log spam from invalid counter shards (CASSANDRA-5026)
 * Improve schema propagation performance (CASSANDRA-5025)
 * Fix for IndexHelper.IndexFor throws OOB Exception (CASSANDRA-5030)
 * cqlsh: make it possible to describe thrift CFs (CASSANDRA-4827)
 * cqlsh: fix timestamp formatting on some platforms (CASSANDRA-5046)


1.2-beta3
 * make consistency level configurable in cqlsh (CASSANDRA-4829)
 * fix cqlsh rendering of blob fields (CASSANDRA-4970)
 * fix cqlsh DESCRIBE command (CASSANDRA-4913)
 * save truncation position in system table (CASSANDRA-4906)
 * Move CompressionMetadata off-heap (CASSANDRA-4937)
 * allow CLI to GET cql3 columnfamily data (CASSANDRA-4924)
 * Fix rare race condition in getExpireTimeForEndpoint (CASSANDRA-4402)
 * acquire references to overlapping sstables during compaction so bloom filter
   doesn't get free'd prematurely (CASSANDRA-4934)
 * Don't share slice query filter in CQL3 SelectStatement (CASSANDRA-4928)
 * Separate tracing from Log4J (CASSANDRA-4861)
 * Exclude gcable tombstones from merkle-tree computation (CASSANDRA-4905)
 * Better printing of AbstractBounds for tracing (CASSANDRA-4931)
 * Optimize mostRecentTombstone check in CC.collectAllData (CASSANDRA-4883)
 * Change stream session ID to UUID to avoid collision from same node (CASSANDRA-4813)
 * Use Stats.db when bulk loading if present (CASSANDRA-4957)
 * Skip repair on system_trace and keyspaces with RF=1 (CASSANDRA-4956)
 * (cql3) Remove arbitrary SELECT limit (CASSANDRA-4918)
 * Correctly handle prepared operation on collections (CASSANDRA-4945)
 * Fix CQL3 LIMIT (CASSANDRA-4877)
 * Fix Stress for CQL3 (CASSANDRA-4979)
 * Remove cassandra specific exceptions from JMX interface (CASSANDRA-4893)
 * (CQL3) Force using ALLOW FILTERING on potentially inefficient queries (CASSANDRA-4915)
 * (cql3) Fix adding column when the table has collections (CASSANDRA-4982)
 * (cql3) Fix allowing collections with compact storage (CASSANDRA-4990)
 * (cql3) Refuse ttl/writetime function on collections (CASSANDRA-4992)
 * Replace IAuthority with new IAuthorizer (CASSANDRA-4874)
 * clqsh: fix KEY pseudocolumn escaping when describing Thrift tables
   in CQL3 mode (CASSANDRA-4955)
 * add basic authentication support for Pig CassandraStorage (CASSANDRA-3042)
 * fix CQL2 ALTER TABLE compaction_strategy_class altering (CASSANDRA-4965)
Merged from 1.1:
 * Fall back to old describe_splits if d_s_ex is not available (CASSANDRA-4803)
 * Improve error reporting when streaming ranges fail (CASSANDRA-5009)
 * Fix cqlsh timestamp formatting of timezone info (CASSANDRA-4746)
 * Fix assertion failure with leveled compaction (CASSANDRA-4799)
 * Check for null end_token in get_range_slice (CASSANDRA-4804)
 * Remove all remnants of removed nodes (CASSANDRA-4840)
 * Add aut-reloading of the log4j file in debian package (CASSANDRA-4855)
 * Fix estimated row cache entry size (CASSANDRA-4860)
 * reset getRangeSlice filter after finishing a row for get_paged_slice
   (CASSANDRA-4919)
 * expunge row cache post-truncate (CASSANDRA-4940)
 * Allow static CF definition with compact storage (CASSANDRA-4910)
 * Fix endless loop/compaction of schema_* CFs due to broken timestamps (CASSANDRA-4880)
 * Fix 'wrong class type' assertion in CounterColumn (CASSANDRA-4976)


1.2-beta2
 * fp rate of 1.0 disables BF entirely; LCS defaults to 1.0 (CASSANDRA-4876)
 * off-heap bloom filters for row keys (CASSANDRA_4865)
 * add extension point for sstable components (CASSANDRA-4049)
 * improve tracing output (CASSANDRA-4852, 4862)
 * make TRACE verb droppable (CASSANDRA-4672)
 * fix BulkLoader recognition of CQL3 columnfamilies (CASSANDRA-4755)
 * Sort commitlog segments for replay by id instead of mtime (CASSANDRA-4793)
 * Make hint delivery asynchronous (CASSANDRA-4761)
 * Pluggable Thrift transport factories for CLI and cqlsh (CASSANDRA-4609, 4610)
 * cassandra-cli: allow Double value type to be inserted to a column (CASSANDRA-4661)
 * Add ability to use custom TServerFactory implementations (CASSANDRA-4608)
 * optimize batchlog flushing to skip successful batches (CASSANDRA-4667)
 * include metadata for system keyspace itself in schema tables (CASSANDRA-4416)
 * add check to PropertyFileSnitch to verify presence of location for
   local node (CASSANDRA-4728)
 * add PBSPredictor consistency modeler (CASSANDRA-4261)
 * remove vestiges of Thrift unframed mode (CASSANDRA-4729)
 * optimize single-row PK lookups (CASSANDRA-4710)
 * adjust blockFor calculation to account for pending ranges due to node
   movement (CASSANDRA-833)
 * Change CQL version to 3.0.0 and stop accepting 3.0.0-beta1 (CASSANDRA-4649)
 * (CQL3) Make prepared statement global instead of per connection
   (CASSANDRA-4449)
 * Fix scrubbing of CQL3 created tables (CASSANDRA-4685)
 * (CQL3) Fix validation when using counter and regular columns in the same
   table (CASSANDRA-4706)
 * Fix bug starting Cassandra with simple authentication (CASSANDRA-4648)
 * Add support for batchlog in CQL3 (CASSANDRA-4545, 4738)
 * Add support for multiple column family outputs in CFOF (CASSANDRA-4208)
 * Support repairing only the local DC nodes (CASSANDRA-4747)
 * Use rpc_address for binary protocol and change default port (CASSANDRA-4751)
 * Fix use of collections in prepared statements (CASSANDRA-4739)
 * Store more information into peers table (CASSANDRA-4351, 4814)
 * Configurable bucket size for size tiered compaction (CASSANDRA-4704)
 * Run leveled compaction in parallel (CASSANDRA-4310)
 * Fix potential NPE during CFS reload (CASSANDRA-4786)
 * Composite indexes may miss results (CASSANDRA-4796)
 * Move consistency level to the protocol level (CASSANDRA-4734, 4824)
 * Fix Subcolumn slice ends not respected (CASSANDRA-4826)
 * Fix Assertion error in cql3 select (CASSANDRA-4783)
 * Fix list prepend logic (CQL3) (CASSANDRA-4835)
 * Add booleans as literals in CQL3 (CASSANDRA-4776)
 * Allow renaming PK columns in CQL3 (CASSANDRA-4822)
 * Fix binary protocol NEW_NODE event (CASSANDRA-4679)
 * Fix potential infinite loop in tombstone compaction (CASSANDRA-4781)
 * Remove system tables accounting from schema (CASSANDRA-4850)
 * (cql3) Force provided columns in clustering key order in
   'CLUSTERING ORDER BY' (CASSANDRA-4881)
 * Fix composite index bug (CASSANDRA-4884)
 * Fix short read protection for CQL3 (CASSANDRA-4882)
 * Add tracing support to the binary protocol (CASSANDRA-4699)
 * (cql3) Don't allow prepared marker inside collections (CASSANDRA-4890)
 * Re-allow order by on non-selected columns (CASSANDRA-4645)
 * Bug when composite index is created in a table having collections (CASSANDRA-4909)
 * log index scan subject in CompositesSearcher (CASSANDRA-4904)
Merged from 1.1:
 * add get[Row|Key]CacheEntries to CacheServiceMBean (CASSANDRA-4859)
 * fix get_paged_slice to wrap to next row correctly (CASSANDRA-4816)
 * fix indexing empty column values (CASSANDRA-4832)
 * allow JdbcDate to compose null Date objects (CASSANDRA-4830)
 * fix possible stackoverflow when compacting 1000s of sstables
   (CASSANDRA-4765)
 * fix wrong leveled compaction progress calculation (CASSANDRA-4807)
 * add a close() method to CRAR to prevent leaking file descriptors (CASSANDRA-4820)
 * fix potential infinite loop in get_count (CASSANDRA-4833)
 * fix compositeType.{get/from}String methods (CASSANDRA-4842)
 * (CQL) fix CREATE COLUMNFAMILY permissions check (CASSANDRA-4864)
 * Fix DynamicCompositeType same type comparison (CASSANDRA-4711)
 * Fix duplicate SSTable reference when stream session failed (CASSANDRA-3306)
 * Allow static CF definition with compact storage (CASSANDRA-4910)
 * Fix endless loop/compaction of schema_* CFs due to broken timestamps (CASSANDRA-4880)
 * Fix 'wrong class type' assertion in CounterColumn (CASSANDRA-4976)


1.2-beta1
 * add atomic_batch_mutate (CASSANDRA-4542, -4635)
 * increase default max_hint_window_in_ms to 3h (CASSANDRA-4632)
 * include message initiation time to replicas so they can more
   accurately drop timed-out requests (CASSANDRA-2858)
 * fix clientutil.jar dependencies (CASSANDRA-4566)
 * optimize WriteResponse (CASSANDRA-4548)
 * new metrics (CASSANDRA-4009)
 * redesign KEYS indexes to avoid read-before-write (CASSANDRA-2897)
 * debug tracing (CASSANDRA-1123)
 * parallelize row cache loading (CASSANDRA-4282)
 * Make compaction, flush JBOD-aware (CASSANDRA-4292)
 * run local range scans on the read stage (CASSANDRA-3687)
 * clean up ioexceptions (CASSANDRA-2116)
 * add disk_failure_policy (CASSANDRA-2118)
 * Introduce new json format with row level deletion (CASSANDRA-4054)
 * remove redundant "name" column from schema_keyspaces (CASSANDRA-4433)
 * improve "nodetool ring" handling of multi-dc clusters (CASSANDRA-3047)
 * update NTS calculateNaturalEndpoints to be O(N log N) (CASSANDRA-3881)
 * split up rpc timeout by operation type (CASSANDRA-2819)
 * rewrite key cache save/load to use only sequential i/o (CASSANDRA-3762)
 * update MS protocol with a version handshake + broadcast address id
   (CASSANDRA-4311)
 * multithreaded hint replay (CASSANDRA-4189)
 * add inter-node message compression (CASSANDRA-3127)
 * remove COPP (CASSANDRA-2479)
 * Track tombstone expiration and compact when tombstone content is
   higher than a configurable threshold, default 20% (CASSANDRA-3442, 4234)
 * update MurmurHash to version 3 (CASSANDRA-2975)
 * (CLI) track elapsed time for `delete' operation (CASSANDRA-4060)
 * (CLI) jline version is bumped to 1.0 to properly  support
   'delete' key function (CASSANDRA-4132)
 * Save IndexSummary into new SSTable 'Summary' component (CASSANDRA-2392, 4289)
 * Add support for range tombstones (CASSANDRA-3708)
 * Improve MessagingService efficiency (CASSANDRA-3617)
 * Avoid ID conflicts from concurrent schema changes (CASSANDRA-3794)
 * Set thrift HSHA server thread limit to unlimited by default (CASSANDRA-4277)
 * Avoids double serialization of CF id in RowMutation messages
   (CASSANDRA-4293)
 * stream compressed sstables directly with java nio (CASSANDRA-4297)
 * Support multiple ranges in SliceQueryFilter (CASSANDRA-3885)
 * Add column metadata to system column families (CASSANDRA-4018)
 * (cql3) Always use composite types by default (CASSANDRA-4329)
 * (cql3) Add support for set, map and list (CASSANDRA-3647)
 * Validate date type correctly (CASSANDRA-4441)
 * (cql3) Allow definitions with only a PK (CASSANDRA-4361)
 * (cql3) Add support for row key composites (CASSANDRA-4179)
 * improve DynamicEndpointSnitch by using reservoir sampling (CASSANDRA-4038)
 * (cql3) Add support for 2ndary indexes (CASSANDRA-3680)
 * (cql3) fix defining more than one PK to be invalid (CASSANDRA-4477)
 * remove schema agreement checking from all external APIs (Thrift, CQL and CQL3) (CASSANDRA-4487)
 * add Murmur3Partitioner and make it default for new installations (CASSANDRA-3772, 4621)
 * (cql3) update pseudo-map syntax to use map syntax (CASSANDRA-4497)
 * Finer grained exceptions hierarchy and provides error code with exceptions (CASSANDRA-3979)
 * Adds events push to binary protocol (CASSANDRA-4480)
 * Rewrite nodetool help (CASSANDRA-2293)
 * Make CQL3 the default for CQL (CASSANDRA-4640)
 * update stress tool to be able to use CQL3 (CASSANDRA-4406)
 * Accept all thrift update on CQL3 cf but don't expose their metadata (CASSANDRA-4377)
 * Replace Throttle with Guava's RateLimiter for HintedHandOff (CASSANDRA-4541)
 * fix counter add/get using CQL2 and CQL3 in stress tool (CASSANDRA-4633)
 * Add sstable count per level to cfstats (CASSANDRA-4537)
 * (cql3) Add ALTER KEYSPACE statement (CASSANDRA-4611)
 * (cql3) Allow defining default consistency levels (CASSANDRA-4448)
 * (cql3) Fix queries using LIMIT missing results (CASSANDRA-4579)
 * fix cross-version gossip messaging (CASSANDRA-4576)
 * added inet data type (CASSANDRA-4627)


1.1.6
 * Wait for writes on synchronous read digest mismatch (CASSANDRA-4792)
 * fix commitlog replay for nanotime-infected sstables (CASSANDRA-4782)
 * preflight check ttl for maximum of 20 years (CASSANDRA-4771)
 * (Pig) fix widerow input with single column rows (CASSANDRA-4789)
 * Fix HH to compact with correct gcBefore, which avoids wiping out
   undelivered hints (CASSANDRA-4772)
 * LCS will merge up to 32 L0 sstables as intended (CASSANDRA-4778)
 * NTS will default unconfigured DC replicas to zero (CASSANDRA-4675)
 * use default consistency level in counter validation if none is
   explicitly provide (CASSANDRA-4700)
 * Improve IAuthority interface by introducing fine-grained
   access permissions and grant/revoke commands (CASSANDRA-4490, 4644)
 * fix assumption error in CLI when updating/describing keyspace
   (CASSANDRA-4322)
 * Adds offline sstablescrub to debian packaging (CASSANDRA-4642)
 * Automatic fixing of overlapping leveled sstables (CASSANDRA-4644)
 * fix error when using ORDER BY with extended selections (CASSANDRA-4689)
 * (CQL3) Fix validation for IN queries for non-PK cols (CASSANDRA-4709)
 * fix re-created keyspace disappering after 1.1.5 upgrade
   (CASSANDRA-4698, 4752)
 * (CLI) display elapsed time in 2 fraction digits (CASSANDRA-3460)
 * add authentication support to sstableloader (CASSANDRA-4712)
 * Fix CQL3 'is reversed' logic (CASSANDRA-4716, 4759)
 * (CQL3) Don't return ReversedType in result set metadata (CASSANDRA-4717)
 * Backport adding AlterKeyspace statement (CASSANDRA-4611)
 * (CQL3) Correcty accept upper-case data types (CASSANDRA-4770)
 * Add binary protocol events for schema changes (CASSANDRA-4684)
Merged from 1.0:
 * Switch from NBHM to CHM in MessagingService's callback map, which
   prevents OOM in long-running instances (CASSANDRA-4708)


1.1.5
 * add SecondaryIndex.reload API (CASSANDRA-4581)
 * use millis + atomicint for commitlog segment creation instead of
   nanotime, which has issues under some hypervisors (CASSANDRA-4601)
 * fix FD leak in slice queries (CASSANDRA-4571)
 * avoid recursion in leveled compaction (CASSANDRA-4587)
 * increase stack size under Java7 to 180K
 * Log(info) schema changes (CASSANDRA-4547)
 * Change nodetool setcachecapcity to manipulate global caches (CASSANDRA-4563)
 * (cql3) fix setting compaction strategy (CASSANDRA-4597)
 * fix broken system.schema_* timestamps on system startup (CASSANDRA-4561)
 * fix wrong skip of cache saving (CASSANDRA-4533)
 * Avoid NPE when lost+found is in data dir (CASSANDRA-4572)
 * Respect five-minute flush moratorium after initial CL replay (CASSANDRA-4474)
 * Adds ntp as recommended in debian packaging (CASSANDRA-4606)
 * Configurable transport in CF Record{Reader|Writer} (CASSANDRA-4558)
 * (cql3) fix potential NPE with both equal and unequal restriction (CASSANDRA-4532)
 * (cql3) improves ORDER BY validation (CASSANDRA-4624)
 * Fix potential deadlock during counter writes (CASSANDRA-4578)
 * Fix cql error with ORDER BY when using IN (CASSANDRA-4612)
Merged from 1.0:
 * increase Xss to 160k to accomodate latest 1.6 JVMs (CASSANDRA-4602)
 * fix toString of hint destination tokens (CASSANDRA-4568)
 * Fix multiple values for CurrentLocal NodeID (CASSANDRA-4626)


1.1.4
 * fix offline scrub to catch >= out of order rows (CASSANDRA-4411)
 * fix cassandra-env.sh on RHEL and other non-dash-based systems
   (CASSANDRA-4494)
Merged from 1.0:
 * (Hadoop) fix setting key length for old-style mapred api (CASSANDRA-4534)
 * (Hadoop) fix iterating through a resultset consisting entirely
   of tombstoned rows (CASSANDRA-4466)


1.1.3
 * (cqlsh) add COPY TO (CASSANDRA-4434)
 * munmap commitlog segments before rename (CASSANDRA-4337)
 * (JMX) rename getRangeKeySample to sampleKeyRange to avoid returning
   multi-MB results as an attribute (CASSANDRA-4452)
 * flush based on data size, not throughput; overwritten columns no
   longer artificially inflate liveRatio (CASSANDRA-4399)
 * update default commitlog segment size to 32MB and total commitlog
   size to 32/1024 MB for 32/64 bit JVMs, respectively (CASSANDRA-4422)
 * avoid using global partitioner to estimate ranges in index sstables
   (CASSANDRA-4403)
 * restore pre-CASSANDRA-3862 approach to removing expired tombstones
   from row cache during compaction (CASSANDRA-4364)
 * (stress) support for CQL prepared statements (CASSANDRA-3633)
 * Correctly catch exception when Snappy cannot be loaded (CASSANDRA-4400)
 * (cql3) Support ORDER BY when IN condition is given in WHERE clause (CASSANDRA-4327)
 * (cql3) delete "component_index" column on DROP TABLE call (CASSANDRA-4420)
 * change nanoTime() to currentTimeInMillis() in schema related code (CASSANDRA-4432)
 * add a token generation tool (CASSANDRA-3709)
 * Fix LCS bug with sstable containing only 1 row (CASSANDRA-4411)
 * fix "Can't Modify Index Name" problem on CF update (CASSANDRA-4439)
 * Fix assertion error in getOverlappingSSTables during repair (CASSANDRA-4456)
 * fix nodetool's setcompactionthreshold command (CASSANDRA-4455)
 * Ensure compacted files are never used, to avoid counter overcount (CASSANDRA-4436)
Merged from 1.0:
 * Push the validation of secondary index values to the SecondaryIndexManager (CASSANDRA-4240)
 * allow dropping columns shadowed by not-yet-expired supercolumn or row
   tombstones in PrecompactedRow (CASSANDRA-4396)


1.1.2
 * Fix cleanup not deleting index entries (CASSANDRA-4379)
 * Use correct partitioner when saving + loading caches (CASSANDRA-4331)
 * Check schema before trying to export sstable (CASSANDRA-2760)
 * Raise a meaningful exception instead of NPE when PFS encounters
   an unconfigured node + no default (CASSANDRA-4349)
 * fix bug in sstable blacklisting with LCS (CASSANDRA-4343)
 * LCS no longer promotes tiny sstables out of L0 (CASSANDRA-4341)
 * skip tombstones during hint replay (CASSANDRA-4320)
 * fix NPE in compactionstats (CASSANDRA-4318)
 * enforce 1m min keycache for auto (CASSANDRA-4306)
 * Have DeletedColumn.isMFD always return true (CASSANDRA-4307)
 * (cql3) exeption message for ORDER BY constraints said primary filter can be
    an IN clause, which is misleading (CASSANDRA-4319)
 * (cql3) Reject (not yet supported) creation of 2ndardy indexes on tables with
   composite primary keys (CASSANDRA-4328)
 * Set JVM stack size to 160k for java 7 (CASSANDRA-4275)
 * cqlsh: add COPY command to load data from CSV flat files (CASSANDRA-4012)
 * CFMetaData.fromThrift to throw ConfigurationException upon error (CASSANDRA-4353)
 * Use CF comparator to sort indexed columns in SecondaryIndexManager
   (CASSANDRA-4365)
 * add strategy_options to the KSMetaData.toString() output (CASSANDRA-4248)
 * (cql3) fix range queries containing unqueried results (CASSANDRA-4372)
 * (cql3) allow updating column_alias types (CASSANDRA-4041)
 * (cql3) Fix deletion bug (CASSANDRA-4193)
 * Fix computation of overlapping sstable for leveled compaction (CASSANDRA-4321)
 * Improve scrub and allow to run it offline (CASSANDRA-4321)
 * Fix assertionError in StorageService.bulkLoad (CASSANDRA-4368)
 * (cqlsh) add option to authenticate to a keyspace at startup (CASSANDRA-4108)
 * (cqlsh) fix ASSUME functionality (CASSANDRA-4352)
 * Fix ColumnFamilyRecordReader to not return progress > 100% (CASSANDRA-3942)
Merged from 1.0:
 * Set gc_grace on index CF to 0 (CASSANDRA-4314)


1.1.1
 * add populate_io_cache_on_flush option (CASSANDRA-2635)
 * allow larger cache capacities than 2GB (CASSANDRA-4150)
 * add getsstables command to nodetool (CASSANDRA-4199)
 * apply parent CF compaction settings to secondary index CFs (CASSANDRA-4280)
 * preserve commitlog size cap when recycling segments at startup
   (CASSANDRA-4201)
 * (Hadoop) fix split generation regression (CASSANDRA-4259)
 * ignore min/max compactions settings in LCS, while preserving
   behavior that min=max=0 disables autocompaction (CASSANDRA-4233)
 * log number of rows read from saved cache (CASSANDRA-4249)
 * calculate exact size required for cleanup operations (CASSANDRA-1404)
 * avoid blocking additional writes during flush when the commitlog
   gets behind temporarily (CASSANDRA-1991)
 * enable caching on index CFs based on data CF cache setting (CASSANDRA-4197)
 * warn on invalid replication strategy creation options (CASSANDRA-4046)
 * remove [Freeable]Memory finalizers (CASSANDRA-4222)
 * include tombstone size in ColumnFamily.size, which can prevent OOM
   during sudden mass delete operations by yielding a nonzero liveRatio
   (CASSANDRA-3741)
 * Open 1 sstableScanner per level for leveled compaction (CASSANDRA-4142)
 * Optimize reads when row deletion timestamps allow us to restrict
   the set of sstables we check (CASSANDRA-4116)
 * add support for commitlog archiving and point-in-time recovery
   (CASSANDRA-3690)
 * avoid generating redundant compaction tasks during streaming
   (CASSANDRA-4174)
 * add -cf option to nodetool snapshot, and takeColumnFamilySnapshot to
   StorageService mbean (CASSANDRA-556)
 * optimize cleanup to drop entire sstables where possible (CASSANDRA-4079)
 * optimize truncate when autosnapshot is disabled (CASSANDRA-4153)
 * update caches to use byte[] keys to reduce memory overhead (CASSANDRA-3966)
 * add column limit to cli (CASSANDRA-3012, 4098)
 * clean up and optimize DataOutputBuffer, used by CQL compression and
   CompositeType (CASSANDRA-4072)
 * optimize commitlog checksumming (CASSANDRA-3610)
 * identify and blacklist corrupted SSTables from future compactions
   (CASSANDRA-2261)
 * Move CfDef and KsDef validation out of thrift (CASSANDRA-4037)
 * Expose API to repair a user provided range (CASSANDRA-3912)
 * Add way to force the cassandra-cli to refresh its schema (CASSANDRA-4052)
 * Avoid having replicate on write tasks stacking up at CL.ONE (CASSANDRA-2889)
 * (cql3) Backwards compatibility for composite comparators in non-cql3-aware
   clients (CASSANDRA-4093)
 * (cql3) Fix order by for reversed queries (CASSANDRA-4160)
 * (cql3) Add ReversedType support (CASSANDRA-4004)
 * (cql3) Add timeuuid type (CASSANDRA-4194)
 * (cql3) Minor fixes (CASSANDRA-4185)
 * (cql3) Fix prepared statement in BATCH (CASSANDRA-4202)
 * (cql3) Reduce the list of reserved keywords (CASSANDRA-4186)
 * (cql3) Move max/min compaction thresholds to compaction strategy options
   (CASSANDRA-4187)
 * Fix exception during move when localhost is the only source (CASSANDRA-4200)
 * (cql3) Allow paging through non-ordered partitioner results (CASSANDRA-3771)
 * (cql3) Fix drop index (CASSANDRA-4192)
 * (cql3) Don't return range ghosts anymore (CASSANDRA-3982)
 * fix re-creating Keyspaces/ColumnFamilies with the same name as dropped
   ones (CASSANDRA-4219)
 * fix SecondaryIndex LeveledManifest save upon snapshot (CASSANDRA-4230)
 * fix missing arrayOffset in FBUtilities.hash (CASSANDRA-4250)
 * (cql3) Add name of parameters in CqlResultSet (CASSANDRA-4242)
 * (cql3) Correctly validate order by queries (CASSANDRA-4246)
 * rename stress to cassandra-stress for saner packaging (CASSANDRA-4256)
 * Fix exception on colum metadata with non-string comparator (CASSANDRA-4269)
 * Check for unknown/invalid compression options (CASSANDRA-4266)
 * (cql3) Adds simple access to column timestamp and ttl (CASSANDRA-4217)
 * (cql3) Fix range queries with secondary indexes (CASSANDRA-4257)
 * Better error messages from improper input in cli (CASSANDRA-3865)
 * Try to stop all compaction upon Keyspace or ColumnFamily drop (CASSANDRA-4221)
 * (cql3) Allow keyspace properties to contain hyphens (CASSANDRA-4278)
 * (cql3) Correctly validate keyspace access in create table (CASSANDRA-4296)
 * Avoid deadlock in migration stage (CASSANDRA-3882)
 * Take supercolumn names and deletion info into account in memtable throughput
   (CASSANDRA-4264)
 * Add back backward compatibility for old style replication factor (CASSANDRA-4294)
 * Preserve compatibility with pre-1.1 index queries (CASSANDRA-4262)
Merged from 1.0:
 * Fix super columns bug where cache is not updated (CASSANDRA-4190)
 * fix maxTimestamp to include row tombstones (CASSANDRA-4116)
 * (CLI) properly handle quotes in create/update keyspace commands (CASSANDRA-4129)
 * Avoids possible deadlock during bootstrap (CASSANDRA-4159)
 * fix stress tool that hangs forever on timeout or error (CASSANDRA-4128)
 * stress tool to return appropriate exit code on failure (CASSANDRA-4188)
 * fix compaction NPE when out of disk space and assertions disabled
   (CASSANDRA-3985)
 * synchronize LCS getEstimatedTasks to avoid CME (CASSANDRA-4255)
 * ensure unique streaming session id's (CASSANDRA-4223)
 * kick off background compaction when min/max thresholds change
   (CASSANDRA-4279)
 * improve ability of STCS.getBuckets to deal with 100s of 1000s of
   sstables, such as when convertinb back from LCS (CASSANDRA-4287)
 * Oversize integer in CQL throws NumberFormatException (CASSANDRA-4291)
 * fix 1.0.x node join to mixed version cluster, other nodes >= 1.1 (CASSANDRA-4195)
 * Fix LCS splitting sstable base on uncompressed size (CASSANDRA-4419)
 * Push the validation of secondary index values to the SecondaryIndexManager (CASSANDRA-4240)
 * Don't purge columns during upgradesstables (CASSANDRA-4462)
 * Make cqlsh work with piping (CASSANDRA-4113)
 * Validate arguments for nodetool decommission (CASSANDRA-4061)
 * Report thrift status in nodetool info (CASSANDRA-4010)


1.1.0-final
 * average a reduced liveRatio estimate with the previous one (CASSANDRA-4065)
 * Allow KS and CF names up to 48 characters (CASSANDRA-4157)
 * fix stress build (CASSANDRA-4140)
 * add time remaining estimate to nodetool compactionstats (CASSANDRA-4167)
 * (cql) fix NPE in cql3 ALTER TABLE (CASSANDRA-4163)
 * (cql) Add support for CL.TWO and CL.THREE in CQL (CASSANDRA-4156)
 * (cql) Fix type in CQL3 ALTER TABLE preventing update (CASSANDRA-4170)
 * (cql) Throw invalid exception from CQL3 on obsolete options (CASSANDRA-4171)
 * (cqlsh) fix recognizing uppercase SELECT keyword (CASSANDRA-4161)
 * Pig: wide row support (CASSANDRA-3909)
Merged from 1.0:
 * avoid streaming empty files with bulk loader if sstablewriter errors out
   (CASSANDRA-3946)


1.1-rc1
 * Include stress tool in binary builds (CASSANDRA-4103)
 * (Hadoop) fix wide row iteration when last row read was deleted
   (CASSANDRA-4154)
 * fix read_repair_chance to really default to 0.1 in the cli (CASSANDRA-4114)
 * Adds caching and bloomFilterFpChange to CQL options (CASSANDRA-4042)
 * Adds posibility to autoconfigure size of the KeyCache (CASSANDRA-4087)
 * fix KEYS index from skipping results (CASSANDRA-3996)
 * Remove sliced_buffer_size_in_kb dead option (CASSANDRA-4076)
 * make loadNewSStable preserve sstable version (CASSANDRA-4077)
 * Respect 1.0 cache settings as much as possible when upgrading
   (CASSANDRA-4088)
 * relax path length requirement for sstable files when upgrading on
   non-Windows platforms (CASSANDRA-4110)
 * fix terminination of the stress.java when errors were encountered
   (CASSANDRA-4128)
 * Move CfDef and KsDef validation out of thrift (CASSANDRA-4037)
 * Fix get_paged_slice (CASSANDRA-4136)
 * CQL3: Support slice with exclusive start and stop (CASSANDRA-3785)
Merged from 1.0:
 * support PropertyFileSnitch in bulk loader (CASSANDRA-4145)
 * add auto_snapshot option allowing disabling snapshot before drop/truncate
   (CASSANDRA-3710)
 * allow short snitch names (CASSANDRA-4130)


1.1-beta2
 * rename loaded sstables to avoid conflicts with local snapshots
   (CASSANDRA-3967)
 * start hint replay as soon as FD notifies that the target is back up
   (CASSANDRA-3958)
 * avoid unproductive deserializing of cached rows during compaction
   (CASSANDRA-3921)
 * fix concurrency issues with CQL keyspace creation (CASSANDRA-3903)
 * Show Effective Owership via Nodetool ring <keyspace> (CASSANDRA-3412)
 * Update ORDER BY syntax for CQL3 (CASSANDRA-3925)
 * Fix BulkRecordWriter to not throw NPE if reducer gets no map data from Hadoop (CASSANDRA-3944)
 * Fix bug with counters in super columns (CASSANDRA-3821)
 * Remove deprecated merge_shard_chance (CASSANDRA-3940)
 * add a convenient way to reset a node's schema (CASSANDRA-2963)
 * fix for intermittent SchemaDisagreementException (CASSANDRA-3884)
 * CLI `list <CF>` to limit number of columns and their order (CASSANDRA-3012)
 * ignore deprecated KsDef/CfDef/ColumnDef fields in native schema (CASSANDRA-3963)
 * CLI to report when unsupported column_metadata pair was given (CASSANDRA-3959)
 * reincarnate removed and deprecated KsDef/CfDef attributes (CASSANDRA-3953)
 * Fix race between writes and read for cache (CASSANDRA-3862)
 * perform static initialization of StorageProxy on start-up (CASSANDRA-3797)
 * support trickling fsync() on writes (CASSANDRA-3950)
 * expose counters for unavailable/timeout exceptions given to thrift clients (CASSANDRA-3671)
 * avoid quadratic startup time in LeveledManifest (CASSANDRA-3952)
 * Add type information to new schema_ columnfamilies and remove thrift
   serialization for schema (CASSANDRA-3792)
 * add missing column validator options to the CLI help (CASSANDRA-3926)
 * skip reading saved key cache if CF's caching strategy is NONE or ROWS_ONLY (CASSANDRA-3954)
 * Unify migration code (CASSANDRA-4017)
Merged from 1.0:
 * cqlsh: guess correct version of Python for Arch Linux (CASSANDRA-4090)
 * (CLI) properly handle quotes in create/update keyspace commands (CASSANDRA-4129)
 * Avoids possible deadlock during bootstrap (CASSANDRA-4159)
 * fix stress tool that hangs forever on timeout or error (CASSANDRA-4128)
 * Fix super columns bug where cache is not updated (CASSANDRA-4190)
 * stress tool to return appropriate exit code on failure (CASSANDRA-4188)


1.0.9
 * improve index sampling performance (CASSANDRA-4023)
 * always compact away deleted hints immediately after handoff (CASSANDRA-3955)
 * delete hints from dropped ColumnFamilies on handoff instead of
   erroring out (CASSANDRA-3975)
 * add CompositeType ref to the CLI doc for create/update column family (CASSANDRA-3980)
 * Pig: support Counter ColumnFamilies (CASSANDRA-3973)
 * Pig: Composite column support (CASSANDRA-3684)
 * Avoid NPE during repair when a keyspace has no CFs (CASSANDRA-3988)
 * Fix division-by-zero error on get_slice (CASSANDRA-4000)
 * don't change manifest level for cleanup, scrub, and upgradesstables
   operations under LeveledCompactionStrategy (CASSANDRA-3989, 4112)
 * fix race leading to super columns assertion failure (CASSANDRA-3957)
 * fix NPE on invalid CQL delete command (CASSANDRA-3755)
 * allow custom types in CLI's assume command (CASSANDRA-4081)
 * fix totalBytes count for parallel compactions (CASSANDRA-3758)
 * fix intermittent NPE in get_slice (CASSANDRA-4095)
 * remove unnecessary asserts in native code interfaces (CASSANDRA-4096)
 * Validate blank keys in CQL to avoid assertion errors (CASSANDRA-3612)
 * cqlsh: fix bad decoding of some column names (CASSANDRA-4003)
 * cqlsh: fix incorrect padding with unicode chars (CASSANDRA-4033)
 * Fix EC2 snitch incorrectly reporting region (CASSANDRA-4026)
 * Shut down thrift during decommission (CASSANDRA-4086)
 * Expose nodetool cfhistograms for 2ndary indexes (CASSANDRA-4063)
Merged from 0.8:
 * Fix ConcurrentModificationException in gossiper (CASSANDRA-4019)


1.1-beta1
 * (cqlsh)
   + add SOURCE and CAPTURE commands, and --file option (CASSANDRA-3479)
   + add ALTER COLUMNFAMILY WITH (CASSANDRA-3523)
   + bundle Python dependencies with Cassandra (CASSANDRA-3507)
   + added to Debian package (CASSANDRA-3458)
   + display byte data instead of erroring out on decode failure
     (CASSANDRA-3874)
 * add nodetool rebuild_index (CASSANDRA-3583)
 * add nodetool rangekeysample (CASSANDRA-2917)
 * Fix streaming too much data during move operations (CASSANDRA-3639)
 * Nodetool and CLI connect to localhost by default (CASSANDRA-3568)
 * Reduce memory used by primary index sample (CASSANDRA-3743)
 * (Hadoop) separate input/output configurations (CASSANDRA-3197, 3765)
 * avoid returning internal Cassandra classes over JMX (CASSANDRA-2805)
 * add row-level isolation via SnapTree (CASSANDRA-2893)
 * Optimize key count estimation when opening sstable on startup
   (CASSANDRA-2988)
 * multi-dc replication optimization supporting CL > ONE (CASSANDRA-3577)
 * add command to stop compactions (CASSANDRA-1740, 3566, 3582)
 * multithreaded streaming (CASSANDRA-3494)
 * removed in-tree redhat spec (CASSANDRA-3567)
 * "defragment" rows for name-based queries under STCS, again (CASSANDRA-2503)
 * Recycle commitlog segments for improved performance
   (CASSANDRA-3411, 3543, 3557, 3615)
 * update size-tiered compaction to prioritize small tiers (CASSANDRA-2407)
 * add message expiration logic to OutboundTcpConnection (CASSANDRA-3005)
 * off-heap cache to use sun.misc.Unsafe instead of JNA (CASSANDRA-3271)
 * EACH_QUORUM is only supported for writes (CASSANDRA-3272)
 * replace compactionlock use in schema migration by checking CFS.isValid
   (CASSANDRA-3116)
 * recognize that "SELECT first ... *" isn't really "SELECT *" (CASSANDRA-3445)
 * Use faster bytes comparison (CASSANDRA-3434)
 * Bulk loader is no longer a fat client, (HADOOP) bulk load output format
   (CASSANDRA-3045)
 * (Hadoop) add support for KeyRange.filter
 * remove assumption that keys and token are in bijection
   (CASSANDRA-1034, 3574, 3604)
 * always remove endpoints from delevery queue in HH (CASSANDRA-3546)
 * fix race between cf flush and its 2ndary indexes flush (CASSANDRA-3547)
 * fix potential race in AES when a repair fails (CASSANDRA-3548)
 * Remove columns shadowed by a deleted container even when we cannot purge
   (CASSANDRA-3538)
 * Improve memtable slice iteration performance (CASSANDRA-3545)
 * more efficient allocation of small bloom filters (CASSANDRA-3618)
 * Use separate writer thread in SSTableSimpleUnsortedWriter (CASSANDRA-3619)
 * fsync the directory after new sstable or commitlog segment are created (CASSANDRA-3250)
 * fix minor issues reported by FindBugs (CASSANDRA-3658)
 * global key/row caches (CASSANDRA-3143, 3849)
 * optimize memtable iteration during range scan (CASSANDRA-3638)
 * introduce 'crc_check_chance' in CompressionParameters to support
   a checksum percentage checking chance similarly to read-repair (CASSANDRA-3611)
 * a way to deactivate global key/row cache on per-CF basis (CASSANDRA-3667)
 * fix LeveledCompactionStrategy broken because of generation pre-allocation
   in LeveledManifest (CASSANDRA-3691)
 * finer-grained control over data directories (CASSANDRA-2749)
 * Fix ClassCastException during hinted handoff (CASSANDRA-3694)
 * Upgrade Thrift to 0.7 (CASSANDRA-3213)
 * Make stress.java insert operation to use microseconds (CASSANDRA-3725)
 * Allows (internally) doing a range query with a limit of columns instead of
   rows (CASSANDRA-3742)
 * Allow rangeSlice queries to be start/end inclusive/exclusive (CASSANDRA-3749)
 * Fix BulkLoader to support new SSTable layout and add stream
   throttling to prevent an NPE when there is no yaml config (CASSANDRA-3752)
 * Allow concurrent schema migrations (CASSANDRA-1391, 3832)
 * Add SnapshotCommand to trigger snapshot on remote node (CASSANDRA-3721)
 * Make CFMetaData conversions to/from thrift/native schema inverses
   (CASSANDRA_3559)
 * Add initial code for CQL 3.0-beta (CASSANDRA-2474, 3781, 3753)
 * Add wide row support for ColumnFamilyInputFormat (CASSANDRA-3264)
 * Allow extending CompositeType comparator (CASSANDRA-3657)
 * Avoids over-paging during get_count (CASSANDRA-3798)
 * Add new command to rebuild a node without (repair) merkle tree calculations
   (CASSANDRA-3483, 3922)
 * respect not only row cache capacity but caching mode when
   trying to read data (CASSANDRA-3812)
 * fix system tests (CASSANDRA-3827)
 * CQL support for altering row key type in ALTER TABLE (CASSANDRA-3781)
 * turn compression on by default (CASSANDRA-3871)
 * make hexToBytes refuse invalid input (CASSANDRA-2851)
 * Make secondary indexes CF inherit compression and compaction from their
   parent CF (CASSANDRA-3877)
 * Finish cleanup up tombstone purge code (CASSANDRA-3872)
 * Avoid NPE on aboarted stream-out sessions (CASSANDRA-3904)
 * BulkRecordWriter throws NPE for counter columns (CASSANDRA-3906)
 * Support compression using BulkWriter (CASSANDRA-3907)


1.0.8
 * fix race between cleanup and flush on secondary index CFSes (CASSANDRA-3712)
 * avoid including non-queried nodes in rangeslice read repair
   (CASSANDRA-3843)
 * Only snapshot CF being compacted for snapshot_before_compaction
   (CASSANDRA-3803)
 * Log active compactions in StatusLogger (CASSANDRA-3703)
 * Compute more accurate compaction score per level (CASSANDRA-3790)
 * Return InvalidRequest when using a keyspace that doesn't exist
   (CASSANDRA-3764)
 * disallow user modification of System keyspace (CASSANDRA-3738)
 * allow using sstable2json on secondary index data (CASSANDRA-3738)
 * (cqlsh) add DESCRIBE COLUMNFAMILIES (CASSANDRA-3586)
 * (cqlsh) format blobs correctly and use colors to improve output
   readability (CASSANDRA-3726)
 * synchronize BiMap of bootstrapping tokens (CASSANDRA-3417)
 * show index options in CLI (CASSANDRA-3809)
 * add optional socket timeout for streaming (CASSANDRA-3838)
 * fix truncate not to leave behind non-CFS backed secondary indexes
   (CASSANDRA-3844)
 * make CLI `show schema` to use output stream directly instead
   of StringBuilder (CASSANDRA-3842)
 * remove the wait on hint future during write (CASSANDRA-3870)
 * (cqlsh) ignore missing CfDef opts (CASSANDRA-3933)
 * (cqlsh) look for cqlshlib relative to realpath (CASSANDRA-3767)
 * Fix short read protection (CASSANDRA-3934)
 * Make sure infered and actual schema match (CASSANDRA-3371)
 * Fix NPE during HH delivery (CASSANDRA-3677)
 * Don't put boostrapping node in 'hibernate' status (CASSANDRA-3737)
 * Fix double quotes in windows bat files (CASSANDRA-3744)
 * Fix bad validator lookup (CASSANDRA-3789)
 * Fix soft reset in EC2MultiRegionSnitch (CASSANDRA-3835)
 * Don't leave zombie connections with THSHA thrift server (CASSANDRA-3867)
 * (cqlsh) fix deserialization of data (CASSANDRA-3874)
 * Fix removetoken force causing an inconsistent state (CASSANDRA-3876)
 * Fix ahndling of some types with Pig (CASSANDRA-3886)
 * Don't allow to drop the system keyspace (CASSANDRA-3759)
 * Make Pig deletes disabled by default and configurable (CASSANDRA-3628)
Merged from 0.8:
 * (Pig) fix CassandraStorage to use correct comparator in Super ColumnFamily
   case (CASSANDRA-3251)
 * fix thread safety issues in commitlog replay, primarily affecting
   systems with many (100s) of CF definitions (CASSANDRA-3751)
 * Fix relevant tombstone ignored with super columns (CASSANDRA-3875)


1.0.7
 * fix regression in HH page size calculation (CASSANDRA-3624)
 * retry failed stream on IOException (CASSANDRA-3686)
 * allow configuring bloom_filter_fp_chance (CASSANDRA-3497)
 * attempt hint delivery every ten minutes, or when failure detector
   notifies us that a node is back up, whichever comes first.  hint
   handoff throttle delay default changed to 1ms, from 50 (CASSANDRA-3554)
 * add nodetool setstreamthroughput (CASSANDRA-3571)
 * fix assertion when dropping a columnfamily with no sstables (CASSANDRA-3614)
 * more efficient allocation of small bloom filters (CASSANDRA-3618)
 * CLibrary.createHardLinkWithExec() to check for errors (CASSANDRA-3101)
 * Avoid creating empty and non cleaned writer during compaction (CASSANDRA-3616)
 * stop thrift service in shutdown hook so we can quiesce MessagingService
   (CASSANDRA-3335)
 * (CQL) compaction_strategy_options and compression_parameters for
   CREATE COLUMNFAMILY statement (CASSANDRA-3374)
 * Reset min/max compaction threshold when creating size tiered compaction
   strategy (CASSANDRA-3666)
 * Don't ignore IOException during compaction (CASSANDRA-3655)
 * Fix assertion error for CF with gc_grace=0 (CASSANDRA-3579)
 * Shutdown ParallelCompaction reducer executor after use (CASSANDRA-3711)
 * Avoid < 0 value for pending tasks in leveled compaction (CASSANDRA-3693)
 * (Hadoop) Support TimeUUID in Pig CassandraStorage (CASSANDRA-3327)
 * Check schema is ready before continuing boostrapping (CASSANDRA-3629)
 * Catch overflows during parsing of chunk_length_kb (CASSANDRA-3644)
 * Improve stream protocol mismatch errors (CASSANDRA-3652)
 * Avoid multiple thread doing HH to the same target (CASSANDRA-3681)
 * Add JMX property for rp_timeout_in_ms (CASSANDRA-2940)
 * Allow DynamicCompositeType to compare component of different types
   (CASSANDRA-3625)
 * Flush non-cfs backed secondary indexes (CASSANDRA-3659)
 * Secondary Indexes should report memory consumption (CASSANDRA-3155)
 * fix for SelectStatement start/end key are not set correctly
   when a key alias is involved (CASSANDRA-3700)
 * fix CLI `show schema` command insert of an extra comma in
   column_metadata (CASSANDRA-3714)
Merged from 0.8:
 * avoid logging (harmless) exception when GC takes < 1ms (CASSANDRA-3656)
 * prevent new nodes from thinking down nodes are up forever (CASSANDRA-3626)
 * use correct list of replicas for LOCAL_QUORUM reads when read repair
   is disabled (CASSANDRA-3696)
 * block on flush before compacting hints (may prevent OOM) (CASSANDRA-3733)


1.0.6
 * (CQL) fix cqlsh support for replicate_on_write (CASSANDRA-3596)
 * fix adding to leveled manifest after streaming (CASSANDRA-3536)
 * filter out unavailable cipher suites when using encryption (CASSANDRA-3178)
 * (HADOOP) add old-style api support for CFIF and CFRR (CASSANDRA-2799)
 * Support TimeUUIDType column names in Stress.java tool (CASSANDRA-3541)
 * (CQL) INSERT/UPDATE/DELETE/TRUNCATE commands should allow CF names to
   be qualified by keyspace (CASSANDRA-3419)
 * always remove endpoints from delevery queue in HH (CASSANDRA-3546)
 * fix race between cf flush and its 2ndary indexes flush (CASSANDRA-3547)
 * fix potential race in AES when a repair fails (CASSANDRA-3548)
 * fix default value validation usage in CLI SET command (CASSANDRA-3553)
 * Optimize componentsFor method for compaction and startup time
   (CASSANDRA-3532)
 * (CQL) Proper ColumnFamily metadata validation on CREATE COLUMNFAMILY
   (CASSANDRA-3565)
 * fix compression "chunk_length_kb" option to set correct kb value for
   thrift/avro (CASSANDRA-3558)
 * fix missing response during range slice repair (CASSANDRA-3551)
 * 'describe ring' moved from CLI to nodetool and available through JMX (CASSANDRA-3220)
 * add back partitioner to sstable metadata (CASSANDRA-3540)
 * fix NPE in get_count for counters (CASSANDRA-3601)
Merged from 0.8:
 * remove invalid assertion that table was opened before dropping it
   (CASSANDRA-3580)
 * range and index scans now only send requests to enough replicas to
   satisfy requested CL + RR (CASSANDRA-3598)
 * use cannonical host for local node in nodetool info (CASSANDRA-3556)
 * remove nonlocal DC write optimization since it only worked with
   CL.ONE or CL.LOCAL_QUORUM (CASSANDRA-3577, 3585)
 * detect misuses of CounterColumnType (CASSANDRA-3422)
 * turn off string interning in json2sstable, take 2 (CASSANDRA-2189)
 * validate compression parameters on add/update of the ColumnFamily
   (CASSANDRA-3573)
 * Check for 0.0.0.0 is incorrect in CFIF (CASSANDRA-3584)
 * Increase vm.max_map_count in debian packaging (CASSANDRA-3563)
 * gossiper will never add itself to saved endpoints (CASSANDRA-3485)


1.0.5
 * revert CASSANDRA-3407 (see CASSANDRA-3540)
 * fix assertion error while forwarding writes to local nodes (CASSANDRA-3539)


1.0.4
 * fix self-hinting of timed out read repair updates and make hinted handoff
   less prone to OOMing a coordinator (CASSANDRA-3440)
 * expose bloom filter sizes via JMX (CASSANDRA-3495)
 * enforce RP tokens 0..2**127 (CASSANDRA-3501)
 * canonicalize paths exposed through JMX (CASSANDRA-3504)
 * fix "liveSize" stat when sstables are removed (CASSANDRA-3496)
 * add bloom filter FP rates to nodetool cfstats (CASSANDRA-3347)
 * record partitioner in sstable metadata component (CASSANDRA-3407)
 * add new upgradesstables nodetool command (CASSANDRA-3406)
 * skip --debug requirement to see common exceptions in CLI (CASSANDRA-3508)
 * fix incorrect query results due to invalid max timestamp (CASSANDRA-3510)
 * make sstableloader recognize compressed sstables (CASSANDRA-3521)
 * avoids race in OutboundTcpConnection in multi-DC setups (CASSANDRA-3530)
 * use SETLOCAL in cassandra.bat (CASSANDRA-3506)
 * fix ConcurrentModificationException in Table.all() (CASSANDRA-3529)
Merged from 0.8:
 * fix concurrence issue in the FailureDetector (CASSANDRA-3519)
 * fix array out of bounds error in counter shard removal (CASSANDRA-3514)
 * avoid dropping tombstones when they might still be needed to shadow
   data in a different sstable (CASSANDRA-2786)


1.0.3
 * revert name-based query defragmentation aka CASSANDRA-2503 (CASSANDRA-3491)
 * fix invalidate-related test failures (CASSANDRA-3437)
 * add next-gen cqlsh to bin/ (CASSANDRA-3188, 3131, 3493)
 * (CQL) fix handling of rows with no columns (CASSANDRA-3424, 3473)
 * fix querying supercolumns by name returning only a subset of
   subcolumns or old subcolumn versions (CASSANDRA-3446)
 * automatically compute sha1 sum for uncompressed data files (CASSANDRA-3456)
 * fix reading metadata/statistics component for version < h (CASSANDRA-3474)
 * add sstable forward-compatibility (CASSANDRA-3478)
 * report compression ratio in CFSMBean (CASSANDRA-3393)
 * fix incorrect size exception during streaming of counters (CASSANDRA-3481)
 * (CQL) fix for counter decrement syntax (CASSANDRA-3418)
 * Fix race introduced by CASSANDRA-2503 (CASSANDRA-3482)
 * Fix incomplete deletion of delivered hints (CASSANDRA-3466)
 * Avoid rescheduling compactions when no compaction was executed
   (CASSANDRA-3484)
 * fix handling of the chunk_length_kb compression options (CASSANDRA-3492)
Merged from 0.8:
 * fix updating CF row_cache_provider (CASSANDRA-3414)
 * CFMetaData.convertToThrift method to set RowCacheProvider (CASSANDRA-3405)
 * acquire compactionlock during truncate (CASSANDRA-3399)
 * fix displaying cfdef entries for super columnfamilies (CASSANDRA-3415)
 * Make counter shard merging thread safe (CASSANDRA-3178)
 * Revert CASSANDRA-2855
 * Fix bug preventing the use of efficient cross-DC writes (CASSANDRA-3472)
 * `describe ring` command for CLI (CASSANDRA-3220)
 * (Hadoop) skip empty rows when entire row is requested, redux (CASSANDRA-2855)


1.0.2
 * "defragment" rows for name-based queries under STCS (CASSANDRA-2503)
 * Add timing information to cassandra-cli GET/SET/LIST queries (CASSANDRA-3326)
 * Only create one CompressionMetadata object per sstable (CASSANDRA-3427)
 * cleanup usage of StorageService.setMode() (CASSANDRA-3388)
 * Avoid large array allocation for compressed chunk offsets (CASSANDRA-3432)
 * fix DecimalType bytebuffer marshalling (CASSANDRA-3421)
 * fix bug that caused first column in per row indexes to be ignored
   (CASSANDRA-3441)
 * add JMX call to clean (failed) repair sessions (CASSANDRA-3316)
 * fix sstableloader reference acquisition bug (CASSANDRA-3438)
 * fix estimated row size regression (CASSANDRA-3451)
 * make sure we don't return more columns than asked (CASSANDRA-3303, 3395)
Merged from 0.8:
 * acquire compactionlock during truncate (CASSANDRA-3399)
 * fix displaying cfdef entries for super columnfamilies (CASSANDRA-3415)


1.0.1
 * acquire references during index build to prevent delete problems
   on Windows (CASSANDRA-3314)
 * describe_ring should include datacenter/topology information (CASSANDRA-2882)
 * Thrift sockets are not properly buffered (CASSANDRA-3261)
 * performance improvement for bytebufferutil compare function (CASSANDRA-3286)
 * add system.versions ColumnFamily (CASSANDRA-3140)
 * reduce network copies (CASSANDRA-3333, 3373)
 * limit nodetool to 32MB of heap (CASSANDRA-3124)
 * (CQL) update parser to accept "timestamp" instead of "date" (CASSANDRA-3149)
 * Fix CLI `show schema` to include "compression_options" (CASSANDRA-3368)
 * Snapshot to include manifest under LeveledCompactionStrategy (CASSANDRA-3359)
 * (CQL) SELECT query should allow CF name to be qualified by keyspace (CASSANDRA-3130)
 * (CQL) Fix internal application error specifying 'using consistency ...'
   in lower case (CASSANDRA-3366)
 * fix Deflate compression when compression actually makes the data bigger
   (CASSANDRA-3370)
 * optimize UUIDGen to avoid lock contention on InetAddress.getLocalHost
   (CASSANDRA-3387)
 * tolerate index being dropped mid-mutation (CASSANDRA-3334, 3313)
 * CompactionManager is now responsible for checking for new candidates
   post-task execution, enabling more consistent leveled compaction
   (CASSANDRA-3391)
 * Cache HSHA threads (CASSANDRA-3372)
 * use CF/KS names as snapshot prefix for drop + truncate operations
   (CASSANDRA-2997)
 * Break bloom filters up to avoid heap fragmentation (CASSANDRA-2466)
 * fix cassandra hanging on jsvc stop (CASSANDRA-3302)
 * Avoid leveled compaction getting blocked on errors (CASSANDRA-3408)
 * Make reloading the compaction strategy safe (CASSANDRA-3409)
 * ignore 0.8 hints even if compaction begins before we try to purge
   them (CASSANDRA-3385)
 * remove procrun (bin\daemon) from Cassandra source tree and
   artifacts (CASSANDRA-3331)
 * make cassandra compile under JDK7 (CASSANDRA-3275)
 * remove dependency of clientutil.jar to FBUtilities (CASSANDRA-3299)
 * avoid truncation errors by using long math on long values (CASSANDRA-3364)
 * avoid clock drift on some Windows machine (CASSANDRA-3375)
 * display cache provider in cli 'describe keyspace' command (CASSANDRA-3384)
 * fix incomplete topology information in describe_ring (CASSANDRA-3403)
 * expire dead gossip states based on time (CASSANDRA-2961)
 * improve CompactionTask extensibility (CASSANDRA-3330)
 * Allow one leveled compaction task to kick off another (CASSANDRA-3363)
 * allow encryption only between datacenters (CASSANDRA-2802)
Merged from 0.8:
 * fix truncate allowing data to be replayed post-restart (CASSANDRA-3297)
 * make iwriter final in IndexWriter to avoid NPE (CASSANDRA-2863)
 * (CQL) update grammar to require key clause in DELETE statement
   (CASSANDRA-3349)
 * (CQL) allow numeric keyspace names in USE statement (CASSANDRA-3350)
 * (Hadoop) skip empty rows when slicing the entire row (CASSANDRA-2855)
 * Fix handling of tombstone by SSTableExport/Import (CASSANDRA-3357)
 * fix ColumnIndexer to use long offsets (CASSANDRA-3358)
 * Improved CLI exceptions (CASSANDRA-3312)
 * Fix handling of tombstone by SSTableExport/Import (CASSANDRA-3357)
 * Only count compaction as active (for throttling) when they have
   successfully acquired the compaction lock (CASSANDRA-3344)
 * Display CLI version string on startup (CASSANDRA-3196)
 * (Hadoop) make CFIF try rpc_address or fallback to listen_address
   (CASSANDRA-3214)
 * (Hadoop) accept comma delimited lists of initial thrift connections
   (CASSANDRA-3185)
 * ColumnFamily min_compaction_threshold should be >= 2 (CASSANDRA-3342)
 * (Pig) add 0.8+ types and key validation type in schema (CASSANDRA-3280)
 * Fix completely removing column metadata using CLI (CASSANDRA-3126)
 * CLI `describe cluster;` output should be on separate lines for separate versions
   (CASSANDRA-3170)
 * fix changing durable_writes keyspace option during CF creation
   (CASSANDRA-3292)
 * avoid locking on update when no indexes are involved (CASSANDRA-3386)
 * fix assertionError during repair with ordered partitioners (CASSANDRA-3369)
 * correctly serialize key_validation_class for avro (CASSANDRA-3391)
 * don't expire counter tombstone after streaming (CASSANDRA-3394)
 * prevent nodes that failed to join from hanging around forever
   (CASSANDRA-3351)
 * remove incorrect optimization from slice read path (CASSANDRA-3390)
 * Fix race in AntiEntropyService (CASSANDRA-3400)


1.0.0-final
 * close scrubbed sstable fd before deleting it (CASSANDRA-3318)
 * fix bug preventing obsolete commitlog segments from being removed
   (CASSANDRA-3269)
 * tolerate whitespace in seed CDL (CASSANDRA-3263)
 * Change default heap thresholds to max(min(1/2 ram, 1G), min(1/4 ram, 8GB))
   (CASSANDRA-3295)
 * Fix broken CompressedRandomAccessReaderTest (CASSANDRA-3298)
 * (CQL) fix type information returned for wildcard queries (CASSANDRA-3311)
 * add estimated tasks to LeveledCompactionStrategy (CASSANDRA-3322)
 * avoid including compaction cache-warming in keycache stats (CASSANDRA-3325)
 * run compaction and hinted handoff threads at MIN_PRIORITY (CASSANDRA-3308)
 * default hsha thrift server to cpu core count in rpc pool (CASSANDRA-3329)
 * add bin\daemon to binary tarball for Windows service (CASSANDRA-3331)
 * Fix places where uncompressed size of sstables was use in place of the
   compressed one (CASSANDRA-3338)
 * Fix hsha thrift server (CASSANDRA-3346)
 * Make sure repair only stream needed sstables (CASSANDRA-3345)


1.0.0-rc2
 * Log a meaningful warning when a node receives a message for a repair session
   that doesn't exist anymore (CASSANDRA-3256)
 * test for NUMA policy support as well as numactl presence (CASSANDRA-3245)
 * Fix FD leak when internode encryption is enabled (CASSANDRA-3257)
 * Remove incorrect assertion in mergeIterator (CASSANDRA-3260)
 * FBUtilities.hexToBytes(String) to throw NumberFormatException when string
   contains non-hex characters (CASSANDRA-3231)
 * Keep SimpleSnitch proximity ordering unchanged from what the Strategy
   generates, as intended (CASSANDRA-3262)
 * remove Scrub from compactionstats when finished (CASSANDRA-3255)
 * fix counter entry in jdbc TypesMap (CASSANDRA-3268)
 * fix full queue scenario for ParallelCompactionIterator (CASSANDRA-3270)
 * fix bootstrap process (CASSANDRA-3285)
 * don't try delivering hints if when there isn't any (CASSANDRA-3176)
 * CLI documentation change for ColumnFamily `compression_options` (CASSANDRA-3282)
 * ignore any CF ids sent by client for adding CF/KS (CASSANDRA-3288)
 * remove obsolete hints on first startup (CASSANDRA-3291)
 * use correct ISortedColumns for time-optimized reads (CASSANDRA-3289)
 * Evict gossip state immediately when a token is taken over by a new IP
   (CASSANDRA-3259)


1.0.0-rc1
 * Update CQL to generate microsecond timestamps by default (CASSANDRA-3227)
 * Fix counting CFMetadata towards Memtable liveRatio (CASSANDRA-3023)
 * Kill server on wrapped OOME such as from FileChannel.map (CASSANDRA-3201)
 * remove unnecessary copy when adding to row cache (CASSANDRA-3223)
 * Log message when a full repair operation completes (CASSANDRA-3207)
 * Fix streamOutSession keeping sstables references forever if the remote end
   dies (CASSANDRA-3216)
 * Remove dynamic_snitch boolean from example configuration (defaulting to
   true) and set default badness threshold to 0.1 (CASSANDRA-3229)
 * Base choice of random or "balanced" token on bootstrap on whether
   schema definitions were found (CASSANDRA-3219)
 * Fixes for LeveledCompactionStrategy score computation, prioritization,
   scheduling, and performance (CASSANDRA-3224, 3234)
 * parallelize sstable open at server startup (CASSANDRA-2988)
 * fix handling of exceptions writing to OutboundTcpConnection (CASSANDRA-3235)
 * Allow using quotes in "USE <keyspace>;" CLI command (CASSANDRA-3208)
 * Don't allow any cache loading exceptions to halt startup (CASSANDRA-3218)
 * Fix sstableloader --ignores option (CASSANDRA-3247)
 * File descriptor limit increased in packaging (CASSANDRA-3206)
 * Fix deadlock in commit log during flush (CASSANDRA-3253)


1.0.0-beta1
 * removed binarymemtable (CASSANDRA-2692)
 * add commitlog_total_space_in_mb to prevent fragmented logs (CASSANDRA-2427)
 * removed commitlog_rotation_threshold_in_mb configuration (CASSANDRA-2771)
 * make AbstractBounds.normalize de-overlapp overlapping ranges (CASSANDRA-2641)
 * replace CollatingIterator, ReducingIterator with MergeIterator
   (CASSANDRA-2062)
 * Fixed the ability to set compaction strategy in cli using create column
   family command (CASSANDRA-2778)
 * clean up tmp files after failed compaction (CASSANDRA-2468)
 * restrict repair streaming to specific columnfamilies (CASSANDRA-2280)
 * don't bother persisting columns shadowed by a row tombstone (CASSANDRA-2589)
 * reset CF and SC deletion times after gc_grace (CASSANDRA-2317)
 * optimize away seek when compacting wide rows (CASSANDRA-2879)
 * single-pass streaming (CASSANDRA-2677, 2906, 2916, 3003)
 * use reference counting for deleting sstables instead of relying on GC
   (CASSANDRA-2521, 3179)
 * store hints as serialized mutations instead of pointers to data row
   (CASSANDRA-2045)
 * store hints in the coordinator node instead of in the closest replica
   (CASSANDRA-2914)
 * add row_cache_keys_to_save CF option (CASSANDRA-1966)
 * check column family validity in nodetool repair (CASSANDRA-2933)
 * use lazy initialization instead of class initialization in NodeId
   (CASSANDRA-2953)
 * add paging to get_count (CASSANDRA-2894)
 * fix "short reads" in [multi]get (CASSANDRA-2643, 3157, 3192)
 * add optional compression for sstables (CASSANDRA-47, 2994, 3001, 3128)
 * add scheduler JMX metrics (CASSANDRA-2962)
 * add block level checksum for compressed data (CASSANDRA-1717)
 * make column family backed column map pluggable and introduce unsynchronized
   ArrayList backed one to speedup reads (CASSANDRA-2843, 3165, 3205)
 * refactoring of the secondary index api (CASSANDRA-2982)
 * make CL > ONE reads wait for digest reconciliation before returning
   (CASSANDRA-2494)
 * fix missing logging for some exceptions (CASSANDRA-2061)
 * refactor and optimize ColumnFamilyStore.files(...) and Descriptor.fromFilename(String)
   and few other places responsible for work with SSTable files (CASSANDRA-3040)
 * Stop reading from sstables once we know we have the most recent columns,
   for query-by-name requests (CASSANDRA-2498)
 * Add query-by-column mode to stress.java (CASSANDRA-3064)
 * Add "install" command to cassandra.bat (CASSANDRA-292)
 * clean up KSMetadata, CFMetadata from unnecessary
   Thrift<->Avro conversion methods (CASSANDRA-3032)
 * Add timeouts to client request schedulers (CASSANDRA-3079, 3096)
 * Cli to use hashes rather than array of hashes for strategy options (CASSANDRA-3081)
 * LeveledCompactionStrategy (CASSANDRA-1608, 3085, 3110, 3087, 3145, 3154, 3182)
 * Improvements of the CLI `describe` command (CASSANDRA-2630)
 * reduce window where dropped CF sstables may not be deleted (CASSANDRA-2942)
 * Expose gossip/FD info to JMX (CASSANDRA-2806)
 * Fix streaming over SSL when compressed SSTable involved (CASSANDRA-3051)
 * Add support for pluggable secondary index implementations (CASSANDRA-3078)
 * remove compaction_thread_priority setting (CASSANDRA-3104)
 * generate hints for replicas that timeout, not just replicas that are known
   to be down before starting (CASSANDRA-2034)
 * Add throttling for internode streaming (CASSANDRA-3080)
 * make the repair of a range repair all replica (CASSANDRA-2610, 3194)
 * expose the ability to repair the first range (as returned by the
   partitioner) of a node (CASSANDRA-2606)
 * Streams Compression (CASSANDRA-3015)
 * add ability to use multiple threads during a single compaction
   (CASSANDRA-2901)
 * make AbstractBounds.normalize support overlapping ranges (CASSANDRA-2641)
 * fix of the CQL count() behavior (CASSANDRA-3068)
 * use TreeMap backed column families for the SSTable simple writers
   (CASSANDRA-3148)
 * fix inconsistency of the CLI syntax when {} should be used instead of [{}]
   (CASSANDRA-3119)
 * rename CQL type names to match expected SQL behavior (CASSANDRA-3149, 3031)
 * Arena-based allocation for memtables (CASSANDRA-2252, 3162, 3163, 3168)
 * Default RR chance to 0.1 (CASSANDRA-3169)
 * Add RowLevel support to secondary index API (CASSANDRA-3147)
 * Make SerializingCacheProvider the default if JNA is available (CASSANDRA-3183)
 * Fix backwards compatibilty for CQL memtable properties (CASSANDRA-3190)
 * Add five-minute delay before starting compactions on a restarted server
   (CASSANDRA-3181)
 * Reduce copies done for intra-host messages (CASSANDRA-1788, 3144)
 * support of compaction strategy option for stress.java (CASSANDRA-3204)
 * make memtable throughput and column count thresholds no-ops (CASSANDRA-2449)
 * Return schema information along with the resultSet in CQL (CASSANDRA-2734)
 * Add new DecimalType (CASSANDRA-2883)
 * Fix assertion error in RowRepairResolver (CASSANDRA-3156)
 * Reduce unnecessary high buffer sizes (CASSANDRA-3171)
 * Pluggable compaction strategy (CASSANDRA-1610)
 * Add new broadcast_address config option (CASSANDRA-2491)


0.8.7
 * Kill server on wrapped OOME such as from FileChannel.map (CASSANDRA-3201)
 * Allow using quotes in "USE <keyspace>;" CLI command (CASSANDRA-3208)
 * Log message when a full repair operation completes (CASSANDRA-3207)
 * Don't allow any cache loading exceptions to halt startup (CASSANDRA-3218)
 * Fix sstableloader --ignores option (CASSANDRA-3247)
 * File descriptor limit increased in packaging (CASSANDRA-3206)
 * Log a meaningfull warning when a node receive a message for a repair session
   that doesn't exist anymore (CASSANDRA-3256)
 * Fix FD leak when internode encryption is enabled (CASSANDRA-3257)
 * FBUtilities.hexToBytes(String) to throw NumberFormatException when string
   contains non-hex characters (CASSANDRA-3231)
 * Keep SimpleSnitch proximity ordering unchanged from what the Strategy
   generates, as intended (CASSANDRA-3262)
 * remove Scrub from compactionstats when finished (CASSANDRA-3255)
 * Fix tool .bat files when CASSANDRA_HOME contains spaces (CASSANDRA-3258)
 * Force flush of status table when removing/updating token (CASSANDRA-3243)
 * Evict gossip state immediately when a token is taken over by a new IP (CASSANDRA-3259)
 * Fix bug where the failure detector can take too long to mark a host
   down (CASSANDRA-3273)
 * (Hadoop) allow wrapping ranges in queries (CASSANDRA-3137)
 * (Hadoop) check all interfaces for a match with split location
   before falling back to random replica (CASSANDRA-3211)
 * (Hadoop) Make Pig storage handle implements LoadMetadata (CASSANDRA-2777)
 * (Hadoop) Fix exception during PIG 'dump' (CASSANDRA-2810)
 * Fix stress COUNTER_GET option (CASSANDRA-3301)
 * Fix missing fields in CLI `show schema` output (CASSANDRA-3304)
 * Nodetool no longer leaks threads and closes JMX connections (CASSANDRA-3309)
 * fix truncate allowing data to be replayed post-restart (CASSANDRA-3297)
 * Move SimpleAuthority and SimpleAuthenticator to examples (CASSANDRA-2922)
 * Fix handling of tombstone by SSTableExport/Import (CASSANDRA-3357)
 * Fix transposition in cfHistograms (CASSANDRA-3222)
 * Allow using number as DC name when creating keyspace in CQL (CASSANDRA-3239)
 * Force flush of system table after updating/removing a token (CASSANDRA-3243)


0.8.6
 * revert CASSANDRA-2388
 * change TokenRange.endpoints back to listen/broadcast address to match
   pre-1777 behavior, and add TokenRange.rpc_endpoints instead (CASSANDRA-3187)
 * avoid trying to watch cassandra-topology.properties when loaded from jar
   (CASSANDRA-3138)
 * prevent users from creating keyspaces with LocalStrategy replication
   (CASSANDRA-3139)
 * fix CLI `show schema;` to output correct keyspace definition statement
   (CASSANDRA-3129)
 * CustomTThreadPoolServer to log TTransportException at DEBUG level
   (CASSANDRA-3142)
 * allow topology sort to work with non-unique rack names between
   datacenters (CASSANDRA-3152)
 * Improve caching of same-version Messages on digest and repair paths
   (CASSANDRA-3158)
 * Randomize choice of first replica for counter increment (CASSANDRA-2890)
 * Fix using read_repair_chance instead of merge_shard_change (CASSANDRA-3202)
 * Avoid streaming data to nodes that already have it, on move as well as
   decommission (CASSANDRA-3041)
 * Fix divide by zero error in GCInspector (CASSANDRA-3164)
 * allow quoting of the ColumnFamily name in CLI `create column family`
   statement (CASSANDRA-3195)
 * Fix rolling upgrade from 0.7 to 0.8 problem (CASSANDRA-3166)
 * Accomodate missing encryption_options in IncomingTcpConnection.stream
   (CASSANDRA-3212)


0.8.5
 * fix NPE when encryption_options is unspecified (CASSANDRA-3007)
 * include column name in validation failure exceptions (CASSANDRA-2849)
 * make sure truncate clears out the commitlog so replay won't re-
   populate with truncated data (CASSANDRA-2950)
 * fix NPE when debug logging is enabled and dropped CF is present
   in a commitlog segment (CASSANDRA-3021)
 * fix cassandra.bat when CASSANDRA_HOME contains spaces (CASSANDRA-2952)
 * fix to SSTableSimpleUnsortedWriter bufferSize calculation (CASSANDRA-3027)
 * make cleanup and normal compaction able to skip empty rows
   (rows containing nothing but expired tombstones) (CASSANDRA-3039)
 * work around native memory leak in com.sun.management.GarbageCollectorMXBean
   (CASSANDRA-2868)
 * validate that column names in column_metadata are not equal to key_alias
   on create/update of the ColumnFamily and CQL 'ALTER' statement (CASSANDRA-3036)
 * return an InvalidRequestException if an indexed column is assigned
   a value larger than 64KB (CASSANDRA-3057)
 * fix of numeric-only and string column names handling in CLI "drop index"
   (CASSANDRA-3054)
 * prune index scan resultset back to original request for lazy
   resultset expansion case (CASSANDRA-2964)
 * (Hadoop) fail jobs when Cassandra node has failed but TaskTracker
   has not (CASSANDRA-2388)
 * fix dynamic snitch ignoring nodes when read_repair_chance is zero
   (CASSANDRA-2662)
 * avoid retaining references to dropped CFS objects in
   CompactionManager.estimatedCompactions (CASSANDRA-2708)
 * expose rpc timeouts per host in MessagingServiceMBean (CASSANDRA-2941)
 * avoid including cwd in classpath for deb and rpm packages (CASSANDRA-2881)
 * remove gossip state when a new IP takes over a token (CASSANDRA-3071)
 * allow sstable2json to work on index sstable files (CASSANDRA-3059)
 * always hint counters (CASSANDRA-3099)
 * fix log4j initialization in EmbeddedCassandraService (CASSANDRA-2857)
 * remove gossip state when a new IP takes over a token (CASSANDRA-3071)
 * work around native memory leak in com.sun.management.GarbageCollectorMXBean
    (CASSANDRA-2868)
 * fix UnavailableException with writes at CL.EACH_QUORM (CASSANDRA-3084)
 * fix parsing of the Keyspace and ColumnFamily names in numeric
   and string representations in CLI (CASSANDRA-3075)
 * fix corner cases in Range.differenceToFetch (CASSANDRA-3084)
 * fix ip address String representation in the ring cache (CASSANDRA-3044)
 * fix ring cache compatibility when mixing pre-0.8.4 nodes with post-
   in the same cluster (CASSANDRA-3023)
 * make repair report failure when a node participating dies (instead of
   hanging forever) (CASSANDRA-2433)
 * fix handling of the empty byte buffer by ReversedType (CASSANDRA-3111)
 * Add validation that Keyspace names are case-insensitively unique (CASSANDRA-3066)
 * catch invalid key_validation_class before instantiating UpdateColumnFamily (CASSANDRA-3102)
 * make Range and Bounds objects client-safe (CASSANDRA-3108)
 * optionally skip log4j configuration (CASSANDRA-3061)
 * bundle sstableloader with the debian package (CASSANDRA-3113)
 * don't try to build secondary indexes when there is none (CASSANDRA-3123)
 * improve SSTableSimpleUnsortedWriter speed for large rows (CASSANDRA-3122)
 * handle keyspace arguments correctly in nodetool snapshot (CASSANDRA-3038)
 * Fix SSTableImportTest on windows (CASSANDRA-3043)
 * expose compactionThroughputMbPerSec through JMX (CASSANDRA-3117)
 * log keyspace and CF of large rows being compacted


0.8.4
 * change TokenRing.endpoints to be a list of rpc addresses instead of
   listen/broadcast addresses (CASSANDRA-1777)
 * include files-to-be-streamed in StreamInSession.getSources (CASSANDRA-2972)
 * use JAVA env var in cassandra-env.sh (CASSANDRA-2785, 2992)
 * avoid doing read for no-op replicate-on-write at CL=1 (CASSANDRA-2892)
 * refuse counter write for CL.ANY (CASSANDRA-2990)
 * switch back to only logging recent dropped messages (CASSANDRA-3004)
 * always deserialize RowMutation for counters (CASSANDRA-3006)
 * ignore saved replication_factor strategy_option for NTS (CASSANDRA-3011)
 * make sure pre-truncate CL segments are discarded (CASSANDRA-2950)


0.8.3
 * add ability to drop local reads/writes that are going to timeout
   (CASSANDRA-2943)
 * revamp token removal process, keep gossip states for 3 days (CASSANDRA-2496)
 * don't accept extra args for 0-arg nodetool commands (CASSANDRA-2740)
 * log unavailableexception details at debug level (CASSANDRA-2856)
 * expose data_dir though jmx (CASSANDRA-2770)
 * don't include tmp files as sstable when create cfs (CASSANDRA-2929)
 * log Java classpath on startup (CASSANDRA-2895)
 * keep gossipped version in sync with actual on migration coordinator
   (CASSANDRA-2946)
 * use lazy initialization instead of class initialization in NodeId
   (CASSANDRA-2953)
 * check column family validity in nodetool repair (CASSANDRA-2933)
 * speedup bytes to hex conversions dramatically (CASSANDRA-2850)
 * Flush memtables on shutdown when durable writes are disabled
   (CASSANDRA-2958)
 * improved POSIX compatibility of start scripts (CASsANDRA-2965)
 * add counter support to Hadoop InputFormat (CASSANDRA-2981)
 * fix bug where dirty commitlog segments were removed (and avoid keeping
   segments with no post-flush activity permanently dirty) (CASSANDRA-2829)
 * fix throwing exception with batch mutation of counter super columns
   (CASSANDRA-2949)
 * ignore system tables during repair (CASSANDRA-2979)
 * throw exception when NTS is given replication_factor as an option
   (CASSANDRA-2960)
 * fix assertion error during compaction of counter CFs (CASSANDRA-2968)
 * avoid trying to create index names, when no index exists (CASSANDRA-2867)
 * don't sample the system table when choosing a bootstrap token
   (CASSANDRA-2825)
 * gossiper notifies of local state changes (CASSANDRA-2948)
 * add asynchronous and half-sync/half-async (hsha) thrift servers
   (CASSANDRA-1405)
 * fix potential use of free'd native memory in SerializingCache
   (CASSANDRA-2951)
 * prune index scan resultset back to original request for lazy
   resultset expansion case (CASSANDRA-2964)
 * (Hadoop) fail jobs when Cassandra node has failed but TaskTracker
    has not (CASSANDRA-2388)


0.8.2
 * CQL:
   - include only one row per unique key for IN queries (CASSANDRA-2717)
   - respect client timestamp on full row deletions (CASSANDRA-2912)
 * improve thread-safety in StreamOutSession (CASSANDRA-2792)
 * allow deleting a row and updating indexed columns in it in the
   same mutation (CASSANDRA-2773)
 * Expose number of threads blocked on submitting memtable to flush
   in JMX (CASSANDRA-2817)
 * add ability to return "endpoints" to nodetool (CASSANDRA-2776)
 * Add support for multiple (comma-delimited) coordinator addresses
   to ColumnFamilyInputFormat (CASSANDRA-2807)
 * fix potential NPE while scheduling read repair for range slice
   (CASSANDRA-2823)
 * Fix race in SystemTable.getCurrentLocalNodeId (CASSANDRA-2824)
 * Correctly set default for replicate_on_write (CASSANDRA-2835)
 * improve nodetool compactionstats formatting (CASSANDRA-2844)
 * fix index-building status display (CASSANDRA-2853)
 * fix CLI perpetuating obsolete KsDef.replication_factor (CASSANDRA-2846)
 * improve cli treatment of multiline comments (CASSANDRA-2852)
 * handle row tombstones correctly in EchoedRow (CASSANDRA-2786)
 * add MessagingService.get[Recently]DroppedMessages and
   StorageService.getExceptionCount (CASSANDRA-2804)
 * fix possibility of spurious UnavailableException for LOCAL_QUORUM
   reads with dynamic snitch + read repair disabled (CASSANDRA-2870)
 * add ant-optional as dependence for the debian package (CASSANDRA-2164)
 * add option to specify limit for get_slice in the CLI (CASSANDRA-2646)
 * decrease HH page size (CASSANDRA-2832)
 * reset cli keyspace after dropping the current one (CASSANDRA-2763)
 * add KeyRange option to Hadoop inputformat (CASSANDRA-1125)
 * fix protocol versioning (CASSANDRA-2818, 2860)
 * support spaces in path to log4j configuration (CASSANDRA-2383)
 * avoid including inferred types in CF update (CASSANDRA-2809)
 * fix JMX bulkload call (CASSANDRA-2908)
 * fix updating KS with durable_writes=false (CASSANDRA-2907)
 * add simplified facade to SSTableWriter for bulk loading use
   (CASSANDRA-2911)
 * fix re-using index CF sstable names after drop/recreate (CASSANDRA-2872)
 * prepend CF to default index names (CASSANDRA-2903)
 * fix hint replay (CASSANDRA-2928)
 * Properly synchronize repair's merkle tree computation (CASSANDRA-2816)


0.8.1
 * CQL:
   - support for insert, delete in BATCH (CASSANDRA-2537)
   - support for IN to SELECT, UPDATE (CASSANDRA-2553)
   - timestamp support for INSERT, UPDATE, and BATCH (CASSANDRA-2555)
   - TTL support (CASSANDRA-2476)
   - counter support (CASSANDRA-2473)
   - ALTER COLUMNFAMILY (CASSANDRA-1709)
   - DROP INDEX (CASSANDRA-2617)
   - add SCHEMA/TABLE as aliases for KS/CF (CASSANDRA-2743)
   - server handles wait-for-schema-agreement (CASSANDRA-2756)
   - key alias support (CASSANDRA-2480)
 * add support for comparator parameters and a generic ReverseType
   (CASSANDRA-2355)
 * add CompositeType and DynamicCompositeType (CASSANDRA-2231)
 * optimize batches containing multiple updates to the same row
   (CASSANDRA-2583)
 * adjust hinted handoff page size to avoid OOM with large columns
   (CASSANDRA-2652)
 * mark BRAF buffer invalid post-flush so we don't re-flush partial
   buffers again, especially on CL writes (CASSANDRA-2660)
 * add DROP INDEX support to CLI (CASSANDRA-2616)
 * don't perform HH to client-mode [storageproxy] nodes (CASSANDRA-2668)
 * Improve forceDeserialize/getCompactedRow encapsulation (CASSANDRA-2659)
 * Don't write CounterUpdateColumn to disk in tests (CASSANDRA-2650)
 * Add sstable bulk loading utility (CASSANDRA-1278)
 * avoid replaying hints to dropped columnfamilies (CASSANDRA-2685)
 * add placeholders for missing rows in range query pseudo-RR (CASSANDRA-2680)
 * remove no-op HHOM.renameHints (CASSANDRA-2693)
 * clone super columns to avoid modifying them during flush (CASSANDRA-2675)
 * allow writes to bypass the commitlog for certain keyspaces (CASSANDRA-2683)
 * avoid NPE when bypassing commitlog during memtable flush (CASSANDRA-2781)
 * Added support for making bootstrap retry if nodes flap (CASSANDRA-2644)
 * Added statusthrift to nodetool to report if thrift server is running (CASSANDRA-2722)
 * Fixed rows being cached if they do not exist (CASSANDRA-2723)
 * Support passing tableName and cfName to RowCacheProviders (CASSANDRA-2702)
 * close scrub file handles (CASSANDRA-2669)
 * throttle migration replay (CASSANDRA-2714)
 * optimize column serializer creation (CASSANDRA-2716)
 * Added support for making bootstrap retry if nodes flap (CASSANDRA-2644)
 * Added statusthrift to nodetool to report if thrift server is running
   (CASSANDRA-2722)
 * Fixed rows being cached if they do not exist (CASSANDRA-2723)
 * fix truncate/compaction race (CASSANDRA-2673)
 * workaround large resultsets causing large allocation retention
   by nio sockets (CASSANDRA-2654)
 * fix nodetool ring use with Ec2Snitch (CASSANDRA-2733)
 * fix removing columns and subcolumns that are supressed by a row or
   supercolumn tombstone during replica resolution (CASSANDRA-2590)
 * support sstable2json against snapshot sstables (CASSANDRA-2386)
 * remove active-pull schema requests (CASSANDRA-2715)
 * avoid marking entire list of sstables as actively being compacted
   in multithreaded compaction (CASSANDRA-2765)
 * seek back after deserializing a row to update cache with (CASSANDRA-2752)
 * avoid skipping rows in scrub for counter column family (CASSANDRA-2759)
 * fix ConcurrentModificationException in repair when dealing with 0.7 node
   (CASSANDRA-2767)
 * use threadsafe collections for StreamInSession (CASSANDRA-2766)
 * avoid infinite loop when creating merkle tree (CASSANDRA-2758)
 * avoids unmarking compacting sstable prematurely in cleanup (CASSANDRA-2769)
 * fix NPE when the commit log is bypassed (CASSANDRA-2718)
 * don't throw an exception in SS.isRPCServerRunning (CASSANDRA-2721)
 * make stress.jar executable (CASSANDRA-2744)
 * add daemon mode to java stress (CASSANDRA-2267)
 * expose the DC and rack of a node through JMX and nodetool ring (CASSANDRA-2531)
 * fix cache mbean getSize (CASSANDRA-2781)
 * Add Date, Float, Double, and Boolean types (CASSANDRA-2530)
 * Add startup flag to renew counter node id (CASSANDRA-2788)
 * add jamm agent to cassandra.bat (CASSANDRA-2787)
 * fix repair hanging if a neighbor has nothing to send (CASSANDRA-2797)
 * purge tombstone even if row is in only one sstable (CASSANDRA-2801)
 * Fix wrong purge of deleted cf during compaction (CASSANDRA-2786)
 * fix race that could result in Hadoop writer failing to throw an
   exception encountered after close() (CASSANDRA-2755)
 * fix scan wrongly throwing assertion error (CASSANDRA-2653)
 * Always use even distribution for merkle tree with RandomPartitionner
   (CASSANDRA-2841)
 * fix describeOwnership for OPP (CASSANDRA-2800)
 * ensure that string tokens do not contain commas (CASSANDRA-2762)


0.8.0-final
 * fix CQL grammar warning and cqlsh regression from CASSANDRA-2622
 * add ant generate-cql-html target (CASSANDRA-2526)
 * update CQL consistency levels (CASSANDRA-2566)
 * debian packaging fixes (CASSANDRA-2481, 2647)
 * fix UUIDType, IntegerType for direct buffers (CASSANDRA-2682, 2684)
 * switch to native Thrift for Hadoop map/reduce (CASSANDRA-2667)
 * fix StackOverflowError when building from eclipse (CASSANDRA-2687)
 * only provide replication_factor to strategy_options "help" for
   SimpleStrategy, OldNetworkTopologyStrategy (CASSANDRA-2678, 2713)
 * fix exception adding validators to non-string columns (CASSANDRA-2696)
 * avoid instantiating DatabaseDescriptor in JDBC (CASSANDRA-2694)
 * fix potential stack overflow during compaction (CASSANDRA-2626)
 * clone super columns to avoid modifying them during flush (CASSANDRA-2675)
 * reset underlying iterator in EchoedRow constructor (CASSANDRA-2653)


0.8.0-rc1
 * faster flushes and compaction from fixing excessively pessimistic
   rebuffering in BRAF (CASSANDRA-2581)
 * fix returning null column values in the python cql driver (CASSANDRA-2593)
 * fix merkle tree splitting exiting early (CASSANDRA-2605)
 * snapshot_before_compaction directory name fix (CASSANDRA-2598)
 * Disable compaction throttling during bootstrap (CASSANDRA-2612)
 * fix CQL treatment of > and < operators in range slices (CASSANDRA-2592)
 * fix potential double-application of counter updates on commitlog replay
   by moving replay position from header to sstable metadata (CASSANDRA-2419)
 * JDBC CQL driver exposes getColumn for access to timestamp
 * JDBC ResultSetMetadata properties added to AbstractType
 * r/m clustertool (CASSANDRA-2607)
 * add support for presenting row key as a column in CQL result sets
   (CASSANDRA-2622)
 * Don't allow {LOCAL|EACH}_QUORUM unless strategy is NTS (CASSANDRA-2627)
 * validate keyspace strategy_options during CQL create (CASSANDRA-2624)
 * fix empty Result with secondary index when limit=1 (CASSANDRA-2628)
 * Fix regression where bootstrapping a node with no schema fails
   (CASSANDRA-2625)
 * Allow removing LocationInfo sstables (CASSANDRA-2632)
 * avoid attempting to replay mutations from dropped keyspaces (CASSANDRA-2631)
 * avoid using cached position of a key when GT is requested (CASSANDRA-2633)
 * fix counting bloom filter true positives (CASSANDRA-2637)
 * initialize local ep state prior to gossip startup if needed (CASSANDRA-2638)
 * fix counter increment lost after restart (CASSANDRA-2642)
 * add quote-escaping via backslash to CLI (CASSANDRA-2623)
 * fix pig example script (CASSANDRA-2487)
 * fix dynamic snitch race in adding latencies (CASSANDRA-2618)
 * Start/stop cassandra after more important services such as mdadm in
   debian packaging (CASSANDRA-2481)


0.8.0-beta2
 * fix NPE compacting index CFs (CASSANDRA-2528)
 * Remove checking all column families on startup for compaction candidates
   (CASSANDRA-2444)
 * validate CQL create keyspace options (CASSANDRA-2525)
 * fix nodetool setcompactionthroughput (CASSANDRA-2550)
 * move	gossip heartbeat back to its own thread (CASSANDRA-2554)
 * validate cql TRUNCATE columnfamily before truncating (CASSANDRA-2570)
 * fix batch_mutate for mixed standard-counter mutations (CASSANDRA-2457)
 * disallow making schema changes to system keyspace (CASSANDRA-2563)
 * fix sending mutation messages multiple times (CASSANDRA-2557)
 * fix incorrect use of NBHM.size in ReadCallback that could cause
   reads to time out even when responses were received (CASSANDRA-2552)
 * trigger read repair correctly for LOCAL_QUORUM reads (CASSANDRA-2556)
 * Allow configuring the number of compaction thread (CASSANDRA-2558)
 * forceUserDefinedCompaction will attempt to compact what it is given
   even if the pessimistic estimate is that there is not enough disk space;
   automatic compactions will only compact 2 or more sstables (CASSANDRA-2575)
 * refuse to apply migrations with older timestamps than the current
   schema (CASSANDRA-2536)
 * remove unframed Thrift transport option
 * include indexes in snapshots (CASSANDRA-2596)
 * improve ignoring of obsolete mutations in index maintenance (CASSANDRA-2401)
 * recognize attempt to drop just the index while leaving the column
   definition alone (CASSANDRA-2619)


0.8.0-beta1
 * remove Avro RPC support (CASSANDRA-926)
 * support for columns that act as incr/decr counters
   (CASSANDRA-1072, 1937, 1944, 1936, 2101, 2093, 2288, 2105, 2384, 2236, 2342,
   2454)
 * CQL (CASSANDRA-1703, 1704, 1705, 1706, 1707, 1708, 1710, 1711, 1940,
   2124, 2302, 2277, 2493)
 * avoid double RowMutation serialization on write path (CASSANDRA-1800)
 * make NetworkTopologyStrategy the default (CASSANDRA-1960)
 * configurable internode encryption (CASSANDRA-1567, 2152)
 * human readable column names in sstable2json output (CASSANDRA-1933)
 * change default JMX port to 7199 (CASSANDRA-2027)
 * backwards compatible internal messaging (CASSANDRA-1015)
 * atomic switch of memtables and sstables (CASSANDRA-2284)
 * add pluggable SeedProvider (CASSANDRA-1669)
 * Fix clustertool to not throw exception when calling get_endpoints (CASSANDRA-2437)
 * upgrade to thrift 0.6 (CASSANDRA-2412)
 * repair works on a token range instead of full ring (CASSANDRA-2324)
 * purge tombstones from row cache (CASSANDRA-2305)
 * push replication_factor into strategy_options (CASSANDRA-1263)
 * give snapshots the same name on each node (CASSANDRA-1791)
 * remove "nodetool loadbalance" (CASSANDRA-2448)
 * multithreaded compaction (CASSANDRA-2191)
 * compaction throttling (CASSANDRA-2156)
 * add key type information and alias (CASSANDRA-2311, 2396)
 * cli no longer divides read_repair_chance by 100 (CASSANDRA-2458)
 * made CompactionInfo.getTaskType return an enum (CASSANDRA-2482)
 * add a server-wide cap on measured memtable memory usage and aggressively
   flush to keep under that threshold (CASSANDRA-2006)
 * add unified UUIDType (CASSANDRA-2233)
 * add off-heap row cache support (CASSANDRA-1969)


0.7.5
 * improvements/fixes to PIG driver (CASSANDRA-1618, CASSANDRA-2387,
   CASSANDRA-2465, CASSANDRA-2484)
 * validate index names (CASSANDRA-1761)
 * reduce contention on Table.flusherLock (CASSANDRA-1954)
 * try harder to detect failures during streaming, cleaning up temporary
   files more reliably (CASSANDRA-2088)
 * shut down server for OOM on a Thrift thread (CASSANDRA-2269)
 * fix tombstone handling in repair and sstable2json (CASSANDRA-2279)
 * preserve version when streaming data from old sstables (CASSANDRA-2283)
 * don't start repair if a neighboring node is marked as dead (CASSANDRA-2290)
 * purge tombstones from row cache (CASSANDRA-2305)
 * Avoid seeking when sstable2json exports the entire file (CASSANDRA-2318)
 * clear Built flag in system table when dropping an index (CASSANDRA-2320)
 * don't allow arbitrary argument for stress.java (CASSANDRA-2323)
 * validate values for index predicates in get_indexed_slice (CASSANDRA-2328)
 * queue secondary indexes for flush before the parent (CASSANDRA-2330)
 * allow job configuration to set the CL used in Hadoop jobs (CASSANDRA-2331)
 * add memtable_flush_queue_size defaulting to 4 (CASSANDRA-2333)
 * Allow overriding of initial_token, storage_port and rpc_port from system
   properties (CASSANDRA-2343)
 * fix comparator used for non-indexed secondary expressions in index scan
   (CASSANDRA-2347)
 * ensure size calculation and write phase of large-row compaction use
   the same threshold for TTL expiration (CASSANDRA-2349)
 * fix race when iterating CFs during add/drop (CASSANDRA-2350)
 * add ConsistencyLevel command to CLI (CASSANDRA-2354)
 * allow negative numbers in the cli (CASSANDRA-2358)
 * hard code serialVersionUID for tokens class (CASSANDRA-2361)
 * fix potential infinite loop in ByteBufferUtil.inputStream (CASSANDRA-2365)
 * fix encoding bugs in HintedHandoffManager, SystemTable when default
   charset is not UTF8 (CASSANDRA-2367)
 * avoids having removed node reappearing in Gossip (CASSANDRA-2371)
 * fix incorrect truncation of long to int when reading columns via block
   index (CASSANDRA-2376)
 * fix NPE during stream session (CASSANDRA-2377)
 * fix race condition that could leave orphaned data files when dropping CF or
   KS (CASSANDRA-2381)
 * fsync statistics component on write (CASSANDRA-2382)
 * fix duplicate results from CFS.scan (CASSANDRA-2406)
 * add IntegerType to CLI help (CASSANDRA-2414)
 * avoid caching token-only decoratedkeys (CASSANDRA-2416)
 * convert mmap assertion to if/throw so scrub can catch it (CASSANDRA-2417)
 * don't overwrite gc log (CASSANDR-2418)
 * invalidate row cache for streamed row to avoid inconsitencies
   (CASSANDRA-2420)
 * avoid copies in range/index scans (CASSANDRA-2425)
 * make sure we don't wipe data during cleanup if the node has not join
   the ring (CASSANDRA-2428)
 * Try harder to close files after compaction (CASSANDRA-2431)
 * re-set bootstrapped flag after move finishes (CASSANDRA-2435)
 * display validation_class in CLI 'describe keyspace' (CASSANDRA-2442)
 * make cleanup compactions cleanup the row cache (CASSANDRA-2451)
 * add column fields validation to scrub (CASSANDRA-2460)
 * use 64KB flush buffer instead of in_memory_compaction_limit (CASSANDRA-2463)
 * fix backslash substitutions in CLI (CASSANDRA-2492)
 * disable cache saving for system CFS (CASSANDRA-2502)
 * fixes for verifying destination availability under hinted conditions
   so UE can be thrown intead of timing out (CASSANDRA-2514)
 * fix update of validation class in column metadata (CASSANDRA-2512)
 * support LOCAL_QUORUM, EACH_QUORUM CLs outside of NTS (CASSANDRA-2516)
 * preserve version when streaming data from old sstables (CASSANDRA-2283)
 * fix backslash substitutions in CLI (CASSANDRA-2492)
 * count a row deletion as one operation towards memtable threshold
   (CASSANDRA-2519)
 * support LOCAL_QUORUM, EACH_QUORUM CLs outside of NTS (CASSANDRA-2516)


0.7.4
 * add nodetool join command (CASSANDRA-2160)
 * fix secondary indexes on pre-existing or streamed data (CASSANDRA-2244)
 * initialize endpoint in gossiper earlier (CASSANDRA-2228)
 * add ability to write to Cassandra from Pig (CASSANDRA-1828)
 * add rpc_[min|max]_threads (CASSANDRA-2176)
 * add CL.TWO, CL.THREE (CASSANDRA-2013)
 * avoid exporting an un-requested row in sstable2json, when exporting
   a key that does not exist (CASSANDRA-2168)
 * add incremental_backups option (CASSANDRA-1872)
 * add configurable row limit to Pig loadfunc (CASSANDRA-2276)
 * validate column values in batches as well as single-Column inserts
   (CASSANDRA-2259)
 * move sample schema from cassandra.yaml to schema-sample.txt,
   a cli scripts (CASSANDRA-2007)
 * avoid writing empty rows when scrubbing tombstoned rows (CASSANDRA-2296)
 * fix assertion error in range and index scans for CL < ALL
   (CASSANDRA-2282)
 * fix commitlog replay when flush position refers to data that didn't
   get synced before server died (CASSANDRA-2285)
 * fix fd leak in sstable2json with non-mmap'd i/o (CASSANDRA-2304)
 * reduce memory use during streaming of multiple sstables (CASSANDRA-2301)
 * purge tombstoned rows from cache after GCGraceSeconds (CASSANDRA-2305)
 * allow zero replicas in a NTS datacenter (CASSANDRA-1924)
 * make range queries respect snitch for local replicas (CASSANDRA-2286)
 * fix HH delivery when column index is larger than 2GB (CASSANDRA-2297)
 * make 2ary indexes use parent CF flush thresholds during initial build
   (CASSANDRA-2294)
 * update memtable_throughput to be a long (CASSANDRA-2158)


0.7.3
 * Keep endpoint state until aVeryLongTime (CASSANDRA-2115)
 * lower-latency read repair (CASSANDRA-2069)
 * add hinted_handoff_throttle_delay_in_ms option (CASSANDRA-2161)
 * fixes for cache save/load (CASSANDRA-2172, -2174)
 * Handle whole-row deletions in CFOutputFormat (CASSANDRA-2014)
 * Make memtable_flush_writers flush in parallel (CASSANDRA-2178)
 * Add compaction_preheat_key_cache option (CASSANDRA-2175)
 * refactor stress.py to have only one copy of the format string
   used for creating row keys (CASSANDRA-2108)
 * validate index names for \w+ (CASSANDRA-2196)
 * Fix Cassandra cli to respect timeout if schema does not settle
   (CASSANDRA-2187)
 * fix for compaction and cleanup writing old-format data into new-version
   sstable (CASSANDRA-2211, -2216)
 * add nodetool scrub (CASSANDRA-2217, -2240)
 * fix sstable2json large-row pagination (CASSANDRA-2188)
 * fix EOFing on requests for the last bytes in a file (CASSANDRA-2213)
 * fix BufferedRandomAccessFile bugs (CASSANDRA-2218, -2241)
 * check for memtable flush_after_mins exceeded every 10s (CASSANDRA-2183)
 * fix cache saving on Windows (CASSANDRA-2207)
 * add validateSchemaAgreement call + synchronization to schema
   modification operations (CASSANDRA-2222)
 * fix for reversed slice queries on large rows (CASSANDRA-2212)
 * fat clients were writing local data (CASSANDRA-2223)
 * set DEFAULT_MEMTABLE_LIFETIME_IN_MINS to 24h
 * improve detection and cleanup of partially-written sstables
   (CASSANDRA-2206)
 * fix supercolumn de/serialization when subcolumn comparator is different
   from supercolumn's (CASSANDRA-2104)
 * fix starting up on Windows when CASSANDRA_HOME contains whitespace
   (CASSANDRA-2237)
 * add [get|set][row|key]cacheSavePeriod to JMX (CASSANDRA-2100)
 * fix Hadoop ColumnFamilyOutputFormat dropping of mutations
   when batch fills up (CASSANDRA-2255)
 * move file deletions off of scheduledtasks executor (CASSANDRA-2253)


0.7.2
 * copy DecoratedKey.key when inserting into caches to avoid retaining
   a reference to the underlying buffer (CASSANDRA-2102)
 * format subcolumn names with subcomparator (CASSANDRA-2136)
 * fix column bloom filter deserialization (CASSANDRA-2165)


0.7.1
 * refactor MessageDigest creation code. (CASSANDRA-2107)
 * buffer network stack to avoid inefficient small TCP messages while avoiding
   the nagle/delayed ack problem (CASSANDRA-1896)
 * check log4j configuration for changes every 10s (CASSANDRA-1525, 1907)
 * more-efficient cross-DC replication (CASSANDRA-1530, -2051, -2138)
 * avoid polluting page cache with commitlog or sstable writes
   and seq scan operations (CASSANDRA-1470)
 * add RMI authentication options to nodetool (CASSANDRA-1921)
 * make snitches configurable at runtime (CASSANDRA-1374)
 * retry hadoop split requests on connection failure (CASSANDRA-1927)
 * implement describeOwnership for BOP, COPP (CASSANDRA-1928)
 * make read repair behave as expected for ConsistencyLevel > ONE
   (CASSANDRA-982, 2038)
 * distributed test harness (CASSANDRA-1859, 1964)
 * reduce flush lock contention (CASSANDRA-1930)
 * optimize supercolumn deserialization (CASSANDRA-1891)
 * fix CFMetaData.apply to only compare objects of the same class
   (CASSANDRA-1962)
 * allow specifying specific SSTables to compact from JMX (CASSANDRA-1963)
 * fix race condition in MessagingService.targets (CASSANDRA-1959, 2094, 2081)
 * refuse to open sstables from a future version (CASSANDRA-1935)
 * zero-copy reads (CASSANDRA-1714)
 * fix copy bounds for word Text in wordcount demo (CASSANDRA-1993)
 * fixes for contrib/javautils (CASSANDRA-1979)
 * check more frequently for memtable expiration (CASSANDRA-2000)
 * fix writing SSTable column count statistics (CASSANDRA-1976)
 * fix streaming of multiple CFs during bootstrap (CASSANDRA-1992)
 * explicitly set JVM GC new generation size with -Xmn (CASSANDRA-1968)
 * add short options for CLI flags (CASSANDRA-1565)
 * make keyspace argument to "describe keyspace" in CLI optional
   when authenticated to keyspace already (CASSANDRA-2029)
 * added option to specify -Dcassandra.join_ring=false on startup
   to allow "warm spare" nodes or performing JMX maintenance before
   joining the ring (CASSANDRA-526)
 * log migrations at INFO (CASSANDRA-2028)
 * add CLI verbose option in file mode (CASSANDRA-2030)
 * add single-line "--" comments to CLI (CASSANDRA-2032)
 * message serialization tests (CASSANDRA-1923)
 * switch from ivy to maven-ant-tasks (CASSANDRA-2017)
 * CLI attempts to block for new schema to propagate (CASSANDRA-2044)
 * fix potential overflow in nodetool cfstats (CASSANDRA-2057)
 * add JVM shutdownhook to sync commitlog (CASSANDRA-1919)
 * allow nodes to be up without being part of  normal traffic (CASSANDRA-1951)
 * fix CLI "show keyspaces" with null options on NTS (CASSANDRA-2049)
 * fix possible ByteBuffer race conditions (CASSANDRA-2066)
 * reduce garbage generated by MessagingService to prevent load spikes
   (CASSANDRA-2058)
 * fix math in RandomPartitioner.describeOwnership (CASSANDRA-2071)
 * fix deletion of sstable non-data components (CASSANDRA-2059)
 * avoid blocking gossip while deleting handoff hints (CASSANDRA-2073)
 * ignore messages from newer versions, keep track of nodes in gossip
   regardless of version (CASSANDRA-1970)
 * cache writing moved to CompactionManager to reduce i/o contention and
   updated to use non-cache-polluting writes (CASSANDRA-2053)
 * page through large rows when exporting to JSON (CASSANDRA-2041)
 * add flush_largest_memtables_at and reduce_cache_sizes_at options
   (CASSANDRA-2142)
 * add cli 'describe cluster' command (CASSANDRA-2127)
 * add cli support for setting username/password at 'connect' command
   (CASSANDRA-2111)
 * add -D option to Stress.java to allow reading hosts from a file
   (CASSANDRA-2149)
 * bound hints CF throughput between 32M and 256M (CASSANDRA-2148)
 * continue starting when invalid saved cache entries are encountered
   (CASSANDRA-2076)
 * add max_hint_window_in_ms option (CASSANDRA-1459)


0.7.0-final
 * fix offsets to ByteBuffer.get (CASSANDRA-1939)


0.7.0-rc4
 * fix cli crash after backgrounding (CASSANDRA-1875)
 * count timeouts in storageproxy latencies, and include latency
   histograms in StorageProxyMBean (CASSANDRA-1893)
 * fix CLI get recognition of supercolumns (CASSANDRA-1899)
 * enable keepalive on intra-cluster sockets (CASSANDRA-1766)
 * count timeouts towards dynamicsnitch latencies (CASSANDRA-1905)
 * Expose index-building status in JMX + cli schema description
   (CASSANDRA-1871)
 * allow [LOCAL|EACH]_QUORUM to be used with non-NetworkTopology
   replication Strategies
 * increased amount of index locks for faster commitlog replay
 * collect secondary index tombstones immediately (CASSANDRA-1914)
 * revert commitlog changes from #1780 (CASSANDRA-1917)
 * change RandomPartitioner min token to -1 to avoid collision w/
   tokens on actual nodes (CASSANDRA-1901)
 * examine the right nibble when validating TimeUUID (CASSANDRA-1910)
 * include secondary indexes in cleanup (CASSANDRA-1916)
 * CFS.scrubDataDirectories should also cleanup invalid secondary indexes
   (CASSANDRA-1904)
 * ability to disable/enable gossip on nodes to force them down
   (CASSANDRA-1108)


0.7.0-rc3
 * expose getNaturalEndpoints in StorageServiceMBean taking byte[]
   key; RMI cannot serialize ByteBuffer (CASSANDRA-1833)
 * infer org.apache.cassandra.locator for replication strategy classes
   when not otherwise specified
 * validation that generates less garbage (CASSANDRA-1814)
 * add TTL support to CLI (CASSANDRA-1838)
 * cli defaults to bytestype for subcomparator when creating
   column families (CASSANDRA-1835)
 * unregister index MBeans when index is dropped (CASSANDRA-1843)
 * make ByteBufferUtil.clone thread-safe (CASSANDRA-1847)
 * change exception for read requests during bootstrap from
   InvalidRequest to Unavailable (CASSANDRA-1862)
 * respect row-level tombstones post-flush in range scans
   (CASSANDRA-1837)
 * ReadResponseResolver check digests against each other (CASSANDRA-1830)
 * return InvalidRequest when remove of subcolumn without supercolumn
   is requested (CASSANDRA-1866)
 * flush before repair (CASSANDRA-1748)
 * SSTableExport validates key order (CASSANDRA-1884)
 * large row support for SSTableExport (CASSANDRA-1867)
 * Re-cache hot keys post-compaction without hitting disk (CASSANDRA-1878)
 * manage read repair in coordinator instead of data source, to
   provide latency information to dynamic snitch (CASSANDRA-1873)


0.7.0-rc2
 * fix live-column-count of slice ranges including tombstoned supercolumn
   with live subcolumn (CASSANDRA-1591)
 * rename o.a.c.internal.AntientropyStage -> AntiEntropyStage,
   o.a.c.request.Request_responseStage -> RequestResponseStage,
   o.a.c.internal.Internal_responseStage -> InternalResponseStage
 * add AbstractType.fromString (CASSANDRA-1767)
 * require index_type to be present when specifying index_name
   on ColumnDef (CASSANDRA-1759)
 * fix add/remove index bugs in CFMetadata (CASSANDRA-1768)
 * rebuild Strategy during system_update_keyspace (CASSANDRA-1762)
 * cli updates prompt to ... in continuation lines (CASSANDRA-1770)
 * support multiple Mutations per key in hadoop ColumnFamilyOutputFormat
   (CASSANDRA-1774)
 * improvements to Debian init script (CASSANDRA-1772)
 * use local classloader to check for version.properties (CASSANDRA-1778)
 * Validate that column names in column_metadata are valid for the
   defined comparator, and decode properly in cli (CASSANDRA-1773)
 * use cross-platform newlines in cli (CASSANDRA-1786)
 * add ExpiringColumn support to sstable import/export (CASSANDRA-1754)
 * add flush for each append to periodic commitlog mode; added
   periodic_without_flush option to disable this (CASSANDRA-1780)
 * close file handle used for post-flush truncate (CASSANDRA-1790)
 * various code cleanup (CASSANDRA-1793, -1794, -1795)
 * fix range queries against wrapped range (CASSANDRA-1781)
 * fix consistencylevel calculations for NetworkTopologyStrategy
   (CASSANDRA-1804)
 * cli support index type enum names (CASSANDRA-1810)
 * improved validation of column_metadata (CASSANDRA-1813)
 * reads at ConsistencyLevel > 1 throw UnavailableException
   immediately if insufficient live nodes exist (CASSANDRA-1803)
 * copy bytebuffers for local writes to avoid retaining the entire
   Thrift frame (CASSANDRA-1801)
 * fix NPE adding index to column w/o prior metadata (CASSANDRA-1764)
 * reduce fat client timeout (CASSANDRA-1730)
 * fix botched merge of CASSANDRA-1316


0.7.0-rc1
 * fix compaction and flush races with schema updates (CASSANDRA-1715)
 * add clustertool, config-converter, sstablekeys, and schematool
   Windows .bat files (CASSANDRA-1723)
 * reject range queries received during bootstrap (CASSANDRA-1739)
 * fix wrapping-range queries on non-minimum token (CASSANDRA-1700)
 * add nodetool cfhistogram (CASSANDRA-1698)
 * limit repaired ranges to what the nodes have in common (CASSANDRA-1674)
 * index scan treats missing columns as not matching secondary
   expressions (CASSANDRA-1745)
 * Fix misuse of DataOutputBuffer.getData in AntiEntropyService
   (CASSANDRA-1729)
 * detect and warn when obsolete version of JNA is present (CASSANDRA-1760)
 * reduce fat client timeout (CASSANDRA-1730)
 * cleanup smallest CFs first to increase free temp space for larger ones
   (CASSANDRA-1811)
 * Update windows .bat files to work outside of main Cassandra
   directory (CASSANDRA-1713)
 * fix read repair regression from 0.6.7 (CASSANDRA-1727)
 * more-efficient read repair (CASSANDRA-1719)
 * fix hinted handoff replay (CASSANDRA-1656)
 * log type of dropped messages (CASSANDRA-1677)
 * upgrade to SLF4J 1.6.1
 * fix ByteBuffer bug in ExpiringColumn.updateDigest (CASSANDRA-1679)
 * fix IntegerType.getString (CASSANDRA-1681)
 * make -Djava.net.preferIPv4Stack=true the default (CASSANDRA-628)
 * add INTERNAL_RESPONSE verb to differentiate from responses related
   to client requests (CASSANDRA-1685)
 * log tpstats when dropping messages (CASSANDRA-1660)
 * include unreachable nodes in describeSchemaVersions (CASSANDRA-1678)
 * Avoid dropping messages off the client request path (CASSANDRA-1676)
 * fix jna errno reporting (CASSANDRA-1694)
 * add friendlier error for UnknownHostException on startup (CASSANDRA-1697)
 * include jna dependency in RPM package (CASSANDRA-1690)
 * add --skip-keys option to stress.py (CASSANDRA-1696)
 * improve cli handling of non-string keys and column names
   (CASSANDRA-1701, -1693)
 * r/m extra subcomparator line in cli keyspaces output (CASSANDRA-1712)
 * add read repair chance to cli "show keyspaces"
 * upgrade to ConcurrentLinkedHashMap 1.1 (CASSANDRA-975)
 * fix index scan routing (CASSANDRA-1722)
 * fix tombstoning of supercolumns in range queries (CASSANDRA-1734)
 * clear endpoint cache after updating keyspace metadata (CASSANDRA-1741)
 * fix wrapping-range queries on non-minimum token (CASSANDRA-1700)
 * truncate includes secondary indexes (CASSANDRA-1747)
 * retain reference to PendingFile sstables (CASSANDRA-1749)
 * fix sstableimport regression (CASSANDRA-1753)
 * fix for bootstrap when no non-system tables are defined (CASSANDRA-1732)
 * handle replica unavailability in index scan (CASSANDRA-1755)
 * fix service initialization order deadlock (CASSANDRA-1756)
 * multi-line cli commands (CASSANDRA-1742)
 * fix race between snapshot and compaction (CASSANDRA-1736)
 * add listEndpointsPendingHints, deleteHintsForEndpoint JMX methods
   (CASSANDRA-1551)


0.7.0-beta3
 * add strategy options to describe_keyspace output (CASSANDRA-1560)
 * log warning when using randomly generated token (CASSANDRA-1552)
 * re-organize JMX into .db, .net, .internal, .request (CASSANDRA-1217)
 * allow nodes to change IPs between restarts (CASSANDRA-1518)
 * remember ring state between restarts by default (CASSANDRA-1518)
 * flush index built flag so we can read it before log replay (CASSANDRA-1541)
 * lock row cache updates to prevent race condition (CASSANDRA-1293)
 * remove assertion causing rare (and harmless) error messages in
   commitlog (CASSANDRA-1330)
 * fix moving nodes with no keyspaces defined (CASSANDRA-1574)
 * fix unbootstrap when no data is present in a transfer range (CASSANDRA-1573)
 * take advantage of AVRO-495 to simplify our avro IDL (CASSANDRA-1436)
 * extend authorization hierarchy to column family (CASSANDRA-1554)
 * deletion support in secondary indexes (CASSANDRA-1571)
 * meaningful error message for invalid replication strategy class
   (CASSANDRA-1566)
 * allow keyspace creation with RF > N (CASSANDRA-1428)
 * improve cli error handling (CASSANDRA-1580)
 * add cache save/load ability (CASSANDRA-1417, 1606, 1647)
 * add StorageService.getDrainProgress (CASSANDRA-1588)
 * Disallow bootstrap to an in-use token (CASSANDRA-1561)
 * Allow dynamic secondary index creation and destruction (CASSANDRA-1532)
 * log auto-guessed memtable thresholds (CASSANDRA-1595)
 * add ColumnDef support to cli (CASSANDRA-1583)
 * reduce index sample time by 75% (CASSANDRA-1572)
 * add cli support for column, strategy metadata (CASSANDRA-1578, 1612)
 * add cli support for schema modification (CASSANDRA-1584)
 * delete temp files on failed compactions (CASSANDRA-1596)
 * avoid blocking for dead nodes during removetoken (CASSANDRA-1605)
 * remove ConsistencyLevel.ZERO (CASSANDRA-1607)
 * expose in-progress compaction type in jmx (CASSANDRA-1586)
 * removed IClock & related classes from internals (CASSANDRA-1502)
 * fix removing tokens from SystemTable on decommission and removetoken
   (CASSANDRA-1609)
 * include CF metadata in cli 'show keyspaces' (CASSANDRA-1613)
 * switch from Properties to HashMap in PropertyFileSnitch to
   avoid synchronization bottleneck (CASSANDRA-1481)
 * PropertyFileSnitch configuration file renamed to
   cassandra-topology.properties
 * add cli support for get_range_slices (CASSANDRA-1088, CASSANDRA-1619)
 * Make memtable flush thresholds per-CF instead of global
   (CASSANDRA-1007, 1637)
 * add cli support for binary data without CfDef hints (CASSANDRA-1603)
 * fix building SSTable statistics post-stream (CASSANDRA-1620)
 * fix potential infinite loop in 2ary index queries (CASSANDRA-1623)
 * allow creating NTS keyspaces with no replicas configured (CASSANDRA-1626)
 * add jmx histogram of sstables accessed per read (CASSANDRA-1624)
 * remove system_rename_column_family and system_rename_keyspace from the
   client API until races can be fixed (CASSANDRA-1630, CASSANDRA-1585)
 * add cli sanity tests (CASSANDRA-1582)
 * update GC settings in cassandra.bat (CASSANDRA-1636)
 * cli support for index queries (CASSANDRA-1635)
 * cli support for updating schema memtable settings (CASSANDRA-1634)
 * cli --file option (CASSANDRA-1616)
 * reduce automatically chosen memtable sizes by 50% (CASSANDRA-1641)
 * move endpoint cache from snitch to strategy (CASSANDRA-1643)
 * fix commitlog recovery deleting the newly-created segment as well as
   the old ones (CASSANDRA-1644)
 * upgrade to Thrift 0.5 (CASSANDRA-1367)
 * renamed CL.DCQUORUM to LOCAL_QUORUM and DCQUORUMSYNC to EACH_QUORUM
 * cli truncate support (CASSANDRA-1653)
 * update GC settings in cassandra.bat (CASSANDRA-1636)
 * avoid logging when a node's ip/token is gossipped back to it (CASSANDRA-1666)


0.7-beta2
 * always use UTF-8 for hint keys (CASSANDRA-1439)
 * remove cassandra.yaml dependency from Hadoop and Pig (CASSADRA-1322)
 * expose CfDef metadata in describe_keyspaces (CASSANDRA-1363)
 * restore use of mmap_index_only option (CASSANDRA-1241)
 * dropping a keyspace with no column families generated an error
   (CASSANDRA-1378)
 * rename RackAwareStrategy to OldNetworkTopologyStrategy, RackUnawareStrategy
   to SimpleStrategy, DatacenterShardStrategy to NetworkTopologyStrategy,
   AbstractRackAwareSnitch to AbstractNetworkTopologySnitch (CASSANDRA-1392)
 * merge StorageProxy.mutate, mutateBlocking (CASSANDRA-1396)
 * faster UUIDType, LongType comparisons (CASSANDRA-1386, 1393)
 * fix setting read_repair_chance from CLI addColumnFamily (CASSANDRA-1399)
 * fix updates to indexed columns (CASSANDRA-1373)
 * fix race condition leaving to FileNotFoundException (CASSANDRA-1382)
 * fix sharded lock hash on index write path (CASSANDRA-1402)
 * add support for GT/E, LT/E in subordinate index clauses (CASSANDRA-1401)
 * cfId counter got out of sync when CFs were added (CASSANDRA-1403)
 * less chatty schema updates (CASSANDRA-1389)
 * rename column family mbeans. 'type' will now include either
   'IndexColumnFamilies' or 'ColumnFamilies' depending on the CFS type.
   (CASSANDRA-1385)
 * disallow invalid keyspace and column family names. This includes name that
   matches a '^\w+' regex. (CASSANDRA-1377)
 * use JNA, if present, to take snapshots (CASSANDRA-1371)
 * truncate hints if starting 0.7 for the first time (CASSANDRA-1414)
 * fix FD leak in single-row slicepredicate queries (CASSANDRA-1416)
 * allow index expressions against columns that are not part of the
   SlicePredicate (CASSANDRA-1410)
 * config-converter properly handles snitches and framed support
   (CASSANDRA-1420)
 * remove keyspace argument from multiget_count (CASSANDRA-1422)
 * allow specifying cassandra.yaml location as (local or remote) URL
   (CASSANDRA-1126)
 * fix using DynamicEndpointSnitch with NetworkTopologyStrategy
   (CASSANDRA-1429)
 * Add CfDef.default_validation_class (CASSANDRA-891)
 * fix EstimatedHistogram.max (CASSANDRA-1413)
 * quorum read optimization (CASSANDRA-1622)
 * handle zero-length (or missing) rows during HH paging (CASSANDRA-1432)
 * include secondary indexes during schema migrations (CASSANDRA-1406)
 * fix commitlog header race during schema change (CASSANDRA-1435)
 * fix ColumnFamilyStoreMBeanIterator to use new type name (CASSANDRA-1433)
 * correct filename generated by xml->yaml converter (CASSANDRA-1419)
 * add CMSInitiatingOccupancyFraction=75 and UseCMSInitiatingOccupancyOnly
   to default JVM options
 * decrease jvm heap for cassandra-cli (CASSANDRA-1446)
 * ability to modify keyspaces and column family definitions on a live cluster
   (CASSANDRA-1285)
 * support for Hadoop Streaming [non-jvm map/reduce via stdin/out]
   (CASSANDRA-1368)
 * Move persistent sstable stats from the system table to an sstable component
   (CASSANDRA-1430)
 * remove failed bootstrap attempt from pending ranges when gossip times
   it out after 1h (CASSANDRA-1463)
 * eager-create tcp connections to other cluster members (CASSANDRA-1465)
 * enumerate stages and derive stage from message type instead of
   transmitting separately (CASSANDRA-1465)
 * apply reversed flag during collation from different data sources
   (CASSANDRA-1450)
 * make failure to remove commitlog segment non-fatal (CASSANDRA-1348)
 * correct ordering of drain operations so CL.recover is no longer
   necessary (CASSANDRA-1408)
 * removed keyspace from describe_splits method (CASSANDRA-1425)
 * rename check_schema_agreement to describe_schema_versions
   (CASSANDRA-1478)
 * fix QUORUM calculation for RF > 3 (CASSANDRA-1487)
 * remove tombstones during non-major compactions when bloom filter
   verifies that row does not exist in other sstables (CASSANDRA-1074)
 * nodes that coordinated a loadbalance in the past could not be seen by
   newly added nodes (CASSANDRA-1467)
 * exposed endpoint states (gossip details) via jmx (CASSANDRA-1467)
 * ensure that compacted sstables are not included when new readers are
   instantiated (CASSANDRA-1477)
 * by default, calculate heap size and memtable thresholds at runtime (CASSANDRA-1469)
 * fix races dealing with adding/dropping keyspaces and column families in
   rapid succession (CASSANDRA-1477)
 * clean up of Streaming system (CASSANDRA-1503, 1504, 1506)
 * add options to configure Thrift socket keepalive and buffer sizes (CASSANDRA-1426)
 * make contrib CassandraServiceDataCleaner recursive (CASSANDRA-1509)
 * min, max compaction threshold are configurable and persistent
   per-ColumnFamily (CASSANDRA-1468)
 * fix replaying the last mutation in a commitlog unnecessarily
   (CASSANDRA-1512)
 * invoke getDefaultUncaughtExceptionHandler from DTPE with the original
   exception rather than the ExecutionException wrapper (CASSANDRA-1226)
 * remove Clock from the Thrift (and Avro) API (CASSANDRA-1501)
 * Close intra-node sockets when connection is broken (CASSANDRA-1528)
 * RPM packaging spec file (CASSANDRA-786)
 * weighted request scheduler (CASSANDRA-1485)
 * treat expired columns as deleted (CASSANDRA-1539)
 * make IndexInterval configurable (CASSANDRA-1488)
 * add describe_snitch to Thrift API (CASSANDRA-1490)
 * MD5 authenticator compares plain text submitted password with MD5'd
   saved property, instead of vice versa (CASSANDRA-1447)
 * JMX MessagingService pending and completed counts (CASSANDRA-1533)
 * fix race condition processing repair responses (CASSANDRA-1511)
 * make repair blocking (CASSANDRA-1511)
 * create EndpointSnitchInfo and MBean to expose rack and DC (CASSANDRA-1491)
 * added option to contrib/word_count to output results back to Cassandra
   (CASSANDRA-1342)
 * rewrite Hadoop ColumnFamilyRecordWriter to pool connections, retry to
   multiple Cassandra nodes, and smooth impact on the Cassandra cluster
   by using smaller batch sizes (CASSANDRA-1434)
 * fix setting gc_grace_seconds via CLI (CASSANDRA-1549)
 * support TTL'd index values (CASSANDRA-1536)
 * make removetoken work like decommission (CASSANDRA-1216)
 * make cli comparator-aware and improve quote rules (CASSANDRA-1523,-1524)
 * make nodetool compact and cleanup blocking (CASSANDRA-1449)
 * add memtable, cache information to GCInspector logs (CASSANDRA-1558)
 * enable/disable HintedHandoff via JMX (CASSANDRA-1550)
 * Ignore stray files in the commit log directory (CASSANDRA-1547)
 * Disallow bootstrap to an in-use token (CASSANDRA-1561)


0.7-beta1
 * sstable versioning (CASSANDRA-389)
 * switched to slf4j logging (CASSANDRA-625)
 * add (optional) expiration time for column (CASSANDRA-699)
 * access levels for authentication/authorization (CASSANDRA-900)
 * add ReadRepairChance to CF definition (CASSANDRA-930)
 * fix heisenbug in system tests, especially common on OS X (CASSANDRA-944)
 * convert to byte[] keys internally and all public APIs (CASSANDRA-767)
 * ability to alter schema definitions on a live cluster (CASSANDRA-44)
 * renamed configuration file to cassandra.xml, and log4j.properties to
   log4j-server.properties, which must now be loaded from
   the classpath (which is how our scripts in bin/ have always done it)
   (CASSANDRA-971)
 * change get_count to require a SlicePredicate. create multi_get_count
   (CASSANDRA-744)
 * re-organized endpointsnitch implementations and added SimpleSnitch
   (CASSANDRA-994)
 * Added preload_row_cache option (CASSANDRA-946)
 * add CRC to commitlog header (CASSANDRA-999)
 * removed deprecated batch_insert and get_range_slice methods (CASSANDRA-1065)
 * add truncate thrift method (CASSANDRA-531)
 * http mini-interface using mx4j (CASSANDRA-1068)
 * optimize away copy of sliced row on memtable read path (CASSANDRA-1046)
 * replace constant-size 2GB mmaped segments and special casing for index
   entries spanning segment boundaries, with SegmentedFile that computes
   segments that always contain entire entries/rows (CASSANDRA-1117)
 * avoid reading large rows into memory during compaction (CASSANDRA-16)
 * added hadoop OutputFormat (CASSANDRA-1101)
 * efficient Streaming (no more anticompaction) (CASSANDRA-579)
 * split commitlog header into separate file and add size checksum to
   mutations (CASSANDRA-1179)
 * avoid allocating a new byte[] for each mutation on replay (CASSANDRA-1219)
 * revise HH schema to be per-endpoint (CASSANDRA-1142)
 * add joining/leaving status to nodetool ring (CASSANDRA-1115)
 * allow multiple repair sessions per node (CASSANDRA-1190)
 * optimize away MessagingService for local range queries (CASSANDRA-1261)
 * make framed transport the default so malformed requests can't OOM the
   server (CASSANDRA-475)
 * significantly faster reads from row cache (CASSANDRA-1267)
 * take advantage of row cache during range queries (CASSANDRA-1302)
 * make GCGraceSeconds a per-ColumnFamily value (CASSANDRA-1276)
 * keep persistent row size and column count statistics (CASSANDRA-1155)
 * add IntegerType (CASSANDRA-1282)
 * page within a single row during hinted handoff (CASSANDRA-1327)
 * push DatacenterShardStrategy configuration into keyspace definition,
   eliminating datacenter.properties. (CASSANDRA-1066)
 * optimize forward slices starting with '' and single-index-block name
   queries by skipping the column index (CASSANDRA-1338)
 * streaming refactor (CASSANDRA-1189)
 * faster comparison for UUID types (CASSANDRA-1043)
 * secondary index support (CASSANDRA-749 and subtasks)
 * make compaction buckets deterministic (CASSANDRA-1265)


0.6.6
 * Allow using DynamicEndpointSnitch with RackAwareStrategy (CASSANDRA-1429)
 * remove the remaining vestiges of the unfinished DatacenterShardStrategy
   (replaced by NetworkTopologyStrategy in 0.7)


0.6.5
 * fix key ordering in range query results with RandomPartitioner
   and ConsistencyLevel > ONE (CASSANDRA-1145)
 * fix for range query starting with the wrong token range (CASSANDRA-1042)
 * page within a single row during hinted handoff (CASSANDRA-1327)
 * fix compilation on non-sun JDKs (CASSANDRA-1061)
 * remove String.trim() call on row keys in batch mutations (CASSANDRA-1235)
 * Log summary of dropped messages instead of spamming log (CASSANDRA-1284)
 * add dynamic endpoint snitch (CASSANDRA-981)
 * fix streaming for keyspaces with hyphens in their name (CASSANDRA-1377)
 * fix errors in hard-coded bloom filter optKPerBucket by computing it
   algorithmically (CASSANDRA-1220
 * remove message deserialization stage, and uncap read/write stages
   so slow reads/writes don't block gossip processing (CASSANDRA-1358)
 * add jmx port configuration to Debian package (CASSANDRA-1202)
 * use mlockall via JNA, if present, to prevent Linux from swapping
   out parts of the JVM (CASSANDRA-1214)


0.6.4
 * avoid queuing multiple hint deliveries for the same endpoint
   (CASSANDRA-1229)
 * better performance for and stricter checking of UTF8 column names
   (CASSANDRA-1232)
 * extend option to lower compaction priority to hinted handoff
   as well (CASSANDRA-1260)
 * log errors in gossip instead of re-throwing (CASSANDRA-1289)
 * avoid aborting commitlog replay prematurely if a flushed-but-
   not-removed commitlog segment is encountered (CASSANDRA-1297)
 * fix duplicate rows being read during mapreduce (CASSANDRA-1142)
 * failure detection wasn't closing command sockets (CASSANDRA-1221)
 * cassandra-cli.bat works on windows (CASSANDRA-1236)
 * pre-emptively drop requests that cannot be processed within RPCTimeout
   (CASSANDRA-685)
 * add ack to Binary write verb and update CassandraBulkLoader
   to wait for acks for each row (CASSANDRA-1093)
 * added describe_partitioner Thrift method (CASSANDRA-1047)
 * Hadoop jobs no longer require the Cassandra storage-conf.xml
   (CASSANDRA-1280, CASSANDRA-1047)
 * log thread pool stats when GC is excessive (CASSANDRA-1275)
 * remove gossip message size limit (CASSANDRA-1138)
 * parallelize local and remote reads during multiget, and respect snitch
   when determining whether to do local read for CL.ONE (CASSANDRA-1317)
 * fix read repair to use requested consistency level on digest mismatch,
   rather than assuming QUORUM (CASSANDRA-1316)
 * process digest mismatch re-reads in parallel (CASSANDRA-1323)
 * switch hints CF comparator to BytesType (CASSANDRA-1274)


0.6.3
 * retry to make streaming connections up to 8 times. (CASSANDRA-1019)
 * reject describe_ring() calls on invalid keyspaces (CASSANDRA-1111)
 * fix cache size calculation for size of 100% (CASSANDRA-1129)
 * fix cache capacity only being recalculated once (CASSANDRA-1129)
 * remove hourly scan of all hints on the off chance that the gossiper
   missed a status change; instead, expose deliverHintsToEndpoint to JMX
   so it can be done manually, if necessary (CASSANDRA-1141)
 * don't reject reads at CL.ALL (CASSANDRA-1152)
 * reject deletions to supercolumns in CFs containing only standard
   columns (CASSANDRA-1139)
 * avoid preserving login information after client disconnects
   (CASSANDRA-1057)
 * prefer sun jdk to openjdk in debian init script (CASSANDRA-1174)
 * detect partioner config changes between restarts and fail fast
   (CASSANDRA-1146)
 * use generation time to resolve node token reassignment disagreements
   (CASSANDRA-1118)
 * restructure the startup ordering of Gossiper and MessageService to avoid
   timing anomalies (CASSANDRA-1160)
 * detect incomplete commit log hearders (CASSANDRA-1119)
 * force anti-entropy service to stream files on the stream stage to avoid
   sending streams out of order (CASSANDRA-1169)
 * remove inactive stream managers after AES streams files (CASSANDRA-1169)
 * allow removing entire row through batch_mutate Deletion (CASSANDRA-1027)
 * add JMX metrics for row-level bloom filter false positives (CASSANDRA-1212)
 * added a redhat init script to contrib (CASSANDRA-1201)
 * use midpoint when bootstrapping a new machine into range with not
   much data yet instead of random token (CASSANDRA-1112)
 * kill server on OOM in executor stage as well as Thrift (CASSANDRA-1226)
 * remove opportunistic repairs, when two machines with overlapping replica
   responsibilities happen to finish major compactions of the same CF near
   the same time.  repairs are now fully manual (CASSANDRA-1190)
 * add ability to lower compaction priority (default is no change from 0.6.2)
   (CASSANDRA-1181)


0.6.2
 * fix contrib/word_count build. (CASSANDRA-992)
 * split CommitLogExecutorService into BatchCommitLogExecutorService and
   PeriodicCommitLogExecutorService (CASSANDRA-1014)
 * add latency histograms to CFSMBean (CASSANDRA-1024)
 * make resolving timestamp ties deterministic by using value bytes
   as a tiebreaker (CASSANDRA-1039)
 * Add option to turn off Hinted Handoff (CASSANDRA-894)
 * fix windows startup (CASSANDRA-948)
 * make concurrent_reads, concurrent_writes configurable at runtime via JMX
   (CASSANDRA-1060)
 * disable GCInspector on non-Sun JVMs (CASSANDRA-1061)
 * fix tombstone handling in sstable rows with no other data (CASSANDRA-1063)
 * fix size of row in spanned index entries (CASSANDRA-1056)
 * install json2sstable, sstable2json, and sstablekeys to Debian package
 * StreamingService.StreamDestinations wouldn't empty itself after streaming
   finished (CASSANDRA-1076)
 * added Collections.shuffle(splits) before returning the splits in
   ColumnFamilyInputFormat (CASSANDRA-1096)
 * do not recalculate cache capacity post-compaction if it's been manually
   modified (CASSANDRA-1079)
 * better defaults for flush sorter + writer executor queue sizes
   (CASSANDRA-1100)
 * windows scripts for SSTableImport/Export (CASSANDRA-1051)
 * windows script for nodetool (CASSANDRA-1113)
 * expose PhiConvictThreshold (CASSANDRA-1053)
 * make repair of RF==1 a no-op (CASSANDRA-1090)
 * improve default JVM GC options (CASSANDRA-1014)
 * fix SlicePredicate serialization inside Hadoop jobs (CASSANDRA-1049)
 * close Thrift sockets in Hadoop ColumnFamilyRecordReader (CASSANDRA-1081)


0.6.1
 * fix NPE in sstable2json when no excluded keys are given (CASSANDRA-934)
 * keep the replica set constant throughout the read repair process
   (CASSANDRA-937)
 * allow querying getAllRanges with empty token list (CASSANDRA-933)
 * fix command line arguments inversion in clustertool (CASSANDRA-942)
 * fix race condition that could trigger a false-positive assertion
   during post-flush discard of old commitlog segments (CASSANDRA-936)
 * fix neighbor calculation for anti-entropy repair (CASSANDRA-924)
 * perform repair even for small entropy differences (CASSANDRA-924)
 * Use hostnames in CFInputFormat to allow Hadoop's naive string-based
   locality comparisons to work (CASSANDRA-955)
 * cache read-only BufferedRandomAccessFile length to avoid
   3 system calls per invocation (CASSANDRA-950)
 * nodes with IPv6 (and no IPv4) addresses could not join cluster
   (CASSANDRA-969)
 * Retrieve the correct number of undeleted columns, if any, from
   a supercolumn in a row that had been deleted previously (CASSANDRA-920)
 * fix index scans that cross the 2GB mmap boundaries for both mmap
   and standard i/o modes (CASSANDRA-866)
 * expose drain via nodetool (CASSANDRA-978)


0.6.0-RC1
 * JMX drain to flush memtables and run through commit log (CASSANDRA-880)
 * Bootstrapping can skip ranges under the right conditions (CASSANDRA-902)
 * fix merging row versions in range_slice for CL > ONE (CASSANDRA-884)
 * default write ConsistencyLeven chaned from ZERO to ONE
 * fix for index entries spanning mmap buffer boundaries (CASSANDRA-857)
 * use lexical comparison if time part of TimeUUIDs are the same
   (CASSANDRA-907)
 * bound read, mutation, and response stages to fix possible OOM
   during log replay (CASSANDRA-885)
 * Use microseconds-since-epoch (UTC) in cli, instead of milliseconds
 * Treat batch_mutate Deletion with null supercolumn as "apply this predicate
   to top level supercolumns" (CASSANDRA-834)
 * Streaming destination nodes do not update their JMX status (CASSANDRA-916)
 * Fix internal RPC timeout calculation (CASSANDRA-911)
 * Added Pig loadfunc to contrib/pig (CASSANDRA-910)


0.6.0-beta3
 * fix compaction bucketing bug (CASSANDRA-814)
 * update windows batch file (CASSANDRA-824)
 * deprecate KeysCachedFraction configuration directive in favor
   of KeysCached; move to unified-per-CF key cache (CASSANDRA-801)
 * add invalidateRowCache to ColumnFamilyStoreMBean (CASSANDRA-761)
 * send Handoff hints to natural locations to reduce load on
   remaining nodes in a failure scenario (CASSANDRA-822)
 * Add RowWarningThresholdInMB configuration option to warn before very
   large rows get big enough to threaten node stability, and -x option to
   be able to remove them with sstable2json if the warning is unheeded
   until it's too late (CASSANDRA-843)
 * Add logging of GC activity (CASSANDRA-813)
 * fix ConcurrentModificationException in commitlog discard (CASSANDRA-853)
 * Fix hardcoded row count in Hadoop RecordReader (CASSANDRA-837)
 * Add a jmx status to the streaming service and change several DEBUG
   messages to INFO (CASSANDRA-845)
 * fix classpath in cassandra-cli.bat for Windows (CASSANDRA-858)
 * allow re-specifying host, port to cassandra-cli if invalid ones
   are first tried (CASSANDRA-867)
 * fix race condition handling rpc timeout in the coordinator
   (CASSANDRA-864)
 * Remove CalloutLocation and StagingFileDirectory from storage-conf files
   since those settings are no longer used (CASSANDRA-878)
 * Parse a long from RowWarningThresholdInMB instead of an int (CASSANDRA-882)
 * Remove obsolete ControlPort code from DatabaseDescriptor (CASSANDRA-886)
 * move skipBytes side effect out of assert (CASSANDRA-899)
 * add "double getLoad" to StorageServiceMBean (CASSANDRA-898)
 * track row stats per CF at compaction time (CASSANDRA-870)
 * disallow CommitLogDirectory matching a DataFileDirectory (CASSANDRA-888)
 * default key cache size is 200k entries, changed from 10% (CASSANDRA-863)
 * add -Dcassandra-foreground=yes to cassandra.bat
 * exit if cluster name is changed unexpectedly (CASSANDRA-769)


0.6.0-beta1/beta2
 * add batch_mutate thrift command, deprecating batch_insert (CASSANDRA-336)
 * remove get_key_range Thrift API, deprecated in 0.5 (CASSANDRA-710)
 * add optional login() Thrift call for authentication (CASSANDRA-547)
 * support fat clients using gossiper and StorageProxy to perform
   replication in-process [jvm-only] (CASSANDRA-535)
 * support mmapped I/O for reads, on by default on 64bit JVMs
   (CASSANDRA-408, CASSANDRA-669)
 * improve insert concurrency, particularly during Hinted Handoff
   (CASSANDRA-658)
 * faster network code (CASSANDRA-675)
 * stress.py moved to contrib (CASSANDRA-635)
 * row caching [must be explicitly enabled per-CF in config] (CASSANDRA-678)
 * present a useful measure of compaction progress in JMX (CASSANDRA-599)
 * add bin/sstablekeys (CASSNADRA-679)
 * add ConsistencyLevel.ANY (CASSANDRA-687)
 * make removetoken remove nodes from gossip entirely (CASSANDRA-644)
 * add ability to set cache sizes at runtime (CASSANDRA-708)
 * report latency and cache hit rate statistics with lifetime totals
   instead of average over the last minute (CASSANDRA-702)
 * support get_range_slice for RandomPartitioner (CASSANDRA-745)
 * per-keyspace replication factory and replication strategy (CASSANDRA-620)
 * track latency in microseconds (CASSANDRA-733)
 * add describe_ Thrift methods, deprecating get_string_property and
   get_string_list_property
 * jmx interface for tracking operation mode and streams in general.
   (CASSANDRA-709)
 * keep memtables in sorted order to improve range query performance
   (CASSANDRA-799)
 * use while loop instead of recursion when trimming sstables compaction list
   to avoid blowing stack in pathological cases (CASSANDRA-804)
 * basic Hadoop map/reduce support (CASSANDRA-342)


0.5.1
 * ensure all files for an sstable are streamed to the same directory.
   (CASSANDRA-716)
 * more accurate load estimate for bootstrapping (CASSANDRA-762)
 * tolerate dead or unavailable bootstrap target on write (CASSANDRA-731)
 * allow larger numbers of keys (> 140M) in a sstable bloom filter
   (CASSANDRA-790)
 * include jvm argument improvements from CASSANDRA-504 in debian package
 * change streaming chunk size to 32MB to accomodate Windows XP limitations
   (was 64MB) (CASSANDRA-795)
 * fix get_range_slice returning results in the wrong order (CASSANDRA-781)


0.5.0 final
 * avoid attempting to delete temporary bootstrap files twice (CASSANDRA-681)
 * fix bogus NaN in nodeprobe cfstats output (CASSANDRA-646)
 * provide a policy for dealing with single thread executors w/ a full queue
   (CASSANDRA-694)
 * optimize inner read in MessagingService, vastly improving multiple-node
   performance (CASSANDRA-675)
 * wait for table flush before streaming data back to a bootstrapping node.
   (CASSANDRA-696)
 * keep track of bootstrapping sources by table so that bootstrapping doesn't
   give the indication of finishing early (CASSANDRA-673)


0.5.0 RC3
 * commit the correct version of the patch for CASSANDRA-663


0.5.0 RC2 (unreleased)
 * fix bugs in converting get_range_slice results to Thrift
   (CASSANDRA-647, CASSANDRA-649)
 * expose java.util.concurrent.TimeoutException in StorageProxy methods
   (CASSANDRA-600)
 * TcpConnectionManager was holding on to disconnected connections,
   giving the false indication they were being used. (CASSANDRA-651)
 * Remove duplicated write. (CASSANDRA-662)
 * Abort bootstrap if IP is already in the token ring (CASSANDRA-663)
 * increase default commitlog sync period, and wait for last sync to
   finish before submitting another (CASSANDRA-668)


0.5.0 RC1
 * Fix potential NPE in get_range_slice (CASSANDRA-623)
 * add CRC32 to commitlog entries (CASSANDRA-605)
 * fix data streaming on windows (CASSANDRA-630)
 * GC compacted sstables after cleanup and compaction (CASSANDRA-621)
 * Speed up anti-entropy validation (CASSANDRA-629)
 * Fix anti-entropy assertion error (CASSANDRA-639)
 * Fix pending range conflicts when bootstapping or moving
   multiple nodes at once (CASSANDRA-603)
 * Handle obsolete gossip related to node movement in the case where
   one or more nodes is down when the movement occurs (CASSANDRA-572)
 * Include dead nodes in gossip to avoid a variety of problems
   and fix HH to removed nodes (CASSANDRA-634)
 * return an InvalidRequestException for mal-formed SlicePredicates
   (CASSANDRA-643)
 * fix bug determining closest neighbor for use in multiple datacenters
   (CASSANDRA-648)
 * Vast improvements in anticompaction speed (CASSANDRA-607)
 * Speed up log replay and writes by avoiding redundant serializations
   (CASSANDRA-652)


0.5.0 beta 2
 * Bootstrap improvements (several tickets)
 * add nodeprobe repair anti-entropy feature (CASSANDRA-193, CASSANDRA-520)
 * fix possibility of partition when many nodes restart at once
   in clusters with multiple seeds (CASSANDRA-150)
 * fix NPE in get_range_slice when no data is found (CASSANDRA-578)
 * fix potential NPE in hinted handoff (CASSANDRA-585)
 * fix cleanup of local "system" keyspace (CASSANDRA-576)
 * improve computation of cluster load balance (CASSANDRA-554)
 * added super column read/write, column count, and column/row delete to
   cassandra-cli (CASSANDRA-567, CASSANDRA-594)
 * fix returning live subcolumns of deleted supercolumns (CASSANDRA-583)
 * respect JAVA_HOME in bin/ scripts (several tickets)
 * add StorageService.initClient for fat clients on the JVM (CASSANDRA-535)
   (see contrib/client_only for an example of use)
 * make consistency_level functional in get_range_slice (CASSANDRA-568)
 * optimize key deserialization for RandomPartitioner (CASSANDRA-581)
 * avoid GCing tombstones except on major compaction (CASSANDRA-604)
 * increase failure conviction threshold, resulting in less nodes
   incorrectly (and temporarily) marked as down (CASSANDRA-610)
 * respect memtable thresholds during log replay (CASSANDRA-609)
 * support ConsistencyLevel.ALL on read (CASSANDRA-584)
 * add nodeprobe removetoken command (CASSANDRA-564)


0.5.0 beta
 * Allow multiple simultaneous flushes, improving flush throughput
   on multicore systems (CASSANDRA-401)
 * Split up locks to improve write and read throughput on multicore systems
   (CASSANDRA-444, CASSANDRA-414)
 * More efficient use of memory during compaction (CASSANDRA-436)
 * autobootstrap option: when enabled, all non-seed nodes will attempt
   to bootstrap when started, until bootstrap successfully
   completes. -b option is removed.  (CASSANDRA-438)
 * Unless a token is manually specified in the configuration xml,
   a bootstraping node will use a token that gives it half the
   keys from the most-heavily-loaded node in the cluster,
   instead of generating a random token.
   (CASSANDRA-385, CASSANDRA-517)
 * Miscellaneous bootstrap fixes (several tickets)
 * Ability to change a node's token even after it has data on it
   (CASSANDRA-541)
 * Ability to decommission a live node from the ring (CASSANDRA-435)
 * Semi-automatic loadbalancing via nodeprobe (CASSANDRA-192)
 * Add ability to set compaction thresholds at runtime via
   JMX / nodeprobe.  (CASSANDRA-465)
 * Add "comment" field to ColumnFamily definition. (CASSANDRA-481)
 * Additional JMX metrics (CASSANDRA-482)
 * JSON based export and import tools (several tickets)
 * Hinted Handoff fixes (several tickets)
 * Add key cache to improve read performance (CASSANDRA-423)
 * Simplified construction of custom ReplicationStrategy classes
   (CASSANDRA-497)
 * Graphical application (Swing) for ring integrity verification and
   visualization was added to contrib (CASSANDRA-252)
 * Add DCQUORUM, DCQUORUMSYNC consistency levels and corresponding
   ReplicationStrategy / EndpointSnitch classes.  Experimental.
   (CASSANDRA-492)
 * Web client interface added to contrib (CASSANDRA-457)
 * More-efficient flush for Random, CollatedOPP partitioners
   for normal writes (CASSANDRA-446) and bulk load (CASSANDRA-420)
 * Add MemtableFlushAfterMinutes, a global replacement for the old
   per-CF FlushPeriodInMinutes setting (CASSANDRA-463)
 * optimizations to slice reading (CASSANDRA-350) and supercolumn
   queries (CASSANDRA-510)
 * force binding to given listenaddress for nodes with multiple
   interfaces (CASSANDRA-546)
 * stress.py benchmarking tool improvements (several tickets)
 * optimized replica placement code (CASSANDRA-525)
 * faster log replay on restart (CASSANDRA-539, CASSANDRA-540)
 * optimized local-node writes (CASSANDRA-558)
 * added get_range_slice, deprecating get_key_range (CASSANDRA-344)
 * expose TimedOutException to thrift (CASSANDRA-563)


0.4.2
 * Add validation disallowing null keys (CASSANDRA-486)
 * Fix race conditions in TCPConnectionManager (CASSANDRA-487)
 * Fix using non-utf8-aware comparison as a sanity check.
   (CASSANDRA-493)
 * Improve default garbage collector options (CASSANDRA-504)
 * Add "nodeprobe flush" (CASSANDRA-505)
 * remove NotFoundException from get_slice throws list (CASSANDRA-518)
 * fix get (not get_slice) of entire supercolumn (CASSANDRA-508)
 * fix null token during bootstrap (CASSANDRA-501)


0.4.1
 * Fix FlushPeriod columnfamily configuration regression
   (CASSANDRA-455)
 * Fix long column name support (CASSANDRA-460)
 * Fix for serializing a row that only contains tombstones
   (CASSANDRA-458)
 * Fix for discarding unneeded commitlog segments (CASSANDRA-459)
 * Add SnapshotBeforeCompaction configuration option (CASSANDRA-426)
 * Fix compaction abort under insufficient disk space (CASSANDRA-473)
 * Fix reading subcolumn slice from tombstoned CF (CASSANDRA-484)
 * Fix race condition in RVH causing occasional NPE (CASSANDRA-478)


0.4.0
 * fix get_key_range problems when a node is down (CASSANDRA-440)
   and add UnavailableException to more Thrift methods
 * Add example EndPointSnitch contrib code (several tickets)


0.4.0 RC2
 * fix SSTable generation clash during compaction (CASSANDRA-418)
 * reject method calls with null parameters (CASSANDRA-308)
 * properly order ranges in nodeprobe output (CASSANDRA-421)
 * fix logging of certain errors on executor threads (CASSANDRA-425)


0.4.0 RC1
 * Bootstrap feature is live; use -b on startup (several tickets)
 * Added multiget api (CASSANDRA-70)
 * fix Deadlock with SelectorManager.doProcess and TcpConnection.write
   (CASSANDRA-392)
 * remove key cache b/c of concurrency bugs in third-party
   CLHM library (CASSANDRA-405)
 * update non-major compaction logic to use two threshold values
   (CASSANDRA-407)
 * add periodic / batch commitlog sync modes (several tickets)
 * inline BatchMutation into batch_insert params (CASSANDRA-403)
 * allow setting the logging level at runtime via mbean (CASSANDRA-402)
 * change default comparator to BytesType (CASSANDRA-400)
 * add forwards-compatible ConsistencyLevel parameter to get_key_range
   (CASSANDRA-322)
 * r/m special case of blocking for local destination when writing with
   ConsistencyLevel.ZERO (CASSANDRA-399)
 * Fixes to make BinaryMemtable [bulk load interface] useful (CASSANDRA-337);
   see contrib/bmt_example for an example of using it.
 * More JMX properties added (several tickets)
 * Thrift changes (several tickets)
    - Merged _super get methods with the normal ones; return values
      are now of ColumnOrSuperColumn.
    - Similarly, merged batch_insert_super into batch_insert.



0.4.0 beta
 * On-disk data format has changed to allow billions of keys/rows per
   node instead of only millions
 * Multi-keyspace support
 * Scan all sstables for all queries to avoid situations where
   different types of operation on the same ColumnFamily could
   disagree on what data was present
 * Snapshot support via JMX
 * Thrift API has changed a _lot_:
    - removed time-sorted CFs; instead, user-defined comparators
      may be defined on the column names, which are now byte arrays.
      Default comparators are provided for UTF8, Bytes, Ascii, Long (i64),
      and UUID types.
    - removed colon-delimited strings in thrift api in favor of explicit
      structs such as ColumnPath, ColumnParent, etc.  Also normalized
      thrift struct and argument naming.
    - Added columnFamily argument to get_key_range.
    - Change signature of get_slice to accept starting and ending
      columns as well as an offset.  (This allows use of indexes.)
      Added "ascending" flag to allow reasonably-efficient reverse
      scans as well.  Removed get_slice_by_range as redundant.
    - get_key_range operates on one CF at a time
    - changed `block` boolean on insert methods to ConsistencyLevel enum,
      with options of NONE, ONE, QUORUM, and ALL.
    - added similar consistency_level parameter to read methods
    - column-name-set slice with no names given now returns zero columns
      instead of all of them.  ("all" can run your server out of memory.
      use a range-based slice with a high max column count instead.)
 * Removed the web interface. Node information can now be obtained by
   using the newly introduced nodeprobe utility.
 * More JMX stats
 * Remove magic values from internals (e.g. special key to indicate
   when to flush memtables)
 * Rename configuration "table" to "keyspace"
 * Moved to crash-only design; no more shutdown (just kill the process)
 * Lots of bug fixes

Full list of issues resolved in 0.4 is at https://issues.apache.org/jira/secure/IssueNavigator.jspa?reset=true&&pid=12310865&fixfor=12313862&resolution=1&sorter/field=issuekey&sorter/order=DESC


0.3.0 RC3
 * Fix potential deadlock under load in TCPConnection.
   (CASSANDRA-220)


0.3.0 RC2
 * Fix possible data loss when server is stopped after replaying
   log but before new inserts force memtable flush.
   (CASSANDRA-204)
 * Added BUGS file


0.3.0 RC1
 * Range queries on keys, including user-defined key collation
 * Remove support
 * Workarounds for a weird bug in JDK select/register that seems
   particularly common on VM environments. Cassandra should deploy
   fine on EC2 now
 * Much improved infrastructure: the beginnings of a decent test suite
   ("ant test" for unit tests; "nosetests" for system tests), code
   coverage reporting, etc.
 * Expanded node status reporting via JMX
 * Improved error reporting/logging on both server and client
 * Reduced memory footprint in default configuration
 * Combined blocking and non-blocking versions of insert APIs
 * Added FlushPeriodInMinutes configuration parameter to force
   flushing of infrequently-updated ColumnFamilies<|MERGE_RESOLUTION|>--- conflicted
+++ resolved
@@ -1,4 +1,3 @@
-<<<<<<< HEAD
 4.0
  * Avoid leaking threads when failing anticompactions and rate limit anticompactions (CASSANDRA-15002)
  * Validate token() arguments early instead of throwing NPE at execution (CASSANDRA-14989)
@@ -345,13 +344,6 @@
  * cqlshrc.sample uses incorrect option for time formatting (CASSANDRA-14243)
 
 
-3.11.5
-Merged from 3.0:
- * Catch CorruptSSTableExceptions and FSErrors in ALAExecutorService (CASSANDRA-14993)
-
-
-=======
->>>>>>> a6059f1f
 3.11.4
  * Make stop-server.bat wait for Cassandra to terminate (CASSANDRA-14829)
  * Correct sstable sorting for garbagecollect and levelled compaction (CASSANDRA-14870)
