<<<<<<< HEAD
3.9
 * Fix SASI PREFIX search in CONTAINS mode with partial terms (CASSANDRA-12073)
 * Increase size of flushExecutor thread pool (CASSANDRA-12071)
Merged from 3.0:
=======
3.0.9
 * Fix column ordering of results with static columns for Thrift requests in
   a mixed 2.x/3.x cluster, also fix potential non-resolved duplication of
   those static columns in query results (CASSANDRA-12123)
>>>>>>> 22176951
 * Avoid digest mismatch with empty but static rows (CASSANDRA-12090)
 * Fix EOF exception when altering column type (CASSANDRA-11820)
Merged from 2.2:
 * MemoryUtil.getShort() should return an unsigned short also for architectures not supporting unaligned memory accesses (CASSANDRA-11973)
Merged from 2.1:
 * Fix filtering on clustering columns when 2i is used (CASSANDRA-11907)
 * Avoid stalling paxos when the paxos state expires (CASSANDRA-12043)
 * Remove finished incoming streaming connections from MessagingService (CASSANDRA-11854)


3.8
 * Improve details in compaction log message (CASSANDRA-12080)
 * Allow unset values in CQLSSTableWriter (CASSANDRA-11911)
 * Chunk cache to request compressor-compatible buffers if pool space is exhausted (CASSANDRA-11993)
 * Remove DatabaseDescriptor dependencies from SequentialWriter (CASSANDRA-11579)
 * Move skip_stop_words filter before stemming (CASSANDRA-12078)
 * Support seek() in EncryptedFileSegmentInputStream (CASSANDRA-11957)
 * SSTable tools mishandling LocalPartitioner (CASSANDRA-12002)
 * When SEPWorker assigned work, set thread name to match pool (CASSANDRA-11966)
 * Add cross-DC latency metrics (CASSANDRA-11596)
 * Allow terms in selection clause (CASSANDRA-10783)
 * Add bind variables to trace (CASSANDRA-11719)
 * Switch counter shards' clock to timestamps (CASSANDRA-9811)
 * Introduce HdrHistogram and response/service/wait separation to stress tool (CASSANDRA-11853)
 * entry-weighers in QueryProcessor should respect partitionKeyBindIndexes field (CASSANDRA-11718)
 * Support older ant versions (CASSANDRA-11807)
 * Estimate compressed on disk size when deciding if sstable size limit reached (CASSANDRA-11623)
 * cassandra-stress profiles should support case sensitive schemas (CASSANDRA-11546)
 * Remove DatabaseDescriptor dependency from FileUtils (CASSANDRA-11578)
 * Faster streaming (CASSANDRA-9766)
 * Add prepared query parameter to trace for "Execute CQL3 prepared query" session (CASSANDRA-11425)
 * Add repaired percentage metric (CASSANDRA-11503)
 * Add Change-Data-Capture (CASSANDRA-8844)
Merged from 3.0:
 * cqlsh: fix error handling in rare COPY FROM failure scenario (CASSANDRA-12070)
 * Disable autocompaction during drain (CASSANDRA-11878)
 * Add a metrics timer to MemtablePool and use it to track time spent blocked on memory in MemtableAllocator (CASSANDRA-11327)
 * Fix upgrading schema with super columns with non-text subcomparators (CASSANDRA-12023)
 * Add TimeWindowCompactionStrategy (CASSANDRA-9666)
Merged from 2.2:
 * Allow nodetool info to run with readonly JMX access (CASSANDRA-11755)
 * Validate bloom_filter_fp_chance against lowest supported
   value when the table is created (CASSANDRA-11920)
 * Don't send erroneous NEW_NODE notifications on restart (CASSANDRA-11038)
 * StorageService shutdown hook should use a volatile variable (CASSANDRA-11984)
Merged from 2.1:
 * Don't try to get sstables for non-repairing column families (CASSANDRA-12077)
 * Avoid marking too many sstables as repaired (CASSANDRA-11696)
 * Prevent select statements with clustering key > 64k (CASSANDRA-11882)
 * Fix clock skew corrupting other nodes with paxos (CASSANDRA-11991)
 * Remove distinction between non-existing static columns and existing but null in LWTs (CASSANDRA-9842)
 * Cache local ranges when calculating repair neighbors (CASSANDRA-11934)
 * Allow LWT operation on static column with only partition keys (CASSANDRA-10532)
 * Create interval tree over canonical sstables to avoid missing sstables during streaming (CASSANDRA-11886)
 * cqlsh COPY FROM: shutdown parent cluster after forking, to avoid corrupting SSL connections (CASSANDRA-11749)


3.7
 * Support multiple folders for user defined compaction tasks (CASSANDRA-11765)
 * Fix race in CompactionStrategyManager's pause/resume (CASSANDRA-11922)
Merged from 3.0:
 * Fix legacy serialization of Thrift-generated non-compound range tombstones
   when communicating with 2.x nodes (CASSANDRA-11930)
 * Fix Directories instantiations where CFS.initialDirectories should be used (CASSANDRA-11849)
 * Avoid referencing DatabaseDescriptor in AbstractType (CASSANDRA-11912)
 * Don't use static dataDirectories field in Directories instances (CASSANDRA-11647)
 * Fix sstables not being protected from removal during index build (CASSANDRA-11905)
 * cqlsh: Suppress stack trace from Read/WriteFailures (CASSANDRA-11032)
 * Remove unneeded code to repair index summaries that have
   been improperly down-sampled (CASSANDRA-11127)
 * Avoid WriteTimeoutExceptions during commit log replay due to materialized
   view lock contention (CASSANDRA-11891)
 * Prevent OOM failures on SSTable corruption, improve tests for corruption detection (CASSANDRA-9530)
 * Use CFS.initialDirectories when clearing snapshots (CASSANDRA-11705)
 * Allow compaction strategies to disable early open (CASSANDRA-11754)
 * Refactor Materialized View code (CASSANDRA-11475)
 * Update Java Driver (CASSANDRA-11615)
Merged from 2.2:
 * Persist local metadata earlier in startup sequence (CASSANDRA-11742)
 * cqlsh: fix tab completion for case-sensitive identifiers (CASSANDRA-11664)
 * Avoid showing estimated key as -1 in tablestats (CASSANDRA-11587)
 * Fix possible race condition in CommitLog.recover (CASSANDRA-11743)
 * Enable client encryption in sstableloader with cli options (CASSANDRA-11708)
 * Possible memory leak in NIODataInputStream (CASSANDRA-11867)
 * Add seconds to cqlsh tracing session duration (CASSANDRA-11753)
 * Fix commit log replay after out-of-order flush completion (CASSANDRA-9669)
 * Prohibit Reversed Counter type as part of the PK (CASSANDRA-9395)
 * cqlsh: correctly handle non-ascii chars in error messages (CASSANDRA-11626)
Merged from 2.1:
 * Run CommitLog tests with different compression settings (CASSANDRA-9039)
 * cqlsh: apply current keyspace to source command (CASSANDRA-11152)
 * Clear out parent repair session if repair coordinator dies (CASSANDRA-11824)
 * Set default streaming_socket_timeout_in_ms to 24 hours (CASSANDRA-11840)
 * Do not consider local node a valid source during replace (CASSANDRA-11848)
 * Add message dropped tasks to nodetool netstats (CASSANDRA-11855)
 * Avoid holding SSTableReaders for duration of incremental repair (CASSANDRA-11739)


3.6
 * Correctly migrate schema for frozen UDTs during 2.x -> 3.x upgrades
   (does not affect any released versions) (CASSANDRA-11613)
 * Allow server startup if JMX is configured directly (CASSANDRA-11725)
 * Prevent direct memory OOM on buffer pool allocations (CASSANDRA-11710)
 * Enhanced Compaction Logging (CASSANDRA-10805)
 * Make prepared statement cache size configurable (CASSANDRA-11555)
 * Integrated JMX authentication and authorization (CASSANDRA-10091)
 * Add units to stress ouput (CASSANDRA-11352)
 * Fix PER PARTITION LIMIT for single and multi partitions queries (CASSANDRA-11603)
 * Add uncompressed chunk cache for RandomAccessReader (CASSANDRA-5863)
 * Clarify ClusteringPrefix hierarchy (CASSANDRA-11213)
 * Always perform collision check before joining ring (CASSANDRA-10134)
 * SSTableWriter output discrepancy (CASSANDRA-11646)
 * Fix potential timeout in NativeTransportService.testConcurrentDestroys (CASSANDRA-10756)
 * Support large partitions on the 3.0 sstable format (CASSANDRA-11206,11763)
 * Add support to rebuild from specific range (CASSANDRA-10406)
 * Optimize the overlapping lookup by calculating all the
   bounds in advance (CASSANDRA-11571)
 * Support json/yaml output in noetool tablestats (CASSANDRA-5977)
 * (stress) Add datacenter option to -node options (CASSANDRA-11591)
 * Fix handling of empty slices (CASSANDRA-11513)
 * Make number of cores used by cqlsh COPY visible to testing code (CASSANDRA-11437)
 * Allow filtering on clustering columns for queries without secondary indexes (CASSANDRA-11310)
 * Refactor Restriction hierarchy (CASSANDRA-11354)
 * Eliminate allocations in R/W path (CASSANDRA-11421)
 * Update Netty to 4.0.36 (CASSANDRA-11567)
 * Fix PER PARTITION LIMIT for queries requiring post-query ordering (CASSANDRA-11556)
 * Allow instantiation of UDTs and tuples in UDFs (CASSANDRA-10818)
 * Support UDT in CQLSSTableWriter (CASSANDRA-10624)
 * Support for non-frozen user-defined types, updating
   individual fields of user-defined types (CASSANDRA-7423)
 * Make LZ4 compression level configurable (CASSANDRA-11051)
 * Allow per-partition LIMIT clause in CQL (CASSANDRA-7017)
 * Make custom filtering more extensible with UserExpression (CASSANDRA-11295)
 * Improve field-checking and error reporting in cassandra.yaml (CASSANDRA-10649)
 * Print CAS stats in nodetool proxyhistograms (CASSANDRA-11507)
 * More user friendly error when providing an invalid token to nodetool (CASSANDRA-9348)
 * Add static column support to SASI index (CASSANDRA-11183)
 * Support EQ/PREFIX queries in SASI CONTAINS mode without tokenization (CASSANDRA-11434)
 * Support LIKE operator in prepared statements (CASSANDRA-11456)
 * Add a command to see if a Materialized View has finished building (CASSANDRA-9967)
 * Log endpoint and port associated with streaming operation (CASSANDRA-8777)
 * Print sensible units for all log messages (CASSANDRA-9692)
 * Upgrade Netty to version 4.0.34 (CASSANDRA-11096)
 * Break the CQL grammar into separate Parser and Lexer (CASSANDRA-11372)
 * Compress only inter-dc traffic by default (CASSANDRA-8888)
 * Add metrics to track write amplification (CASSANDRA-11420)
 * cassandra-stress: cannot handle "value-less" tables (CASSANDRA-7739)
 * Add/drop multiple columns in one ALTER TABLE statement (CASSANDRA-10411)
 * Add require_endpoint_verification opt for internode encryption (CASSANDRA-9220)
 * Add auto import java.util for UDF code block (CASSANDRA-11392)
 * Add --hex-format option to nodetool getsstables (CASSANDRA-11337)
 * sstablemetadata should print sstable min/max token (CASSANDRA-7159)
 * Do not wrap CassandraException in TriggerExecutor (CASSANDRA-9421)
 * COPY TO should have higher double precision (CASSANDRA-11255)
 * Stress should exit with non-zero status after failure (CASSANDRA-10340)
 * Add client to cqlsh SHOW_SESSION (CASSANDRA-8958)
 * Fix nodetool tablestats keyspace level metrics (CASSANDRA-11226)
 * Store repair options in parent_repair_history (CASSANDRA-11244)
 * Print current leveling in sstableofflinerelevel (CASSANDRA-9588)
 * Change repair message for keyspaces with RF 1 (CASSANDRA-11203)
 * Remove hard-coded SSL cipher suites and protocols (CASSANDRA-10508)
 * Improve concurrency in CompactionStrategyManager (CASSANDRA-10099)
 * (cqlsh) interpret CQL type for formatting blobs (CASSANDRA-11274)
 * Refuse to start and print txn log information in case of disk
   corruption (CASSANDRA-10112)
 * Resolve some eclipse-warnings (CASSANDRA-11086)
 * (cqlsh) Show static columns in a different color (CASSANDRA-11059)
 * Allow to remove TTLs on table with default_time_to_live (CASSANDRA-11207)
Merged from 3.0:
 * Disallow creating view with a static column (CASSANDRA-11602)
 * Reduce the amount of object allocations caused by the getFunctions methods (CASSANDRA-11593)
 * Potential error replaying commitlog with smallint/tinyint/date/time types (CASSANDRA-11618)
 * Fix queries with filtering on counter columns (CASSANDRA-11629)
 * Improve tombstone printing in sstabledump (CASSANDRA-11655)
 * Fix paging for range queries where all clustering columns are specified (CASSANDRA-11669)
 * Don't require HEAP_NEW_SIZE to be set when using G1 (CASSANDRA-11600)
 * Fix sstabledump not showing cells after tombstone marker (CASSANDRA-11654)
 * Ignore all LocalStrategy keyspaces for streaming and other related
   operations (CASSANDRA-11627)
 * Ensure columnfilter covers indexed columns for thrift 2i queries (CASSANDRA-11523)
 * Only open one sstable scanner per sstable (CASSANDRA-11412)
 * Option to specify ProtocolVersion in cassandra-stress (CASSANDRA-11410)
 * ArithmeticException in avgFunctionForDecimal (CASSANDRA-11485)
 * LogAwareFileLister should only use OLD sstable files in current folder to determine disk consistency (CASSANDRA-11470)
 * Notify indexers of expired rows during compaction (CASSANDRA-11329)
 * Properly respond with ProtocolError when a v1/v2 native protocol
   header is received (CASSANDRA-11464)
 * Validate that num_tokens and initial_token are consistent with one another (CASSANDRA-10120)
Merged from 2.2:
 * Exit JVM if JMX server fails to startup (CASSANDRA-11540)
 * Produce a heap dump when exiting on OOM (CASSANDRA-9861)
 * Restore ability to filter on clustering columns when using a 2i (CASSANDRA-11510)
 * JSON datetime formatting needs timezone (CASSANDRA-11137)
 * Fix is_dense recalculation for Thrift-updated tables (CASSANDRA-11502)
 * Remove unnescessary file existence check during anticompaction (CASSANDRA-11660)
 * Add missing files to debian packages (CASSANDRA-11642)
 * Avoid calling Iterables::concat in loops during ModificationStatement::getFunctions (CASSANDRA-11621)
 * cqlsh: COPY FROM should use regular inserts for single statement batches and
   report errors correctly if workers processes crash on initialization (CASSANDRA-11474)
 * Always close cluster with connection in CqlRecordWriter (CASSANDRA-11553)
 * Allow only DISTINCT queries with partition keys restrictions (CASSANDRA-11339)
 * CqlConfigHelper no longer requires both a keystore and truststore to work (CASSANDRA-11532)
 * Make deprecated repair methods backward-compatible with previous notification service (CASSANDRA-11430)
 * IncomingStreamingConnection version check message wrong (CASSANDRA-11462)
Merged from 2.1:
 * Support mlockall on IBM POWER arch (CASSANDRA-11576)
 * Add option to disable use of severity in DynamicEndpointSnitch (CASSANDRA-11737)
 * cqlsh COPY FROM fails for null values with non-prepared statements (CASSANDRA-11631)
 * Make cython optional in pylib/setup.py (CASSANDRA-11630)
 * Change order of directory searching for cassandra.in.sh to favor local one (CASSANDRA-11628)
 * cqlsh COPY FROM fails with []{} chars in UDT/tuple fields/values (CASSANDRA-11633)
 * clqsh: COPY FROM throws TypeError with Cython extensions enabled (CASSANDRA-11574)
 * cqlsh: COPY FROM ignores NULL values in conversion (CASSANDRA-11549)
 * Validate levels when building LeveledScanner to avoid overlaps with orphaned sstables (CASSANDRA-9935)


3.5
 * StaticTokenTreeBuilder should respect posibility of duplicate tokens (CASSANDRA-11525)
 * Correctly fix potential assertion error during compaction (CASSANDRA-11353)
 * Avoid index segment stitching in RAM which lead to OOM on big SSTable files (CASSANDRA-11383)
 * Fix clustering and row filters for LIKE queries on clustering columns (CASSANDRA-11397)
Merged from 3.0:
 * Fix rare NPE on schema upgrade from 2.x to 3.x (CASSANDRA-10943)
 * Improve backoff policy for cqlsh COPY FROM (CASSANDRA-11320)
 * Improve IF NOT EXISTS check in CREATE INDEX (CASSANDRA-11131)
 * Upgrade ohc to 0.4.3
 * Enable SO_REUSEADDR for JMX RMI server sockets (CASSANDRA-11093)
 * Allocate merkletrees with the correct size (CASSANDRA-11390)
 * Support streaming pre-3.0 sstables (CASSANDRA-10990)
 * Add backpressure to compressed or encrypted commit log (CASSANDRA-10971)
 * SSTableExport supports secondary index tables (CASSANDRA-11330)
 * Fix sstabledump to include missing info in debug output (CASSANDRA-11321)
 * Establish and implement canonical bulk reading workload(s) (CASSANDRA-10331)
 * Fix paging for IN queries on tables without clustering columns (CASSANDRA-11208)
 * Remove recursive call from CompositesSearcher (CASSANDRA-11304)
 * Fix filtering on non-primary key columns for queries without index (CASSANDRA-6377)
 * Fix sstableloader fail when using materialized view (CASSANDRA-11275)
Merged from 2.2:
 * DatabaseDescriptor should log stacktrace in case of Eception during seed provider creation (CASSANDRA-11312)
 * Use canonical path for directory in SSTable descriptor (CASSANDRA-10587)
 * Add cassandra-stress keystore option (CASSANDRA-9325)
 * Dont mark sstables as repairing with sub range repairs (CASSANDRA-11451)
 * Notify when sstables change after cancelling compaction (CASSANDRA-11373)
 * cqlsh: COPY FROM should check that explicit column names are valid (CASSANDRA-11333)
 * Add -Dcassandra.start_gossip startup option (CASSANDRA-10809)
 * Fix UTF8Validator.validate() for modified UTF-8 (CASSANDRA-10748)
 * Clarify that now() function is calculated on the coordinator node in CQL documentation (CASSANDRA-10900)
 * Fix bloom filter sizing with LCS (CASSANDRA-11344)
 * (cqlsh) Fix error when result is 0 rows with EXPAND ON (CASSANDRA-11092)
 * Add missing newline at end of bin/cqlsh (CASSANDRA-11325)
 * Unresolved hostname leads to replace being ignored (CASSANDRA-11210)
 * Only log yaml config once, at startup (CASSANDRA-11217)
 * Reference leak with parallel repairs on the same table (CASSANDRA-11215)
Merged from 2.1:
 * Add a -j parameter to scrub/cleanup/upgradesstables to state how
   many threads to use (CASSANDRA-11179)
 * COPY FROM on large datasets: fix progress report and debug performance (CASSANDRA-11053)
 * InvalidateKeys should have a weak ref to key cache (CASSANDRA-11176)


3.4
 * (cqlsh) add cqlshrc option to always connect using ssl (CASSANDRA-10458)
 * Cleanup a few resource warnings (CASSANDRA-11085)
 * Allow custom tracing implementations (CASSANDRA-10392)
 * Extract LoaderOptions to be able to be used from outside (CASSANDRA-10637)
 * fix OnDiskIndexTest to properly treat empty ranges (CASSANDRA-11205)
 * fix TrackerTest to handle new notifications (CASSANDRA-11178)
 * add SASI validation for partitioner and complex columns (CASSANDRA-11169)
 * Add caching of encrypted credentials in PasswordAuthenticator (CASSANDRA-7715)
 * fix SASI memtable switching on flush (CASSANDRA-11159)
 * Remove duplicate offline compaction tracking (CASSANDRA-11148)
 * fix EQ semantics of analyzed SASI indexes (CASSANDRA-11130)
 * Support long name output for nodetool commands (CASSANDRA-7950)
 * Encrypted hints (CASSANDRA-11040)
 * SASI index options validation (CASSANDRA-11136)
 * Optimize disk seek using min/max column name meta data when the LIMIT clause is used
   (CASSANDRA-8180)
 * Add LIKE support to CQL3 (CASSANDRA-11067)
 * Generic Java UDF types (CASSANDRA-10819)
 * cqlsh: Include sub-second precision in timestamps by default (CASSANDRA-10428)
 * Set javac encoding to utf-8 (CASSANDRA-11077)
 * Integrate SASI index into Cassandra (CASSANDRA-10661)
 * Add --skip-flush option to nodetool snapshot
 * Skip values for non-queried columns (CASSANDRA-10657)
 * Add support for secondary indexes on static columns (CASSANDRA-8103)
 * CommitLogUpgradeTestMaker creates broken commit logs (CASSANDRA-11051)
 * Add metric for number of dropped mutations (CASSANDRA-10866)
 * Simplify row cache invalidation code (CASSANDRA-10396)
 * Support user-defined compaction through nodetool (CASSANDRA-10660)
 * Stripe view locks by key and table ID to reduce contention (CASSANDRA-10981)
 * Add nodetool gettimeout and settimeout commands (CASSANDRA-10953)
 * Add 3.0 metadata to sstablemetadata output (CASSANDRA-10838)
Merged from 3.0:
 * MV should only query complex columns included in the view (CASSANDRA-11069)
 * Failed aggregate creation breaks server permanently (CASSANDRA-11064)
 * Add sstabledump tool (CASSANDRA-7464)
 * Introduce backpressure for hints (CASSANDRA-10972)
 * Fix ClusteringPrefix not being able to read tombstone range boundaries (CASSANDRA-11158)
 * Prevent logging in sandboxed state (CASSANDRA-11033)
 * Disallow drop/alter operations of UDTs used by UDAs (CASSANDRA-10721)
 * Add query time validation method on Index (CASSANDRA-11043)
 * Avoid potential AssertionError in mixed version cluster (CASSANDRA-11128)
 * Properly handle hinted handoff after topology changes (CASSANDRA-5902)
 * AssertionError when listing sstable files on inconsistent disk state (CASSANDRA-11156)
 * Fix wrong rack counting and invalid conditions check for TokenAllocation
   (CASSANDRA-11139)
 * Avoid creating empty hint files (CASSANDRA-11090)
 * Fix leak detection strong reference loop using weak reference (CASSANDRA-11120)
 * Configurie BatchlogManager to stop delayed tasks on shutdown (CASSANDRA-11062)
 * Hadoop integration is incompatible with Cassandra Driver 3.0.0 (CASSANDRA-11001)
 * Add dropped_columns to the list of schema table so it gets handled
   properly (CASSANDRA-11050)
 * Fix NPE when using forceRepairRangeAsync without DC (CASSANDRA-11239)
Merged from 2.2:
 * Preserve order for preferred SSL cipher suites (CASSANDRA-11164)
 * Range.compareTo() violates the contract of Comparable (CASSANDRA-11216)
 * Avoid NPE when serializing ErrorMessage with null message (CASSANDRA-11167)
 * Replacing an aggregate with a new version doesn't reset INITCOND (CASSANDRA-10840)
 * (cqlsh) cqlsh cannot be called through symlink (CASSANDRA-11037)
 * fix ohc and java-driver pom dependencies in build.xml (CASSANDRA-10793)
 * Protect from keyspace dropped during repair (CASSANDRA-11065)
 * Handle adding fields to a UDT in SELECT JSON and toJson() (CASSANDRA-11146)
 * Better error message for cleanup (CASSANDRA-10991)
 * cqlsh pg-style-strings broken if line ends with ';' (CASSANDRA-11123)
 * Always persist upsampled index summaries (CASSANDRA-10512)
 * (cqlsh) Fix inconsistent auto-complete (CASSANDRA-10733)
 * Make SELECT JSON and toJson() threadsafe (CASSANDRA-11048)
 * Fix SELECT on tuple relations for mixed ASC/DESC clustering order (CASSANDRA-7281)
 * Use cloned TokenMetadata in size estimates to avoid race against membership check
   (CASSANDRA-10736)
 * (cqlsh) Support utf-8/cp65001 encoding on Windows (CASSANDRA-11030)
 * Fix paging on DISTINCT queries repeats result when first row in partition changes
   (CASSANDRA-10010)
 * (cqlsh) Support timezone conversion using pytz (CASSANDRA-10397)
 * cqlsh: change default encoding to UTF-8 (CASSANDRA-11124)
Merged from 2.1:
 * Checking if an unlogged batch is local is inefficient (CASSANDRA-11529)
 * Fix out-of-space error treatment in memtable flushing (CASSANDRA-11448).
 * Don't do defragmentation if reading from repaired sstables (CASSANDRA-10342)
 * Fix streaming_socket_timeout_in_ms not enforced (CASSANDRA-11286)
 * Avoid dropping message too quickly due to missing unit conversion (CASSANDRA-11302)
 * Don't remove FailureDetector history on removeEndpoint (CASSANDRA-10371)
 * Only notify if repair status changed (CASSANDRA-11172)
 * Use logback setting for 'cassandra -v' command (CASSANDRA-10767)
 * Fix sstableloader to unthrottle streaming by default (CASSANDRA-9714)
 * Fix incorrect warning in 'nodetool status' (CASSANDRA-10176)
 * Properly release sstable ref when doing offline scrub (CASSANDRA-10697)
 * Improve nodetool status performance for large cluster (CASSANDRA-7238)
 * Gossiper#isEnabled is not thread safe (CASSANDRA-11116)
 * Avoid major compaction mixing repaired and unrepaired sstables in DTCS (CASSANDRA-11113)
 * Make it clear what DTCS timestamp_resolution is used for (CASSANDRA-11041)
 * (cqlsh) Display milliseconds when datetime overflows (CASSANDRA-10625)


3.3
 * Avoid infinite loop if owned range is smaller than number of
   data dirs (CASSANDRA-11034)
 * Avoid bootstrap hanging when existing nodes have no data to stream (CASSANDRA-11010)
Merged from 3.0:
 * Remove double initialization of newly added tables (CASSANDRA-11027)
 * Filter keys searcher results by target range (CASSANDRA-11104)
 * Fix deserialization of legacy read commands (CASSANDRA-11087)
 * Fix incorrect computation of deletion time in sstable metadata (CASSANDRA-11102)
 * Avoid memory leak when collecting sstable metadata (CASSANDRA-11026)
 * Mutations do not block for completion under view lock contention (CASSANDRA-10779)
 * Invalidate legacy schema tables when unloading them (CASSANDRA-11071)
 * (cqlsh) handle INSERT and UPDATE statements with LWT conditions correctly
   (CASSANDRA-11003)
 * Fix DISTINCT queries in mixed version clusters (CASSANDRA-10762)
 * Migrate build status for indexes along with legacy schema (CASSANDRA-11046)
 * Ensure SSTables for legacy KEYS indexes can be read (CASSANDRA-11045)
 * Added support for IBM zSystems architecture (CASSANDRA-11054)
 * Update CQL documentation (CASSANDRA-10899)
 * Check the column name, not cell name, for dropped columns when reading
   legacy sstables (CASSANDRA-11018)
 * Don't attempt to index clustering values of static rows (CASSANDRA-11021)
 * Remove checksum files after replaying hints (CASSANDRA-10947)
 * Support passing base table metadata to custom 2i validation (CASSANDRA-10924)
 * Ensure stale index entries are purged during reads (CASSANDRA-11013)
 * (cqlsh) Also apply --connect-timeout to control connection
   timeout (CASSANDRA-10959)
 * Fix AssertionError when removing from list using UPDATE (CASSANDRA-10954)
 * Fix UnsupportedOperationException when reading old sstable with range
   tombstone (CASSANDRA-10743)
 * MV should use the maximum timestamp of the primary key (CASSANDRA-10910)
 * Fix potential assertion error during compaction (CASSANDRA-10944)
Merged from 2.2:
 * maxPurgeableTimestamp needs to check memtables too (CASSANDRA-9949)
 * Apply change to compaction throughput in real time (CASSANDRA-10025)
 * (cqlsh) encode input correctly when saving history
 * Fix potential NPE on ORDER BY queries with IN (CASSANDRA-10955)
 * Start L0 STCS-compactions even if there is a L0 -> L1 compaction
   going (CASSANDRA-10979)
 * Make UUID LSB unique per process (CASSANDRA-7925)
 * Avoid NPE when performing sstable tasks (scrub etc.) (CASSANDRA-10980)
 * Make sure client gets tombstone overwhelmed warning (CASSANDRA-9465)
 * Fix error streaming section more than 2GB (CASSANDRA-10961)
 * Histogram buckets exposed in jmx are sorted incorrectly (CASSANDRA-10975)
 * Enable GC logging by default (CASSANDRA-10140)
 * Optimize pending range computation (CASSANDRA-9258)
 * Skip commit log and saved cache directories in SSTable version startup check (CASSANDRA-10902)
 * drop/alter user should be case sensitive (CASSANDRA-10817)
Merged from 2.1:
 * test_bulk_round_trip_blogposts is failing occasionally (CASSANDRA-10938)
 * Fix isJoined return true only after becoming cluster member (CASANDRA-11007)
 * Fix bad gossip generation seen in long-running clusters (CASSANDRA-10969)
 * Avoid NPE when incremental repair fails (CASSANDRA-10909)
 * Unmark sstables compacting once they are done in cleanup/scrub/upgradesstables (CASSANDRA-10829)
 * Allow simultaneous bootstrapping with strict consistency when no vnodes are used (CASSANDRA-11005)
 * Log a message when major compaction does not result in a single file (CASSANDRA-10847)
 * (cqlsh) fix cqlsh_copy_tests when vnodes are disabled (CASSANDRA-10997)
 * (cqlsh) Add request timeout option to cqlsh (CASSANDRA-10686)
 * Avoid AssertionError while submitting hint with LWT (CASSANDRA-10477)
 * If CompactionMetadata is not in stats file, use index summary instead (CASSANDRA-10676)
 * Retry sending gossip syn multiple times during shadow round (CASSANDRA-8072)
 * Fix pending range calculation during moves (CASSANDRA-10887)
 * Sane default (200Mbps) for inter-DC streaming througput (CASSANDRA-8708)



3.2
 * Make sure tokens don't exist in several data directories (CASSANDRA-6696)
 * Add requireAuthorization method to IAuthorizer (CASSANDRA-10852)
 * Move static JVM options to conf/jvm.options file (CASSANDRA-10494)
 * Fix CassandraVersion to accept x.y version string (CASSANDRA-10931)
 * Add forceUserDefinedCleanup to allow more flexible cleanup (CASSANDRA-10708)
 * (cqlsh) allow setting TTL with COPY (CASSANDRA-9494)
 * Fix counting of received sstables in streaming (CASSANDRA-10949)
 * Implement hints compression (CASSANDRA-9428)
 * Fix potential assertion error when reading static columns (CASSANDRA-10903)
 * Fix EstimatedHistogram creation in nodetool tablehistograms (CASSANDRA-10859)
 * Establish bootstrap stream sessions sequentially (CASSANDRA-6992)
 * Sort compactionhistory output by timestamp (CASSANDRA-10464)
 * More efficient BTree removal (CASSANDRA-9991)
 * Make tablehistograms accept the same syntax as tablestats (CASSANDRA-10149)
 * Group pending compactions based on table (CASSANDRA-10718)
 * Add compressor name in sstablemetadata output (CASSANDRA-9879)
 * Fix type casting for counter columns (CASSANDRA-10824)
 * Prevent running Cassandra as root (CASSANDRA-8142)
 * bound maximum in-flight commit log replay mutation bytes to 64 megabytes (CASSANDRA-8639)
 * Normalize all scripts (CASSANDRA-10679)
 * Make compression ratio much more accurate (CASSANDRA-10225)
 * Optimize building of Clustering object when only one is created (CASSANDRA-10409)
 * Make index building pluggable (CASSANDRA-10681)
 * Add sstable flush observer (CASSANDRA-10678)
 * Improve NTS endpoints calculation (CASSANDRA-10200)
 * Improve performance of the folderSize function (CASSANDRA-10677)
 * Add support for type casting in selection clause (CASSANDRA-10310)
 * Added graphing option to cassandra-stress (CASSANDRA-7918)
 * Abort in-progress queries that time out (CASSANDRA-7392)
 * Add transparent data encryption core classes (CASSANDRA-9945)
Merged from 3.0:
 * Better handling of SSL connection errors inter-node (CASSANDRA-10816)
 * Avoid NoSuchElementException when executing empty batch (CASSANDRA-10711)
 * Avoid building PartitionUpdate in toString (CASSANDRA-10897)
 * Reduce heap spent when receiving many SSTables (CASSANDRA-10797)
 * Add back support for 3rd party auth providers to bulk loader (CASSANDRA-10873)
 * Eliminate the dependency on jgrapht for UDT resolution (CASSANDRA-10653)
 * (Hadoop) Close Clusters and Sessions in Hadoop Input/Output classes (CASSANDRA-10837)
 * Fix sstableloader not working with upper case keyspace name (CASSANDRA-10806)
Merged from 2.2:
 * jemalloc detection fails due to quoting issues in regexv (CASSANDRA-10946)
 * (cqlsh) show correct column names for empty result sets (CASSANDRA-9813)
 * Add new types to Stress (CASSANDRA-9556)
 * Add property to allow listening on broadcast interface (CASSANDRA-9748)
Merged from 2.1:
 * Match cassandra-loader options in COPY FROM (CASSANDRA-9303)
 * Fix binding to any address in CqlBulkRecordWriter (CASSANDRA-9309)
 * cqlsh fails to decode utf-8 characters for text typed columns (CASSANDRA-10875)
 * Log error when stream session fails (CASSANDRA-9294)
 * Fix bugs in commit log archiving startup behavior (CASSANDRA-10593)
 * (cqlsh) further optimise COPY FROM (CASSANDRA-9302)
 * Allow CREATE TABLE WITH ID (CASSANDRA-9179)
 * Make Stress compiles within eclipse (CASSANDRA-10807)
 * Cassandra Daemon should print JVM arguments (CASSANDRA-10764)
 * Allow cancellation of index summary redistribution (CASSANDRA-8805)


3.1.1
Merged from 3.0:
  * Fix upgrade data loss due to range tombstone deleting more data than then should
    (CASSANDRA-10822)


3.1
Merged from 3.0:
 * Avoid MV race during node decommission (CASSANDRA-10674)
 * Disable reloading of GossipingPropertyFileSnitch (CASSANDRA-9474)
 * Handle single-column deletions correction in materialized views
   when the column is part of the view primary key (CASSANDRA-10796)
 * Fix issue with datadir migration on upgrade (CASSANDRA-10788)
 * Fix bug with range tombstones on reverse queries and test coverage for
   AbstractBTreePartition (CASSANDRA-10059)
 * Remove 64k limit on collection elements (CASSANDRA-10374)
 * Remove unclear Indexer.indexes() method (CASSANDRA-10690)
 * Fix NPE on stream read error (CASSANDRA-10771)
 * Normalize cqlsh DESC output (CASSANDRA-10431)
 * Rejects partition range deletions when columns are specified (CASSANDRA-10739)
 * Fix error when saving cached key for old format sstable (CASSANDRA-10778)
 * Invalidate prepared statements on DROP INDEX (CASSANDRA-10758)
 * Fix SELECT statement with IN restrictions on partition key,
   ORDER BY and LIMIT (CASSANDRA-10729)
 * Improve stress performance over 1k threads (CASSANDRA-7217)
 * Wait for migration responses to complete before bootstrapping (CASSANDRA-10731)
 * Unable to create a function with argument of type Inet (CASSANDRA-10741)
 * Fix backward incompatibiliy in CqlInputFormat (CASSANDRA-10717)
 * Correctly preserve deletion info on updated rows when notifying indexers
   of single-row deletions (CASSANDRA-10694)
 * Notify indexers of partition delete during cleanup (CASSANDRA-10685)
 * Keep the file open in trySkipCache (CASSANDRA-10669)
 * Updated trigger example (CASSANDRA-10257)
Merged from 2.2:
 * Verify tables in pseudo-system keyspaces at startup (CASSANDRA-10761)
 * Fix IllegalArgumentException in DataOutputBuffer.reallocate for large buffers (CASSANDRA-10592)
 * Show CQL help in cqlsh in web browser (CASSANDRA-7225)
 * Serialize on disk the proper SSTable compression ratio (CASSANDRA-10775)
 * Reject index queries while the index is building (CASSANDRA-8505)
 * CQL.textile syntax incorrectly includes optional keyspace for aggregate SFUNC and FINALFUNC (CASSANDRA-10747)
 * Fix JSON update with prepared statements (CASSANDRA-10631)
 * Don't do anticompaction after subrange repair (CASSANDRA-10422)
 * Fix SimpleDateType type compatibility (CASSANDRA-10027)
 * (Hadoop) fix splits calculation (CASSANDRA-10640)
 * (Hadoop) ensure that Cluster instances are always closed (CASSANDRA-10058)
Merged from 2.1:
 * Fix Stress profile parsing on Windows (CASSANDRA-10808)
 * Fix incremental repair hang when replica is down (CASSANDRA-10288)
 * Optimize the way we check if a token is repaired in anticompaction (CASSANDRA-10768)
 * Add proper error handling to stream receiver (CASSANDRA-10774)
 * Warn or fail when changing cluster topology live (CASSANDRA-10243)
 * Status command in debian/ubuntu init script doesn't work (CASSANDRA-10213)
 * Some DROP ... IF EXISTS incorrectly result in exceptions on non-existing KS (CASSANDRA-10658)
 * DeletionTime.compareTo wrong in rare cases (CASSANDRA-10749)
 * Force encoding when computing statement ids (CASSANDRA-10755)
 * Properly reject counters as map keys (CASSANDRA-10760)
 * Fix the sstable-needs-cleanup check (CASSANDRA-10740)
 * (cqlsh) Print column names before COPY operation (CASSANDRA-8935)
 * Fix CompressedInputStream for proper cleanup (CASSANDRA-10012)
 * (cqlsh) Support counters in COPY commands (CASSANDRA-9043)
 * Try next replica if not possible to connect to primary replica on
   ColumnFamilyRecordReader (CASSANDRA-2388)
 * Limit window size in DTCS (CASSANDRA-10280)
 * sstableloader does not use MAX_HEAP_SIZE env parameter (CASSANDRA-10188)
 * (cqlsh) Improve COPY TO performance and error handling (CASSANDRA-9304)
 * Create compression chunk for sending file only (CASSANDRA-10680)
 * Forbid compact clustering column type changes in ALTER TABLE (CASSANDRA-8879)
 * Reject incremental repair with subrange repair (CASSANDRA-10422)
 * Add a nodetool command to refresh size_estimates (CASSANDRA-9579)
 * Invalidate cache after stream receive task is completed (CASSANDRA-10341)
 * Reject counter writes in CQLSSTableWriter (CASSANDRA-10258)
 * Remove superfluous COUNTER_MUTATION stage mapping (CASSANDRA-10605)


3.0
 * Fix AssertionError while flushing memtable due to materialized views
   incorrectly inserting empty rows (CASSANDRA-10614)
 * Store UDA initcond as CQL literal in the schema table, instead of a blob (CASSANDRA-10650)
 * Don't use -1 for the position of partition key in schema (CASSANDRA-10491)
 * Fix distinct queries in mixed version cluster (CASSANDRA-10573)
 * Skip sstable on clustering in names query (CASSANDRA-10571)
 * Remove value skipping as it breaks read-repair (CASSANDRA-10655)
 * Fix bootstrapping with MVs (CASSANDRA-10621)
 * Make sure EACH_QUORUM reads are using NTS (CASSANDRA-10584)
 * Fix MV replica filtering for non-NetworkTopologyStrategy (CASSANDRA-10634)
 * (Hadoop) fix CIF describeSplits() not handling 0 size estimates (CASSANDRA-10600)
 * Fix reading of legacy sstables (CASSANDRA-10590)
 * Use CQL type names in schema metadata tables (CASSANDRA-10365)
 * Guard batchlog replay against integer division by zero (CASSANDRA-9223)
 * Fix bug when adding a column to thrift with the same name than a primary key (CASSANDRA-10608)
 * Add client address argument to IAuthenticator::newSaslNegotiator (CASSANDRA-8068)
 * Fix implementation of LegacyLayout.LegacyBoundComparator (CASSANDRA-10602)
 * Don't use 'names query' read path for counters (CASSANDRA-10572)
 * Fix backward compatibility for counters (CASSANDRA-10470)
 * Remove memory_allocator paramter from cassandra.yaml (CASSANDRA-10581,10628)
 * Execute the metadata reload task of all registered indexes on CFS::reload (CASSANDRA-10604)
 * Fix thrift cas operations with defined columns (CASSANDRA-10576)
 * Fix PartitionUpdate.operationCount()for updates with static column operations (CASSANDRA-10606)
 * Fix thrift get() queries with defined columns (CASSANDRA-10586)
 * Fix marking of indexes as built and removed (CASSANDRA-10601)
 * Skip initialization of non-registered 2i instances, remove Index::getIndexName (CASSANDRA-10595)
 * Fix batches on multiple tables (CASSANDRA-10554)
 * Ensure compaction options are validated when updating KeyspaceMetadata (CASSANDRA-10569)
 * Flatten Iterator Transformation Hierarchy (CASSANDRA-9975)
 * Remove token generator (CASSANDRA-5261)
 * RolesCache should not be created for any authenticator that does not requireAuthentication (CASSANDRA-10562)
 * Fix LogTransaction checking only a single directory for files (CASSANDRA-10421)
 * Fix handling of range tombstones when reading old format sstables (CASSANDRA-10360)
 * Aggregate with Initial Condition fails with C* 3.0 (CASSANDRA-10367)
Merged from 2.2:
 * (cqlsh) show partial trace if incomplete after max_trace_wait (CASSANDRA-7645)
 * Use most up-to-date version of schema for system tables (CASSANDRA-10652)
 * Deprecate memory_allocator in cassandra.yaml (CASSANDRA-10581,10628)
 * Expose phi values from failure detector via JMX and tweak debug
   and trace logging (CASSANDRA-9526)
 * Fix IllegalArgumentException in DataOutputBuffer.reallocate for large buffers (CASSANDRA-10592)
Merged from 2.1:
 * Shutdown compaction in drain to prevent leak (CASSANDRA-10079)
 * (cqlsh) fix COPY using wrong variable name for time_format (CASSANDRA-10633)
 * Do not run SizeEstimatesRecorder if a node is not a member of the ring (CASSANDRA-9912)
 * Improve handling of dead nodes in gossip (CASSANDRA-10298)
 * Fix logback-tools.xml incorrectly configured for outputing to System.err
   (CASSANDRA-9937)
 * Fix streaming to catch exception so retry not fail (CASSANDRA-10557)
 * Add validation method to PerRowSecondaryIndex (CASSANDRA-10092)
 * Support encrypted and plain traffic on the same port (CASSANDRA-10559)
 * Do STCS in DTCS windows (CASSANDRA-10276)
 * Avoid repetition of JVM_OPTS in debian package (CASSANDRA-10251)
 * Fix potential NPE from handling result of SIM.highestSelectivityIndex (CASSANDRA-10550)
 * Fix paging issues with partitions containing only static columns data (CASSANDRA-10381)
 * Fix conditions on static columns (CASSANDRA-10264)
 * AssertionError: attempted to delete non-existing file CommitLog (CASSANDRA-10377)
 * Fix sorting for queries with an IN condition on partition key columns (CASSANDRA-10363)


3.0-rc2
 * Fix SELECT DISTINCT queries between 2.2.2 nodes and 3.0 nodes (CASSANDRA-10473)
 * Remove circular references in SegmentedFile (CASSANDRA-10543)
 * Ensure validation of indexed values only occurs once per-partition (CASSANDRA-10536)
 * Fix handling of static columns for range tombstones in thrift (CASSANDRA-10174)
 * Support empty ColumnFilter for backward compatility on empty IN (CASSANDRA-10471)
 * Remove Pig support (CASSANDRA-10542)
 * Fix LogFile throws Exception when assertion is disabled (CASSANDRA-10522)
 * Revert CASSANDRA-7486, make CMS default GC, move GC config to
   conf/jvm.options (CASSANDRA-10403)
 * Fix TeeingAppender causing some logs to be truncated/empty (CASSANDRA-10447)
 * Allow EACH_QUORUM for reads (CASSANDRA-9602)
 * Fix potential ClassCastException while upgrading (CASSANDRA-10468)
 * Fix NPE in MVs on update (CASSANDRA-10503)
 * Only include modified cell data in indexing deltas (CASSANDRA-10438)
 * Do not load keyspace when creating sstable writer (CASSANDRA-10443)
 * If node is not yet gossiping write all MV updates to batchlog only (CASSANDRA-10413)
 * Re-populate token metadata after commit log recovery (CASSANDRA-10293)
 * Provide additional metrics for materialized views (CASSANDRA-10323)
 * Flush system schema tables after local schema changes (CASSANDRA-10429)
Merged from 2.2:
 * Reduce contention getting instances of CompositeType (CASSANDRA-10433)
 * Fix the regression when using LIMIT with aggregates (CASSANDRA-10487)
 * Avoid NoClassDefFoundError during DataDescriptor initialization on windows (CASSANDRA-10412)
 * Preserve case of quoted Role & User names (CASSANDRA-10394)
 * cqlsh pg-style-strings broken (CASSANDRA-10484)
 * cqlsh prompt includes name of keyspace after failed `use` statement (CASSANDRA-10369)
Merged from 2.1:
 * (cqlsh) Distinguish negative and positive infinity in output (CASSANDRA-10523)
 * (cqlsh) allow custom time_format for COPY TO (CASSANDRA-8970)
 * Don't allow startup if the node's rack has changed (CASSANDRA-10242)
 * (cqlsh) show partial trace if incomplete after max_trace_wait (CASSANDRA-7645)
 * Allow LOCAL_JMX to be easily overridden (CASSANDRA-10275)
 * Mark nodes as dead even if they've already left (CASSANDRA-10205)


3.0.0-rc1
 * Fix mixed version read request compatibility for compact static tables
   (CASSANDRA-10373)
 * Fix paging of DISTINCT with static and IN (CASSANDRA-10354)
 * Allow MATERIALIZED VIEW's SELECT statement to restrict primary key
   columns (CASSANDRA-9664)
 * Move crc_check_chance out of compression options (CASSANDRA-9839)
 * Fix descending iteration past end of BTreeSearchIterator (CASSANDRA-10301)
 * Transfer hints to a different node on decommission (CASSANDRA-10198)
 * Check partition keys for CAS operations during stmt validation (CASSANDRA-10338)
 * Add custom query expressions to SELECT (CASSANDRA-10217)
 * Fix minor bugs in MV handling (CASSANDRA-10362)
 * Allow custom indexes with 0,1 or multiple target columns (CASSANDRA-10124)
 * Improve MV schema representation (CASSANDRA-9921)
 * Add flag to enable/disable coordinator batchlog for MV writes (CASSANDRA-10230)
 * Update cqlsh COPY for new internal driver serialization interface (CASSANDRA-10318)
 * Give index implementations more control over rebuild operations (CASSANDRA-10312)
 * Update index file format (CASSANDRA-10314)
 * Add "shadowable" row tombstones to deal with mv timestamp issues (CASSANDRA-10261)
 * CFS.loadNewSSTables() broken for pre-3.0 sstables
 * Cache selected index in read command to reduce lookups (CASSANDRA-10215)
 * Small optimizations of sstable index serialization (CASSANDRA-10232)
 * Support for both encrypted and unencrypted native transport connections (CASSANDRA-9590)
Merged from 2.2:
 * Configurable page size in cqlsh (CASSANDRA-9855)
 * Defer default role manager setup until all nodes are on 2.2+ (CASSANDRA-9761)
 * Handle missing RoleManager in config after upgrade to 2.2 (CASSANDRA-10209)
Merged from 2.1:
 * Bulk Loader API could not tolerate even node failure (CASSANDRA-10347)
 * Avoid misleading pushed notifications when multiple nodes
   share an rpc_address (CASSANDRA-10052)
 * Fix dropping undroppable when message queue is full (CASSANDRA-10113)
 * Fix potential ClassCastException during paging (CASSANDRA-10352)
 * Prevent ALTER TYPE from creating circular references (CASSANDRA-10339)
 * Fix cache handling of 2i and base tables (CASSANDRA-10155, 10359)
 * Fix NPE in nodetool compactionhistory (CASSANDRA-9758)
 * (Pig) support BulkOutputFormat as a URL parameter (CASSANDRA-7410)
 * BATCH statement is broken in cqlsh (CASSANDRA-10272)
 * (cqlsh) Make cqlsh PEP8 Compliant (CASSANDRA-10066)
 * (cqlsh) Fix error when starting cqlsh with --debug (CASSANDRA-10282)
 * Scrub, Cleanup and Upgrade do not unmark compacting until all operations
   have completed, regardless of the occurence of exceptions (CASSANDRA-10274)


3.0.0-beta2
 * Fix columns returned by AbstractBtreePartitions (CASSANDRA-10220)
 * Fix backward compatibility issue due to AbstractBounds serialization bug (CASSANDRA-9857)
 * Fix startup error when upgrading nodes (CASSANDRA-10136)
 * Base table PRIMARY KEY can be assumed to be NOT NULL in MV creation (CASSANDRA-10147)
 * Improve batchlog write patch (CASSANDRA-9673)
 * Re-apply MaterializedView updates on commitlog replay (CASSANDRA-10164)
 * Require AbstractType.isByteOrderComparable declaration in constructor (CASSANDRA-9901)
 * Avoid digest mismatch on upgrade to 3.0 (CASSANDRA-9554)
 * Fix Materialized View builder when adding multiple MVs (CASSANDRA-10156)
 * Choose better poolingOptions for protocol v4 in cassandra-stress (CASSANDRA-10182)
 * Fix LWW bug affecting Materialized Views (CASSANDRA-10197)
 * Ensures frozen sets and maps are always sorted (CASSANDRA-10162)
 * Don't deadlock when flushing CFS backed custom indexes (CASSANDRA-10181)
 * Fix double flushing of secondary index tables (CASSANDRA-10180)
 * Fix incorrect handling of range tombstones in thrift (CASSANDRA-10046)
 * Only use batchlog when paired materialized view replica is remote (CASSANDRA-10061)
 * Reuse TemporalRow when updating multiple MaterializedViews (CASSANDRA-10060)
 * Validate gc_grace_seconds for batchlog writes and MVs (CASSANDRA-9917)
 * Fix sstablerepairedset (CASSANDRA-10132)
Merged from 2.2:
 * Cancel transaction for sstables we wont redistribute index summary
   for (CASSANDRA-10270)
 * Retry snapshot deletion after compaction and gc on Windows (CASSANDRA-10222)
 * Fix failure to start with space in directory path on Windows (CASSANDRA-10239)
 * Fix repair hang when snapshot failed (CASSANDRA-10057)
 * Fall back to 1/4 commitlog volume for commitlog_total_space on small disks
   (CASSANDRA-10199)
Merged from 2.1:
 * Added configurable warning threshold for GC duration (CASSANDRA-8907)
 * Fix handling of streaming EOF (CASSANDRA-10206)
 * Only check KeyCache when it is enabled
 * Change streaming_socket_timeout_in_ms default to 1 hour (CASSANDRA-8611)
 * (cqlsh) update list of CQL keywords (CASSANDRA-9232)
 * Add nodetool gettraceprobability command (CASSANDRA-10234)
Merged from 2.0:
 * Fix rare race where older gossip states can be shadowed (CASSANDRA-10366)
 * Fix consolidating racks violating the RF contract (CASSANDRA-10238)
 * Disallow decommission when node is in drained state (CASSANDRA-8741)


2.2.1
 * Fix race during construction of commit log (CASSANDRA-10049)
 * Fix LeveledCompactionStrategyTest (CASSANDRA-9757)
 * Fix broken UnbufferedDataOutputStreamPlus.writeUTF (CASSANDRA-10203)
 * (cqlsh) default load-from-file encoding to utf-8 (CASSANDRA-9898)
 * Avoid returning Permission.NONE when failing to query users table (CASSANDRA-10168)
 * (cqlsh) add CLEAR command (CASSANDRA-10086)
 * Support string literals as Role names for compatibility (CASSANDRA-10135)
Merged from 2.1:
 * Only check KeyCache when it is enabled
 * Change streaming_socket_timeout_in_ms default to 1 hour (CASSANDRA-8611)
 * (cqlsh) update list of CQL keywords (CASSANDRA-9232)


3.0.0-beta1
 * Redesign secondary index API (CASSANDRA-9459, 7771, 9041)
 * Fix throwing ReadFailure instead of ReadTimeout on range queries (CASSANDRA-10125)
 * Rewrite hinted handoff (CASSANDRA-6230)
 * Fix query on static compact tables (CASSANDRA-10093)
 * Fix race during construction of commit log (CASSANDRA-10049)
 * Add option to only purge repaired tombstones (CASSANDRA-6434)
 * Change authorization handling for MVs (CASSANDRA-9927)
 * Add custom JMX enabled executor for UDF sandbox (CASSANDRA-10026)
 * Fix row deletion bug for Materialized Views (CASSANDRA-10014)
 * Support mixed-version clusters with Cassandra 2.1 and 2.2 (CASSANDRA-9704)
 * Fix multiple slices on RowSearchers (CASSANDRA-10002)
 * Fix bug in merging of collections (CASSANDRA-10001)
 * Optimize batchlog replay to avoid full scans (CASSANDRA-7237)
 * Repair improvements when using vnodes (CASSANDRA-5220)
 * Disable scripted UDFs by default (CASSANDRA-9889)
 * Bytecode inspection for Java-UDFs (CASSANDRA-9890)
 * Use byte to serialize MT hash length (CASSANDRA-9792)
 * Replace usage of Adler32 with CRC32 (CASSANDRA-8684)
 * Fix migration to new format from 2.1 SSTable (CASSANDRA-10006)
 * SequentialWriter should extend BufferedDataOutputStreamPlus (CASSANDRA-9500)
 * Use the same repairedAt timestamp within incremental repair session (CASSANDRA-9111)
Merged from 2.2:
 * Allow count(*) and count(1) to be use as normal aggregation (CASSANDRA-10114)
 * An NPE is thrown if the column name is unknown for an IN relation (CASSANDRA-10043)
 * Apply commit_failure_policy to more errors on startup (CASSANDRA-9749)
 * Fix histogram overflow exception (CASSANDRA-9973)
 * Route gossip messages over dedicated socket (CASSANDRA-9237)
 * Add checksum to saved cache files (CASSANDRA-9265)
 * Log warning when using an aggregate without partition key (CASSANDRA-9737)
Merged from 2.1:
 * (cqlsh) Allow encoding to be set through command line (CASSANDRA-10004)
 * Add new JMX methods to change local compaction strategy (CASSANDRA-9965)
 * Write hints for paxos commits (CASSANDRA-7342)
 * (cqlsh) Fix timestamps before 1970 on Windows, always
   use UTC for timestamp display (CASSANDRA-10000)
 * (cqlsh) Avoid overwriting new config file with old config
   when both exist (CASSANDRA-9777)
 * Release snapshot selfRef when doing snapshot repair (CASSANDRA-9998)
 * Cannot replace token does not exist - DN node removed as Fat Client (CASSANDRA-9871)
Merged from 2.0:
 * Don't cast expected bf size to an int (CASSANDRA-9959)
 * Make getFullyExpiredSSTables less expensive (CASSANDRA-9882)


3.0.0-alpha1
 * Implement proper sandboxing for UDFs (CASSANDRA-9402)
 * Simplify (and unify) cleanup of compaction leftovers (CASSANDRA-7066)
 * Allow extra schema definitions in cassandra-stress yaml (CASSANDRA-9850)
 * Metrics should use up to date nomenclature (CASSANDRA-9448)
 * Change CREATE/ALTER TABLE syntax for compression (CASSANDRA-8384)
 * Cleanup crc and adler code for java 8 (CASSANDRA-9650)
 * Storage engine refactor (CASSANDRA-8099, 9743, 9746, 9759, 9781, 9808, 9825,
   9848, 9705, 9859, 9867, 9874, 9828, 9801)
 * Update Guava to 18.0 (CASSANDRA-9653)
 * Bloom filter false positive ratio is not honoured (CASSANDRA-8413)
 * New option for cassandra-stress to leave a ratio of columns null (CASSANDRA-9522)
 * Change hinted_handoff_enabled yaml setting, JMX (CASSANDRA-9035)
 * Add algorithmic token allocation (CASSANDRA-7032)
 * Add nodetool command to replay batchlog (CASSANDRA-9547)
 * Make file buffer cache independent of paths being read (CASSANDRA-8897)
 * Remove deprecated legacy Hadoop code (CASSANDRA-9353)
 * Decommissioned nodes will not rejoin the cluster (CASSANDRA-8801)
 * Change gossip stabilization to use endpoit size (CASSANDRA-9401)
 * Change default garbage collector to G1 (CASSANDRA-7486)
 * Populate TokenMetadata early during startup (CASSANDRA-9317)
 * Undeprecate cache recentHitRate (CASSANDRA-6591)
 * Add support for selectively varint encoding fields (CASSANDRA-9499, 9865)
 * Materialized Views (CASSANDRA-6477)
Merged from 2.2:
 * Avoid grouping sstables for anticompaction with DTCS (CASSANDRA-9900)
 * UDF / UDA execution time in trace (CASSANDRA-9723)
 * Fix broken internode SSL (CASSANDRA-9884)
Merged from 2.1:
 * Add new JMX methods to change local compaction strategy (CASSANDRA-9965)
 * Fix handling of enable/disable autocompaction (CASSANDRA-9899)
 * Add consistency level to tracing ouput (CASSANDRA-9827)
 * Remove repair snapshot leftover on startup (CASSANDRA-7357)
 * Use random nodes for batch log when only 2 racks (CASSANDRA-8735)
 * Ensure atomicity inside thrift and stream session (CASSANDRA-7757)
 * Fix nodetool info error when the node is not joined (CASSANDRA-9031)
Merged from 2.0:
 * Log when messages are dropped due to cross_node_timeout (CASSANDRA-9793)
 * Don't track hotness when opening from snapshot for validation (CASSANDRA-9382)


2.2.0
 * Allow the selection of columns together with aggregates (CASSANDRA-9767)
 * Fix cqlsh copy methods and other windows specific issues (CASSANDRA-9795)
 * Don't wrap byte arrays in SequentialWriter (CASSANDRA-9797)
 * sum() and avg() functions missing for smallint and tinyint types (CASSANDRA-9671)
 * Revert CASSANDRA-9542 (allow native functions in UDA) (CASSANDRA-9771)
Merged from 2.1:
 * Fix MarshalException when upgrading superColumn family (CASSANDRA-9582)
 * Fix broken logging for "empty" flushes in Memtable (CASSANDRA-9837)
 * Handle corrupt files on startup (CASSANDRA-9686)
 * Fix clientutil jar and tests (CASSANDRA-9760)
 * (cqlsh) Allow the SSL protocol version to be specified through the
    config file or environment variables (CASSANDRA-9544)
Merged from 2.0:
 * Add tool to find why expired sstables are not getting dropped (CASSANDRA-10015)
 * Remove erroneous pending HH tasks from tpstats/jmx (CASSANDRA-9129)
 * Don't cast expected bf size to an int (CASSANDRA-9959)
 * checkForEndpointCollision fails for legitimate collisions (CASSANDRA-9765)
 * Complete CASSANDRA-8448 fix (CASSANDRA-9519)
 * Don't include auth credentials in debug log (CASSANDRA-9682)
 * Can't transition from write survey to normal mode (CASSANDRA-9740)
 * Scrub (recover) sstables even when -Index.db is missing (CASSANDRA-9591)
 * Fix growing pending background compaction (CASSANDRA-9662)


2.2.0-rc2
 * Re-enable memory-mapped I/O on Windows (CASSANDRA-9658)
 * Warn when an extra-large partition is compacted (CASSANDRA-9643)
 * (cqlsh) Allow setting the initial connection timeout (CASSANDRA-9601)
 * BulkLoader has --transport-factory option but does not use it (CASSANDRA-9675)
 * Allow JMX over SSL directly from nodetool (CASSANDRA-9090)
 * Update cqlsh for UDFs (CASSANDRA-7556)
 * Change Windows kernel default timer resolution (CASSANDRA-9634)
 * Deprected sstable2json and json2sstable (CASSANDRA-9618)
 * Allow native functions in user-defined aggregates (CASSANDRA-9542)
 * Don't repair system_distributed by default (CASSANDRA-9621)
 * Fix mixing min, max, and count aggregates for blob type (CASSANRA-9622)
 * Rename class for DATE type in Java driver (CASSANDRA-9563)
 * Duplicate compilation of UDFs on coordinator (CASSANDRA-9475)
 * Fix connection leak in CqlRecordWriter (CASSANDRA-9576)
 * Mlockall before opening system sstables & remove boot_without_jna option (CASSANDRA-9573)
 * Add functions to convert timeuuid to date or time, deprecate dateOf and unixTimestampOf (CASSANDRA-9229)
 * Make sure we cancel non-compacting sstables from LifecycleTransaction (CASSANDRA-9566)
 * Fix deprecated repair JMX API (CASSANDRA-9570)
 * Add logback metrics (CASSANDRA-9378)
 * Update and refactor ant test/test-compression to run the tests in parallel (CASSANDRA-9583)
 * Fix upgrading to new directory for secondary index (CASSANDRA-9687)
Merged from 2.1:
 * (cqlsh) Fix bad check for CQL compatibility when DESCRIBE'ing
   COMPACT STORAGE tables with no clustering columns
 * Eliminate strong self-reference chains in sstable ref tidiers (CASSANDRA-9656)
 * Ensure StreamSession uses canonical sstable reader instances (CASSANDRA-9700) 
 * Ensure memtable book keeping is not corrupted in the event we shrink usage (CASSANDRA-9681)
 * Update internal python driver for cqlsh (CASSANDRA-9064)
 * Fix IndexOutOfBoundsException when inserting tuple with too many
   elements using the string literal notation (CASSANDRA-9559)
 * Enable describe on indices (CASSANDRA-7814)
 * Fix incorrect result for IN queries where column not found (CASSANDRA-9540)
 * ColumnFamilyStore.selectAndReference may block during compaction (CASSANDRA-9637)
 * Fix bug in cardinality check when compacting (CASSANDRA-9580)
 * Fix memory leak in Ref due to ConcurrentLinkedQueue.remove() behaviour (CASSANDRA-9549)
 * Make rebuild only run one at a time (CASSANDRA-9119)
Merged from 2.0:
 * Avoid NPE in AuthSuccess#decode (CASSANDRA-9727)
 * Add listen_address to system.local (CASSANDRA-9603)
 * Bug fixes to resultset metadata construction (CASSANDRA-9636)
 * Fix setting 'durable_writes' in ALTER KEYSPACE (CASSANDRA-9560)
 * Avoids ballot clash in Paxos (CASSANDRA-9649)
 * Improve trace messages for RR (CASSANDRA-9479)
 * Fix suboptimal secondary index selection when restricted
   clustering column is also indexed (CASSANDRA-9631)
 * (cqlsh) Add min_threshold to DTCS option autocomplete (CASSANDRA-9385)
 * Fix error message when attempting to create an index on a column
   in a COMPACT STORAGE table with clustering columns (CASSANDRA-9527)
 * 'WITH WITH' in alter keyspace statements causes NPE (CASSANDRA-9565)
 * Expose some internals of SelectStatement for inspection (CASSANDRA-9532)
 * ArrivalWindow should use primitives (CASSANDRA-9496)
 * Periodically submit background compaction tasks (CASSANDRA-9592)
 * Set HAS_MORE_PAGES flag to false when PagingState is null (CASSANDRA-9571)


2.2.0-rc1
 * Compressed commit log should measure compressed space used (CASSANDRA-9095)
 * Fix comparison bug in CassandraRoleManager#collectRoles (CASSANDRA-9551)
 * Add tinyint,smallint,time,date support for UDFs (CASSANDRA-9400)
 * Deprecates SSTableSimpleWriter and SSTableSimpleUnsortedWriter (CASSANDRA-9546)
 * Empty INITCOND treated as null in aggregate (CASSANDRA-9457)
 * Remove use of Cell in Thrift MapReduce classes (CASSANDRA-8609)
 * Integrate pre-release Java Driver 2.2-rc1, custom build (CASSANDRA-9493)
 * Clean up gossiper logic for old versions (CASSANDRA-9370)
 * Fix custom payload coding/decoding to match the spec (CASSANDRA-9515)
 * ant test-all results incomplete when parsed (CASSANDRA-9463)
 * Disallow frozen<> types in function arguments and return types for
   clarity (CASSANDRA-9411)
 * Static Analysis to warn on unsafe use of Autocloseable instances (CASSANDRA-9431)
 * Update commitlog archiving examples now that commitlog segments are
   not recycled (CASSANDRA-9350)
 * Extend Transactional API to sstable lifecycle management (CASSANDRA-8568)
 * (cqlsh) Add support for native protocol 4 (CASSANDRA-9399)
 * Ensure that UDF and UDAs are keyspace-isolated (CASSANDRA-9409)
 * Revert CASSANDRA-7807 (tracing completion client notifications) (CASSANDRA-9429)
 * Add ability to stop compaction by ID (CASSANDRA-7207)
 * Let CassandraVersion handle SNAPSHOT version (CASSANDRA-9438)
Merged from 2.1:
 * (cqlsh) Fix using COPY through SOURCE or -f (CASSANDRA-9083)
 * Fix occasional lack of `system` keyspace in schema tables (CASSANDRA-8487)
 * Use ProtocolError code instead of ServerError code for native protocol
   error responses to unsupported protocol versions (CASSANDRA-9451)
 * Default commitlog_sync_batch_window_in_ms changed to 2ms (CASSANDRA-9504)
 * Fix empty partition assertion in unsorted sstable writing tools (CASSANDRA-9071)
 * Ensure truncate without snapshot cannot produce corrupt responses (CASSANDRA-9388) 
 * Consistent error message when a table mixes counter and non-counter
   columns (CASSANDRA-9492)
 * Avoid getting unreadable keys during anticompaction (CASSANDRA-9508)
 * (cqlsh) Better float precision by default (CASSANDRA-9224)
 * Improve estimated row count (CASSANDRA-9107)
 * Optimize range tombstone memory footprint (CASSANDRA-8603)
 * Use configured gcgs in anticompaction (CASSANDRA-9397)
Merged from 2.0:
 * Don't accumulate more range than necessary in RangeTombstone.Tracker (CASSANDRA-9486)
 * Add broadcast and rpc addresses to system.local (CASSANDRA-9436)
 * Always mark sstable suspect when corrupted (CASSANDRA-9478)
 * Add database users and permissions to CQL3 documentation (CASSANDRA-7558)
 * Allow JVM_OPTS to be passed to standalone tools (CASSANDRA-5969)
 * Fix bad condition in RangeTombstoneList (CASSANDRA-9485)
 * Fix potential StackOverflow when setting CrcCheckChance over JMX (CASSANDRA-9488)
 * Fix null static columns in pages after the first, paged reversed
   queries (CASSANDRA-8502)
 * Fix counting cache serialization in request metrics (CASSANDRA-9466)
 * Add option not to validate atoms during scrub (CASSANDRA-9406)


2.2.0-beta1
 * Introduce Transactional API for internal state changes (CASSANDRA-8984)
 * Add a flag in cassandra.yaml to enable UDFs (CASSANDRA-9404)
 * Better support of null for UDF (CASSANDRA-8374)
 * Use ecj instead of javassist for UDFs (CASSANDRA-8241)
 * faster async logback configuration for tests (CASSANDRA-9376)
 * Add `smallint` and `tinyint` data types (CASSANDRA-8951)
 * Avoid thrift schema creation when native driver is used in stress tool (CASSANDRA-9374)
 * Make Functions.declared thread-safe
 * Add client warnings to native protocol v4 (CASSANDRA-8930)
 * Allow roles cache to be invalidated (CASSANDRA-8967)
 * Upgrade Snappy (CASSANDRA-9063)
 * Don't start Thrift rpc by default (CASSANDRA-9319)
 * Only stream from unrepaired sstables with incremental repair (CASSANDRA-8267)
 * Aggregate UDFs allow SFUNC return type to differ from STYPE if FFUNC specified (CASSANDRA-9321)
 * Remove Thrift dependencies in bundled tools (CASSANDRA-8358)
 * Disable memory mapping of hsperfdata file for JVM statistics (CASSANDRA-9242)
 * Add pre-startup checks to detect potential incompatibilities (CASSANDRA-8049)
 * Distinguish between null and unset in protocol v4 (CASSANDRA-7304)
 * Add user/role permissions for user-defined functions (CASSANDRA-7557)
 * Allow cassandra config to be updated to restart daemon without unloading classes (CASSANDRA-9046)
 * Don't initialize compaction writer before checking if iter is empty (CASSANDRA-9117)
 * Don't execute any functions at prepare-time (CASSANDRA-9037)
 * Share file handles between all instances of a SegmentedFile (CASSANDRA-8893)
 * Make it possible to major compact LCS (CASSANDRA-7272)
 * Make FunctionExecutionException extend RequestExecutionException
   (CASSANDRA-9055)
 * Add support for SELECT JSON, INSERT JSON syntax and new toJson(), fromJson()
   functions (CASSANDRA-7970)
 * Optimise max purgeable timestamp calculation in compaction (CASSANDRA-8920)
 * Constrain internode message buffer sizes, and improve IO class hierarchy (CASSANDRA-8670) 
 * New tool added to validate all sstables in a node (CASSANDRA-5791)
 * Push notification when tracing completes for an operation (CASSANDRA-7807)
 * Delay "node up" and "node added" notifications until native protocol server is started (CASSANDRA-8236)
 * Compressed Commit Log (CASSANDRA-6809)
 * Optimise IntervalTree (CASSANDRA-8988)
 * Add a key-value payload for third party usage (CASSANDRA-8553, 9212)
 * Bump metrics-reporter-config dependency for metrics 3.0 (CASSANDRA-8149)
 * Partition intra-cluster message streams by size, not type (CASSANDRA-8789)
 * Add WriteFailureException to native protocol, notify coordinator of
   write failures (CASSANDRA-8592)
 * Convert SequentialWriter to nio (CASSANDRA-8709)
 * Add role based access control (CASSANDRA-7653, 8650, 7216, 8760, 8849, 8761, 8850)
 * Record client ip address in tracing sessions (CASSANDRA-8162)
 * Indicate partition key columns in response metadata for prepared
   statements (CASSANDRA-7660)
 * Merge UUIDType and TimeUUIDType parse logic (CASSANDRA-8759)
 * Avoid memory allocation when searching index summary (CASSANDRA-8793)
 * Optimise (Time)?UUIDType Comparisons (CASSANDRA-8730)
 * Make CRC32Ex into a separate maven dependency (CASSANDRA-8836)
 * Use preloaded jemalloc w/ Unsafe (CASSANDRA-8714, 9197)
 * Avoid accessing partitioner through StorageProxy (CASSANDRA-8244, 8268)
 * Upgrade Metrics library and remove depricated metrics (CASSANDRA-5657)
 * Serializing Row cache alternative, fully off heap (CASSANDRA-7438)
 * Duplicate rows returned when in clause has repeated values (CASSANDRA-6706)
 * Make CassandraException unchecked, extend RuntimeException (CASSANDRA-8560)
 * Support direct buffer decompression for reads (CASSANDRA-8464)
 * DirectByteBuffer compatible LZ4 methods (CASSANDRA-7039)
 * Group sstables for anticompaction correctly (CASSANDRA-8578)
 * Add ReadFailureException to native protocol, respond
   immediately when replicas encounter errors while handling
   a read request (CASSANDRA-7886)
 * Switch CommitLogSegment from RandomAccessFile to nio (CASSANDRA-8308)
 * Allow mixing token and partition key restrictions (CASSANDRA-7016)
 * Support index key/value entries on map collections (CASSANDRA-8473)
 * Modernize schema tables (CASSANDRA-8261)
 * Support for user-defined aggregation functions (CASSANDRA-8053)
 * Fix NPE in SelectStatement with empty IN values (CASSANDRA-8419)
 * Refactor SelectStatement, return IN results in natural order instead
   of IN value list order and ignore duplicate values in partition key IN restrictions (CASSANDRA-7981)
 * Support UDTs, tuples, and collections in user-defined
   functions (CASSANDRA-7563)
 * Fix aggregate fn results on empty selection, result column name,
   and cqlsh parsing (CASSANDRA-8229)
 * Mark sstables as repaired after full repair (CASSANDRA-7586)
 * Extend Descriptor to include a format value and refactor reader/writer
   APIs (CASSANDRA-7443)
 * Integrate JMH for microbenchmarks (CASSANDRA-8151)
 * Keep sstable levels when bootstrapping (CASSANDRA-7460)
 * Add Sigar library and perform basic OS settings check on startup (CASSANDRA-7838)
 * Support for aggregation functions (CASSANDRA-4914)
 * Remove cassandra-cli (CASSANDRA-7920)
 * Accept dollar quoted strings in CQL (CASSANDRA-7769)
 * Make assassinate a first class command (CASSANDRA-7935)
 * Support IN clause on any partition key column (CASSANDRA-7855)
 * Support IN clause on any clustering column (CASSANDRA-4762)
 * Improve compaction logging (CASSANDRA-7818)
 * Remove YamlFileNetworkTopologySnitch (CASSANDRA-7917)
 * Do anticompaction in groups (CASSANDRA-6851)
 * Support user-defined functions (CASSANDRA-7395, 7526, 7562, 7740, 7781, 7929,
   7924, 7812, 8063, 7813, 7708)
 * Permit configurable timestamps with cassandra-stress (CASSANDRA-7416)
 * Move sstable RandomAccessReader to nio2, which allows using the
   FILE_SHARE_DELETE flag on Windows (CASSANDRA-4050)
 * Remove CQL2 (CASSANDRA-5918)
 * Optimize fetching multiple cells by name (CASSANDRA-6933)
 * Allow compilation in java 8 (CASSANDRA-7028)
 * Make incremental repair default (CASSANDRA-7250)
 * Enable code coverage thru JaCoCo (CASSANDRA-7226)
 * Switch external naming of 'column families' to 'tables' (CASSANDRA-4369) 
 * Shorten SSTable path (CASSANDRA-6962)
 * Use unsafe mutations for most unit tests (CASSANDRA-6969)
 * Fix race condition during calculation of pending ranges (CASSANDRA-7390)
 * Fail on very large batch sizes (CASSANDRA-8011)
 * Improve concurrency of repair (CASSANDRA-6455, 8208, 9145)
 * Select optimal CRC32 implementation at runtime (CASSANDRA-8614)
 * Evaluate MurmurHash of Token once per query (CASSANDRA-7096)
 * Generalize progress reporting (CASSANDRA-8901)
 * Resumable bootstrap streaming (CASSANDRA-8838, CASSANDRA-8942)
 * Allow scrub for secondary index (CASSANDRA-5174)
 * Save repair data to system table (CASSANDRA-5839)
 * fix nodetool names that reference column families (CASSANDRA-8872)
 Merged from 2.1:
 * Warn on misuse of unlogged batches (CASSANDRA-9282)
 * Failure detector detects and ignores local pauses (CASSANDRA-9183)
 * Add utility class to support for rate limiting a given log statement (CASSANDRA-9029)
 * Add missing consistency levels to cassandra-stess (CASSANDRA-9361)
 * Fix commitlog getCompletedTasks to not increment (CASSANDRA-9339)
 * Fix for harmless exceptions logged as ERROR (CASSANDRA-8564)
 * Delete processed sstables in sstablesplit/sstableupgrade (CASSANDRA-8606)
 * Improve sstable exclusion from partition tombstones (CASSANDRA-9298)
 * Validate the indexed column rather than the cell's contents for 2i (CASSANDRA-9057)
 * Add support for top-k custom 2i queries (CASSANDRA-8717)
 * Fix error when dropping table during compaction (CASSANDRA-9251)
 * cassandra-stress supports validation operations over user profiles (CASSANDRA-8773)
 * Add support for rate limiting log messages (CASSANDRA-9029)
 * Log the partition key with tombstone warnings (CASSANDRA-8561)
 * Reduce runWithCompactionsDisabled poll interval to 1ms (CASSANDRA-9271)
 * Fix PITR commitlog replay (CASSANDRA-9195)
 * GCInspector logs very different times (CASSANDRA-9124)
 * Fix deleting from an empty list (CASSANDRA-9198)
 * Update tuple and collection types that use a user-defined type when that UDT
   is modified (CASSANDRA-9148, CASSANDRA-9192)
 * Use higher timeout for prepair and snapshot in repair (CASSANDRA-9261)
 * Fix anticompaction blocking ANTI_ENTROPY stage (CASSANDRA-9151)
 * Repair waits for anticompaction to finish (CASSANDRA-9097)
 * Fix streaming not holding ref when stream error (CASSANDRA-9295)
 * Fix canonical view returning early opened SSTables (CASSANDRA-9396)
Merged from 2.0:
 * (cqlsh) Add LOGIN command to switch users (CASSANDRA-7212)
 * Clone SliceQueryFilter in AbstractReadCommand implementations (CASSANDRA-8940)
 * Push correct protocol notification for DROP INDEX (CASSANDRA-9310)
 * token-generator - generated tokens too long (CASSANDRA-9300)
 * Fix counting of tombstones for TombstoneOverwhelmingException (CASSANDRA-9299)
 * Fix ReconnectableSnitch reconnecting to peers during upgrade (CASSANDRA-6702)
 * Include keyspace and table name in error log for collections over the size
   limit (CASSANDRA-9286)
 * Avoid potential overlap in LCS with single-partition sstables (CASSANDRA-9322)
 * Log warning message when a table is queried before the schema has fully
   propagated (CASSANDRA-9136)
 * Overload SecondaryIndex#indexes to accept the column definition (CASSANDRA-9314)
 * (cqlsh) Add SERIAL and LOCAL_SERIAL consistency levels (CASSANDRA-8051)
 * Fix index selection during rebuild with certain table layouts (CASSANDRA-9281)
 * Fix partition-level-delete-only workload accounting (CASSANDRA-9194)
 * Allow scrub to handle corrupted compressed chunks (CASSANDRA-9140)
 * Fix assertion error when resetlocalschema is run during repair (CASSANDRA-9249)
 * Disable single sstable tombstone compactions for DTCS by default (CASSANDRA-9234)
 * IncomingTcpConnection thread is not named (CASSANDRA-9262)
 * Close incoming connections when MessagingService is stopped (CASSANDRA-9238)
 * Fix streaming hang when retrying (CASSANDRA-9132)


2.1.5
 * Re-add deprecated cold_reads_to_omit param for backwards compat (CASSANDRA-9203)
 * Make anticompaction visible in compactionstats (CASSANDRA-9098)
 * Improve nodetool getendpoints documentation about the partition
   key parameter (CASSANDRA-6458)
 * Don't check other keyspaces for schema changes when an user-defined
   type is altered (CASSANDRA-9187)
 * Add generate-idea-files target to build.xml (CASSANDRA-9123)
 * Allow takeColumnFamilySnapshot to take a list of tables (CASSANDRA-8348)
 * Limit major sstable operations to their canonical representation (CASSANDRA-8669)
 * cqlsh: Add tests for INSERT and UPDATE tab completion (CASSANDRA-9125)
 * cqlsh: quote column names when needed in COPY FROM inserts (CASSANDRA-9080)
 * Do not load read meter for offline operations (CASSANDRA-9082)
 * cqlsh: Make CompositeType data readable (CASSANDRA-8919)
 * cqlsh: Fix display of triggers (CASSANDRA-9081)
 * Fix NullPointerException when deleting or setting an element by index on
   a null list collection (CASSANDRA-9077)
 * Buffer bloom filter serialization (CASSANDRA-9066)
 * Fix anti-compaction target bloom filter size (CASSANDRA-9060)
 * Make FROZEN and TUPLE unreserved keywords in CQL (CASSANDRA-9047)
 * Prevent AssertionError from SizeEstimatesRecorder (CASSANDRA-9034)
 * Avoid overwriting index summaries for sstables with an older format that
   does not support downsampling; rebuild summaries on startup when this
   is detected (CASSANDRA-8993)
 * Fix potential data loss in CompressedSequentialWriter (CASSANDRA-8949)
 * Make PasswordAuthenticator number of hashing rounds configurable (CASSANDRA-8085)
 * Fix AssertionError when binding nested collections in DELETE (CASSANDRA-8900)
 * Check for overlap with non-early sstables in LCS (CASSANDRA-8739)
 * Only calculate max purgable timestamp if we have to (CASSANDRA-8914)
 * (cqlsh) Greatly improve performance of COPY FROM (CASSANDRA-8225)
 * IndexSummary effectiveIndexInterval is now a guideline, not a rule (CASSANDRA-8993)
 * Use correct bounds for page cache eviction of compressed files (CASSANDRA-8746)
 * SSTableScanner enforces its bounds (CASSANDRA-8946)
 * Cleanup cell equality (CASSANDRA-8947)
 * Introduce intra-cluster message coalescing (CASSANDRA-8692)
 * DatabaseDescriptor throws NPE when rpc_interface is used (CASSANDRA-8839)
 * Don't check if an sstable is live for offline compactions (CASSANDRA-8841)
 * Don't set clientMode in SSTableLoader (CASSANDRA-8238)
 * Fix SSTableRewriter with disabled early open (CASSANDRA-8535)
 * Fix cassandra-stress so it respects the CL passed in user mode (CASSANDRA-8948)
 * Fix rare NPE in ColumnDefinition#hasIndexOption() (CASSANDRA-8786)
 * cassandra-stress reports per-operation statistics, plus misc (CASSANDRA-8769)
 * Add SimpleDate (cql date) and Time (cql time) types (CASSANDRA-7523)
 * Use long for key count in cfstats (CASSANDRA-8913)
 * Make SSTableRewriter.abort() more robust to failure (CASSANDRA-8832)
 * Remove cold_reads_to_omit from STCS (CASSANDRA-8860)
 * Make EstimatedHistogram#percentile() use ceil instead of floor (CASSANDRA-8883)
 * Fix top partitions reporting wrong cardinality (CASSANDRA-8834)
 * Fix rare NPE in KeyCacheSerializer (CASSANDRA-8067)
 * Pick sstables for validation as late as possible inc repairs (CASSANDRA-8366)
 * Fix commitlog getPendingTasks to not increment (CASSANDRA-8862)
 * Fix parallelism adjustment in range and secondary index queries
   when the first fetch does not satisfy the limit (CASSANDRA-8856)
 * Check if the filtered sstables is non-empty in STCS (CASSANDRA-8843)
 * Upgrade java-driver used for cassandra-stress (CASSANDRA-8842)
 * Fix CommitLog.forceRecycleAllSegments() memory access error (CASSANDRA-8812)
 * Improve assertions in Memory (CASSANDRA-8792)
 * Fix SSTableRewriter cleanup (CASSANDRA-8802)
 * Introduce SafeMemory for CompressionMetadata.Writer (CASSANDRA-8758)
 * 'nodetool info' prints exception against older node (CASSANDRA-8796)
 * Ensure SSTableReader.last corresponds exactly with the file end (CASSANDRA-8750)
 * Make SSTableWriter.openEarly more robust and obvious (CASSANDRA-8747)
 * Enforce SSTableReader.first/last (CASSANDRA-8744)
 * Cleanup SegmentedFile API (CASSANDRA-8749)
 * Avoid overlap with early compaction replacement (CASSANDRA-8683)
 * Safer Resource Management++ (CASSANDRA-8707)
 * Write partition size estimates into a system table (CASSANDRA-7688)
 * cqlsh: Fix keys() and full() collection indexes in DESCRIBE output
   (CASSANDRA-8154)
 * Show progress of streaming in nodetool netstats (CASSANDRA-8886)
 * IndexSummaryBuilder utilises offheap memory, and shares data between
   each IndexSummary opened from it (CASSANDRA-8757)
 * markCompacting only succeeds if the exact SSTableReader instances being 
   marked are in the live set (CASSANDRA-8689)
 * cassandra-stress support for varint (CASSANDRA-8882)
 * Fix Adler32 digest for compressed sstables (CASSANDRA-8778)
 * Add nodetool statushandoff/statusbackup (CASSANDRA-8912)
 * Use stdout for progress and stats in sstableloader (CASSANDRA-8982)
 * Correctly identify 2i datadir from older versions (CASSANDRA-9116)
Merged from 2.0:
 * Ignore gossip SYNs after shutdown (CASSANDRA-9238)
 * Avoid overflow when calculating max sstable size in LCS (CASSANDRA-9235)
 * Make sstable blacklisting work with compression (CASSANDRA-9138)
 * Do not attempt to rebuild indexes if no index accepts any column (CASSANDRA-9196)
 * Don't initiate snitch reconnection for dead states (CASSANDRA-7292)
 * Fix ArrayIndexOutOfBoundsException in CQLSSTableWriter (CASSANDRA-8978)
 * Add shutdown gossip state to prevent timeouts during rolling restarts (CASSANDRA-8336)
 * Fix running with java.net.preferIPv6Addresses=true (CASSANDRA-9137)
 * Fix failed bootstrap/replace attempts being persisted in system.peers (CASSANDRA-9180)
 * Flush system.IndexInfo after marking index built (CASSANDRA-9128)
 * Fix updates to min/max_compaction_threshold through cassandra-cli
   (CASSANDRA-8102)
 * Don't include tmp files when doing offline relevel (CASSANDRA-9088)
 * Use the proper CAS WriteType when finishing a previous round during Paxos
   preparation (CASSANDRA-8672)
 * Avoid race in cancelling compactions (CASSANDRA-9070)
 * More aggressive check for expired sstables in DTCS (CASSANDRA-8359)
 * Fix ignored index_interval change in ALTER TABLE statements (CASSANDRA-7976)
 * Do more aggressive compaction in old time windows in DTCS (CASSANDRA-8360)
 * java.lang.AssertionError when reading saved cache (CASSANDRA-8740)
 * "disk full" when running cleanup (CASSANDRA-9036)
 * Lower logging level from ERROR to DEBUG when a scheduled schema pull
   cannot be completed due to a node being down (CASSANDRA-9032)
 * Fix MOVED_NODE client event (CASSANDRA-8516)
 * Allow overriding MAX_OUTSTANDING_REPLAY_COUNT (CASSANDRA-7533)
 * Fix malformed JMX ObjectName containing IPv6 addresses (CASSANDRA-9027)
 * (cqlsh) Allow increasing CSV field size limit through
   cqlshrc config option (CASSANDRA-8934)
 * Stop logging range tombstones when exceeding the threshold
   (CASSANDRA-8559)
 * Fix NullPointerException when nodetool getendpoints is run
   against invalid keyspaces or tables (CASSANDRA-8950)
 * Allow specifying the tmp dir (CASSANDRA-7712)
 * Improve compaction estimated tasks estimation (CASSANDRA-8904)
 * Fix duplicate up/down messages sent to native clients (CASSANDRA-7816)
 * Expose commit log archive status via JMX (CASSANDRA-8734)
 * Provide better exceptions for invalid replication strategy parameters
   (CASSANDRA-8909)
 * Fix regression in mixed single and multi-column relation support for
   SELECT statements (CASSANDRA-8613)
 * Add ability to limit number of native connections (CASSANDRA-8086)
 * Fix CQLSSTableWriter throwing exception and spawning threads
   (CASSANDRA-8808)
 * Fix MT mismatch between empty and GC-able data (CASSANDRA-8979)
 * Fix incorrect validation when snapshotting single table (CASSANDRA-8056)
 * Add offline tool to relevel sstables (CASSANDRA-8301)
 * Preserve stream ID for more protocol errors (CASSANDRA-8848)
 * Fix combining token() function with multi-column relations on
   clustering columns (CASSANDRA-8797)
 * Make CFS.markReferenced() resistant to bad refcounting (CASSANDRA-8829)
 * Fix StreamTransferTask abort/complete bad refcounting (CASSANDRA-8815)
 * Fix AssertionError when querying a DESC clustering ordered
   table with ASC ordering and paging (CASSANDRA-8767)
 * AssertionError: "Memory was freed" when running cleanup (CASSANDRA-8716)
 * Make it possible to set max_sstable_age to fractional days (CASSANDRA-8406)
 * Fix some multi-column relations with indexes on some clustering
   columns (CASSANDRA-8275)
 * Fix memory leak in SSTableSimple*Writer and SSTableReader.validate()
   (CASSANDRA-8748)
 * Throw OOM if allocating memory fails to return a valid pointer (CASSANDRA-8726)
 * Fix SSTableSimpleUnsortedWriter ConcurrentModificationException (CASSANDRA-8619)
 * 'nodetool info' prints exception against older node (CASSANDRA-8796)
 * Ensure SSTableSimpleUnsortedWriter.close() terminates if
   disk writer has crashed (CASSANDRA-8807)


2.1.4
 * Bind JMX to localhost unless explicitly configured otherwise (CASSANDRA-9085)


2.1.3
 * Fix HSHA/offheap_objects corruption (CASSANDRA-8719)
 * Upgrade libthrift to 0.9.2 (CASSANDRA-8685)
 * Don't use the shared ref in sstableloader (CASSANDRA-8704)
 * Purge internal prepared statements if related tables or
   keyspaces are dropped (CASSANDRA-8693)
 * (cqlsh) Handle unicode BOM at start of files (CASSANDRA-8638)
 * Stop compactions before exiting offline tools (CASSANDRA-8623)
 * Update tools/stress/README.txt to match current behaviour (CASSANDRA-7933)
 * Fix schema from Thrift conversion with empty metadata (CASSANDRA-8695)
 * Safer Resource Management (CASSANDRA-7705)
 * Make sure we compact highly overlapping cold sstables with
   STCS (CASSANDRA-8635)
 * rpc_interface and listen_interface generate NPE on startup when specified
   interface doesn't exist (CASSANDRA-8677)
 * Fix ArrayIndexOutOfBoundsException in nodetool cfhistograms (CASSANDRA-8514)
 * Switch from yammer metrics for nodetool cf/proxy histograms (CASSANDRA-8662)
 * Make sure we don't add tmplink files to the compaction
   strategy (CASSANDRA-8580)
 * (cqlsh) Handle maps with blob keys (CASSANDRA-8372)
 * (cqlsh) Handle DynamicCompositeType schemas correctly (CASSANDRA-8563)
 * Duplicate rows returned when in clause has repeated values (CASSANDRA-6706)
 * Add tooling to detect hot partitions (CASSANDRA-7974)
 * Fix cassandra-stress user-mode truncation of partition generation (CASSANDRA-8608)
 * Only stream from unrepaired sstables during inc repair (CASSANDRA-8267)
 * Don't allow starting multiple inc repairs on the same sstables (CASSANDRA-8316)
 * Invalidate prepared BATCH statements when related tables
   or keyspaces are dropped (CASSANDRA-8652)
 * Fix missing results in secondary index queries on collections
   with ALLOW FILTERING (CASSANDRA-8421)
 * Expose EstimatedHistogram metrics for range slices (CASSANDRA-8627)
 * (cqlsh) Escape clqshrc passwords properly (CASSANDRA-8618)
 * Fix NPE when passing wrong argument in ALTER TABLE statement (CASSANDRA-8355)
 * Pig: Refactor and deprecate CqlStorage (CASSANDRA-8599)
 * Don't reuse the same cleanup strategy for all sstables (CASSANDRA-8537)
 * Fix case-sensitivity of index name on CREATE and DROP INDEX
   statements (CASSANDRA-8365)
 * Better detection/logging for corruption in compressed sstables (CASSANDRA-8192)
 * Use the correct repairedAt value when closing writer (CASSANDRA-8570)
 * (cqlsh) Handle a schema mismatch being detected on startup (CASSANDRA-8512)
 * Properly calculate expected write size during compaction (CASSANDRA-8532)
 * Invalidate affected prepared statements when a table's columns
   are altered (CASSANDRA-7910)
 * Stress - user defined writes should populate sequentally (CASSANDRA-8524)
 * Fix regression in SSTableRewriter causing some rows to become unreadable 
   during compaction (CASSANDRA-8429)
 * Run major compactions for repaired/unrepaired in parallel (CASSANDRA-8510)
 * (cqlsh) Fix compression options in DESCRIBE TABLE output when compression
   is disabled (CASSANDRA-8288)
 * (cqlsh) Fix DESCRIBE output after keyspaces are altered (CASSANDRA-7623)
 * Make sure we set lastCompactedKey correctly (CASSANDRA-8463)
 * (cqlsh) Fix output of CONSISTENCY command (CASSANDRA-8507)
 * (cqlsh) Fixed the handling of LIST statements (CASSANDRA-8370)
 * Make sstablescrub check leveled manifest again (CASSANDRA-8432)
 * Check first/last keys in sstable when giving out positions (CASSANDRA-8458)
 * Disable mmap on Windows (CASSANDRA-6993)
 * Add missing ConsistencyLevels to cassandra-stress (CASSANDRA-8253)
 * Add auth support to cassandra-stress (CASSANDRA-7985)
 * Fix ArrayIndexOutOfBoundsException when generating error message
   for some CQL syntax errors (CASSANDRA-8455)
 * Scale memtable slab allocation logarithmically (CASSANDRA-7882)
 * cassandra-stress simultaneous inserts over same seed (CASSANDRA-7964)
 * Reduce cassandra-stress sampling memory requirements (CASSANDRA-7926)
 * Ensure memtable flush cannot expire commit log entries from its future (CASSANDRA-8383)
 * Make read "defrag" async to reclaim memtables (CASSANDRA-8459)
 * Remove tmplink files for offline compactions (CASSANDRA-8321)
 * Reduce maxHintsInProgress (CASSANDRA-8415)
 * BTree updates may call provided update function twice (CASSANDRA-8018)
 * Release sstable references after anticompaction (CASSANDRA-8386)
 * Handle abort() in SSTableRewriter properly (CASSANDRA-8320)
 * Centralize shared executors (CASSANDRA-8055)
 * Fix filtering for CONTAINS (KEY) relations on frozen collection
   clustering columns when the query is restricted to a single
   partition (CASSANDRA-8203)
 * Do more aggressive entire-sstable TTL expiry checks (CASSANDRA-8243)
 * Add more log info if readMeter is null (CASSANDRA-8238)
 * add check of the system wall clock time at startup (CASSANDRA-8305)
 * Support for frozen collections (CASSANDRA-7859)
 * Fix overflow on histogram computation (CASSANDRA-8028)
 * Have paxos reuse the timestamp generation of normal queries (CASSANDRA-7801)
 * Fix incremental repair not remove parent session on remote (CASSANDRA-8291)
 * Improve JBOD disk utilization (CASSANDRA-7386)
 * Log failed host when preparing incremental repair (CASSANDRA-8228)
 * Force config client mode in CQLSSTableWriter (CASSANDRA-8281)
 * Fix sstableupgrade throws exception (CASSANDRA-8688)
 * Fix hang when repairing empty keyspace (CASSANDRA-8694)
Merged from 2.0:
 * Fix IllegalArgumentException in dynamic snitch (CASSANDRA-8448)
 * Add support for UPDATE ... IF EXISTS (CASSANDRA-8610)
 * Fix reversal of list prepends (CASSANDRA-8733)
 * Prevent non-zero default_time_to_live on tables with counters
   (CASSANDRA-8678)
 * Fix SSTableSimpleUnsortedWriter ConcurrentModificationException
   (CASSANDRA-8619)
 * Round up time deltas lower than 1ms in BulkLoader (CASSANDRA-8645)
 * Add batch remove iterator to ABSC (CASSANDRA-8414, 8666)
 * Round up time deltas lower than 1ms in BulkLoader (CASSANDRA-8645)
 * Fix isClientMode check in Keyspace (CASSANDRA-8687)
 * Use more efficient slice size for querying internal secondary
   index tables (CASSANDRA-8550)
 * Fix potentially returning deleted rows with range tombstone (CASSANDRA-8558)
 * Check for available disk space before starting a compaction (CASSANDRA-8562)
 * Fix DISTINCT queries with LIMITs or paging when some partitions
   contain only tombstones (CASSANDRA-8490)
 * Introduce background cache refreshing to permissions cache
   (CASSANDRA-8194)
 * Fix race condition in StreamTransferTask that could lead to
   infinite loops and premature sstable deletion (CASSANDRA-7704)
 * Add an extra version check to MigrationTask (CASSANDRA-8462)
 * Ensure SSTableWriter cleans up properly after failure (CASSANDRA-8499)
 * Increase bf true positive count on key cache hit (CASSANDRA-8525)
 * Move MeteredFlusher to its own thread (CASSANDRA-8485)
 * Fix non-distinct results in DISTNCT queries on static columns when
   paging is enabled (CASSANDRA-8087)
 * Move all hints related tasks to hints internal executor (CASSANDRA-8285)
 * Fix paging for multi-partition IN queries (CASSANDRA-8408)
 * Fix MOVED_NODE topology event never being emitted when a node
   moves its token (CASSANDRA-8373)
 * Fix validation of indexes in COMPACT tables (CASSANDRA-8156)
 * Avoid StackOverflowError when a large list of IN values
   is used for a clustering column (CASSANDRA-8410)
 * Fix NPE when writetime() or ttl() calls are wrapped by
   another function call (CASSANDRA-8451)
 * Fix NPE after dropping a keyspace (CASSANDRA-8332)
 * Fix error message on read repair timeouts (CASSANDRA-7947)
 * Default DTCS base_time_seconds changed to 60 (CASSANDRA-8417)
 * Refuse Paxos operation with more than one pending endpoint (CASSANDRA-8346, 8640)
 * Throw correct exception when trying to bind a keyspace or table
   name (CASSANDRA-6952)
 * Make HHOM.compact synchronized (CASSANDRA-8416)
 * cancel latency-sampling task when CF is dropped (CASSANDRA-8401)
 * don't block SocketThread for MessagingService (CASSANDRA-8188)
 * Increase quarantine delay on replacement (CASSANDRA-8260)
 * Expose off-heap memory usage stats (CASSANDRA-7897)
 * Ignore Paxos commits for truncated tables (CASSANDRA-7538)
 * Validate size of indexed column values (CASSANDRA-8280)
 * Make LCS split compaction results over all data directories (CASSANDRA-8329)
 * Fix some failing queries that use multi-column relations
   on COMPACT STORAGE tables (CASSANDRA-8264)
 * Fix InvalidRequestException with ORDER BY (CASSANDRA-8286)
 * Disable SSLv3 for POODLE (CASSANDRA-8265)
 * Fix millisecond timestamps in Tracing (CASSANDRA-8297)
 * Include keyspace name in error message when there are insufficient
   live nodes to stream from (CASSANDRA-8221)
 * Avoid overlap in L1 when L0 contains many nonoverlapping
   sstables (CASSANDRA-8211)
 * Improve PropertyFileSnitch logging (CASSANDRA-8183)
 * Add DC-aware sequential repair (CASSANDRA-8193)
 * Use live sstables in snapshot repair if possible (CASSANDRA-8312)
 * Fix hints serialized size calculation (CASSANDRA-8587)


2.1.2
 * (cqlsh) parse_for_table_meta errors out on queries with undefined
   grammars (CASSANDRA-8262)
 * (cqlsh) Fix SELECT ... TOKEN() function broken in C* 2.1.1 (CASSANDRA-8258)
 * Fix Cassandra crash when running on JDK8 update 40 (CASSANDRA-8209)
 * Optimize partitioner tokens (CASSANDRA-8230)
 * Improve compaction of repaired/unrepaired sstables (CASSANDRA-8004)
 * Make cache serializers pluggable (CASSANDRA-8096)
 * Fix issues with CONTAINS (KEY) queries on secondary indexes
   (CASSANDRA-8147)
 * Fix read-rate tracking of sstables for some queries (CASSANDRA-8239)
 * Fix default timestamp in QueryOptions (CASSANDRA-8246)
 * Set socket timeout when reading remote version (CASSANDRA-8188)
 * Refactor how we track live size (CASSANDRA-7852)
 * Make sure unfinished compaction files are removed (CASSANDRA-8124)
 * Fix shutdown when run as Windows service (CASSANDRA-8136)
 * Fix DESCRIBE TABLE with custom indexes (CASSANDRA-8031)
 * Fix race in RecoveryManagerTest (CASSANDRA-8176)
 * Avoid IllegalArgumentException while sorting sstables in
   IndexSummaryManager (CASSANDRA-8182)
 * Shutdown JVM on file descriptor exhaustion (CASSANDRA-7579)
 * Add 'die' policy for commit log and disk failure (CASSANDRA-7927)
 * Fix installing as service on Windows (CASSANDRA-8115)
 * Fix CREATE TABLE for CQL2 (CASSANDRA-8144)
 * Avoid boxing in ColumnStats min/max trackers (CASSANDRA-8109)
Merged from 2.0:
 * Correctly handle non-text column names in cql3 (CASSANDRA-8178)
 * Fix deletion for indexes on primary key columns (CASSANDRA-8206)
 * Add 'nodetool statusgossip' (CASSANDRA-8125)
 * Improve client notification that nodes are ready for requests (CASSANDRA-7510)
 * Handle negative timestamp in writetime method (CASSANDRA-8139)
 * Pig: Remove errant LIMIT clause in CqlNativeStorage (CASSANDRA-8166)
 * Throw ConfigurationException when hsha is used with the default
   rpc_max_threads setting of 'unlimited' (CASSANDRA-8116)
 * Allow concurrent writing of the same table in the same JVM using
   CQLSSTableWriter (CASSANDRA-7463)
 * Fix totalDiskSpaceUsed calculation (CASSANDRA-8205)


2.1.1
 * Fix spin loop in AtomicSortedColumns (CASSANDRA-7546)
 * Dont notify when replacing tmplink files (CASSANDRA-8157)
 * Fix validation with multiple CONTAINS clause (CASSANDRA-8131)
 * Fix validation of collections in TriggerExecutor (CASSANDRA-8146)
 * Fix IllegalArgumentException when a list of IN values containing tuples
   is passed as a single arg to a prepared statement with the v1 or v2
   protocol (CASSANDRA-8062)
 * Fix ClassCastException in DISTINCT query on static columns with
   query paging (CASSANDRA-8108)
 * Fix NPE on null nested UDT inside a set (CASSANDRA-8105)
 * Fix exception when querying secondary index on set items or map keys
   when some clustering columns are specified (CASSANDRA-8073)
 * Send proper error response when there is an error during native
   protocol message decode (CASSANDRA-8118)
 * Gossip should ignore generation numbers too far in the future (CASSANDRA-8113)
 * Fix NPE when creating a table with frozen sets, lists (CASSANDRA-8104)
 * Fix high memory use due to tracking reads on incrementally opened sstable
   readers (CASSANDRA-8066)
 * Fix EXECUTE request with skipMetadata=false returning no metadata
   (CASSANDRA-8054)
 * Allow concurrent use of CQLBulkOutputFormat (CASSANDRA-7776)
 * Shutdown JVM on OOM (CASSANDRA-7507)
 * Upgrade netty version and enable epoll event loop (CASSANDRA-7761)
 * Don't duplicate sstables smaller than split size when using
   the sstablesplitter tool (CASSANDRA-7616)
 * Avoid re-parsing already prepared statements (CASSANDRA-7923)
 * Fix some Thrift slice deletions and updates of COMPACT STORAGE
   tables with some clustering columns omitted (CASSANDRA-7990)
 * Fix filtering for CONTAINS on sets (CASSANDRA-8033)
 * Properly track added size (CASSANDRA-7239)
 * Allow compilation in java 8 (CASSANDRA-7208)
 * Fix Assertion error on RangeTombstoneList diff (CASSANDRA-8013)
 * Release references to overlapping sstables during compaction (CASSANDRA-7819)
 * Send notification when opening compaction results early (CASSANDRA-8034)
 * Make native server start block until properly bound (CASSANDRA-7885)
 * (cqlsh) Fix IPv6 support (CASSANDRA-7988)
 * Ignore fat clients when checking for endpoint collision (CASSANDRA-7939)
 * Make sstablerepairedset take a list of files (CASSANDRA-7995)
 * (cqlsh) Tab completeion for indexes on map keys (CASSANDRA-7972)
 * (cqlsh) Fix UDT field selection in select clause (CASSANDRA-7891)
 * Fix resource leak in event of corrupt sstable
 * (cqlsh) Add command line option for cqlshrc file path (CASSANDRA-7131)
 * Provide visibility into prepared statements churn (CASSANDRA-7921, CASSANDRA-7930)
 * Invalidate prepared statements when their keyspace or table is
   dropped (CASSANDRA-7566)
 * cassandra-stress: fix support for NetworkTopologyStrategy (CASSANDRA-7945)
 * Fix saving caches when a table is dropped (CASSANDRA-7784)
 * Add better error checking of new stress profile (CASSANDRA-7716)
 * Use ThreadLocalRandom and remove FBUtilities.threadLocalRandom (CASSANDRA-7934)
 * Prevent operator mistakes due to simultaneous bootstrap (CASSANDRA-7069)
 * cassandra-stress supports whitelist mode for node config (CASSANDRA-7658)
 * GCInspector more closely tracks GC; cassandra-stress and nodetool report it (CASSANDRA-7916)
 * nodetool won't output bogus ownership info without a keyspace (CASSANDRA-7173)
 * Add human readable option to nodetool commands (CASSANDRA-5433)
 * Don't try to set repairedAt on old sstables (CASSANDRA-7913)
 * Add metrics for tracking PreparedStatement use (CASSANDRA-7719)
 * (cqlsh) tab-completion for triggers (CASSANDRA-7824)
 * (cqlsh) Support for query paging (CASSANDRA-7514)
 * (cqlsh) Show progress of COPY operations (CASSANDRA-7789)
 * Add syntax to remove multiple elements from a map (CASSANDRA-6599)
 * Support non-equals conditions in lightweight transactions (CASSANDRA-6839)
 * Add IF [NOT] EXISTS to create/drop triggers (CASSANDRA-7606)
 * (cqlsh) Display the current logged-in user (CASSANDRA-7785)
 * (cqlsh) Don't ignore CTRL-C during COPY FROM execution (CASSANDRA-7815)
 * (cqlsh) Order UDTs according to cross-type dependencies in DESCRIBE
   output (CASSANDRA-7659)
 * (cqlsh) Fix handling of CAS statement results (CASSANDRA-7671)
 * (cqlsh) COPY TO/FROM improvements (CASSANDRA-7405)
 * Support list index operations with conditions (CASSANDRA-7499)
 * Add max live/tombstoned cells to nodetool cfstats output (CASSANDRA-7731)
 * Validate IPv6 wildcard addresses properly (CASSANDRA-7680)
 * (cqlsh) Error when tracing query (CASSANDRA-7613)
 * Avoid IOOBE when building SyntaxError message snippet (CASSANDRA-7569)
 * SSTableExport uses correct validator to create string representation of partition
   keys (CASSANDRA-7498)
 * Avoid NPEs when receiving type changes for an unknown keyspace (CASSANDRA-7689)
 * Add support for custom 2i validation (CASSANDRA-7575)
 * Pig support for hadoop CqlInputFormat (CASSANDRA-6454)
 * Add duration mode to cassandra-stress (CASSANDRA-7468)
 * Add listen_interface and rpc_interface options (CASSANDRA-7417)
 * Improve schema merge performance (CASSANDRA-7444)
 * Adjust MT depth based on # of partition validating (CASSANDRA-5263)
 * Optimise NativeCell comparisons (CASSANDRA-6755)
 * Configurable client timeout for cqlsh (CASSANDRA-7516)
 * Include snippet of CQL query near syntax error in messages (CASSANDRA-7111)
 * Make repair -pr work with -local (CASSANDRA-7450)
 * Fix error in sstableloader with -cph > 1 (CASSANDRA-8007)
 * Fix snapshot repair error on indexed tables (CASSANDRA-8020)
 * Do not exit nodetool repair when receiving JMX NOTIF_LOST (CASSANDRA-7909)
 * Stream to private IP when available (CASSANDRA-8084)
Merged from 2.0:
 * Reject conditions on DELETE unless full PK is given (CASSANDRA-6430)
 * Properly reject the token function DELETE (CASSANDRA-7747)
 * Force batchlog replay before decommissioning a node (CASSANDRA-7446)
 * Fix hint replay with many accumulated expired hints (CASSANDRA-6998)
 * Fix duplicate results in DISTINCT queries on static columns with query
   paging (CASSANDRA-8108)
 * Add DateTieredCompactionStrategy (CASSANDRA-6602)
 * Properly validate ascii and utf8 string literals in CQL queries (CASSANDRA-8101)
 * (cqlsh) Fix autocompletion for alter keyspace (CASSANDRA-8021)
 * Create backup directories for commitlog archiving during startup (CASSANDRA-8111)
 * Reduce totalBlockFor() for LOCAL_* consistency levels (CASSANDRA-8058)
 * Fix merging schemas with re-dropped keyspaces (CASSANDRA-7256)
 * Fix counters in supercolumns during live upgrades from 1.2 (CASSANDRA-7188)
 * Notify DT subscribers when a column family is truncated (CASSANDRA-8088)
 * Add sanity check of $JAVA on startup (CASSANDRA-7676)
 * Schedule fat client schema pull on join (CASSANDRA-7993)
 * Don't reset nodes' versions when closing IncomingTcpConnections
   (CASSANDRA-7734)
 * Record the real messaging version in all cases in OutboundTcpConnection
   (CASSANDRA-8057)
 * SSL does not work in cassandra-cli (CASSANDRA-7899)
 * Fix potential exception when using ReversedType in DynamicCompositeType
   (CASSANDRA-7898)
 * Better validation of collection values (CASSANDRA-7833)
 * Track min/max timestamps correctly (CASSANDRA-7969)
 * Fix possible overflow while sorting CL segments for replay (CASSANDRA-7992)
 * Increase nodetool Xmx (CASSANDRA-7956)
 * Archive any commitlog segments present at startup (CASSANDRA-6904)
 * CrcCheckChance should adjust based on live CFMetadata not 
   sstable metadata (CASSANDRA-7978)
 * token() should only accept columns in the partitioning
   key order (CASSANDRA-6075)
 * Add method to invalidate permission cache via JMX (CASSANDRA-7977)
 * Allow propagating multiple gossip states atomically (CASSANDRA-6125)
 * Log exceptions related to unclean native protocol client disconnects
   at DEBUG or INFO (CASSANDRA-7849)
 * Allow permissions cache to be set via JMX (CASSANDRA-7698)
 * Include schema_triggers CF in readable system resources (CASSANDRA-7967)
 * Fix RowIndexEntry to report correct serializedSize (CASSANDRA-7948)
 * Make CQLSSTableWriter sync within partitions (CASSANDRA-7360)
 * Potentially use non-local replicas in CqlConfigHelper (CASSANDRA-7906)
 * Explicitly disallow mixing multi-column and single-column
   relations on clustering columns (CASSANDRA-7711)
 * Better error message when condition is set on PK column (CASSANDRA-7804)
 * Don't send schema change responses and events for no-op DDL
   statements (CASSANDRA-7600)
 * (Hadoop) fix cluster initialisation for a split fetching (CASSANDRA-7774)
 * Throw InvalidRequestException when queries contain relations on entire
   collection columns (CASSANDRA-7506)
 * (cqlsh) enable CTRL-R history search with libedit (CASSANDRA-7577)
 * (Hadoop) allow ACFRW to limit nodes to local DC (CASSANDRA-7252)
 * (cqlsh) cqlsh should automatically disable tracing when selecting
   from system_traces (CASSANDRA-7641)
 * (Hadoop) Add CqlOutputFormat (CASSANDRA-6927)
 * Don't depend on cassandra config for nodetool ring (CASSANDRA-7508)
 * (cqlsh) Fix failing cqlsh formatting tests (CASSANDRA-7703)
 * Fix IncompatibleClassChangeError from hadoop2 (CASSANDRA-7229)
 * Add 'nodetool sethintedhandoffthrottlekb' (CASSANDRA-7635)
 * (cqlsh) Add tab-completion for CREATE/DROP USER IF [NOT] EXISTS (CASSANDRA-7611)
 * Catch errors when the JVM pulls the rug out from GCInspector (CASSANDRA-5345)
 * cqlsh fails when version number parts are not int (CASSANDRA-7524)
 * Fix NPE when table dropped during streaming (CASSANDRA-7946)
 * Fix wrong progress when streaming uncompressed (CASSANDRA-7878)
 * Fix possible infinite loop in creating repair range (CASSANDRA-7983)
 * Fix unit in nodetool for streaming throughput (CASSANDRA-7375)
Merged from 1.2:
 * Don't index tombstones (CASSANDRA-7828)
 * Improve PasswordAuthenticator default super user setup (CASSANDRA-7788)


2.1.0
 * (cqlsh) Removed "ALTER TYPE <name> RENAME TO <name>" from tab-completion
   (CASSANDRA-7895)
 * Fixed IllegalStateException in anticompaction (CASSANDRA-7892)
 * cqlsh: DESCRIBE support for frozen UDTs, tuples (CASSANDRA-7863)
 * Avoid exposing internal classes over JMX (CASSANDRA-7879)
 * Add null check for keys when freezing collection (CASSANDRA-7869)
 * Improve stress workload realism (CASSANDRA-7519)
Merged from 2.0:
 * Configure system.paxos with LeveledCompactionStrategy (CASSANDRA-7753)
 * Fix ALTER clustering column type from DateType to TimestampType when
   using DESC clustering order (CASSANRDA-7797)
 * Throw EOFException if we run out of chunks in compressed datafile
   (CASSANDRA-7664)
 * Fix PRSI handling of CQL3 row markers for row cleanup (CASSANDRA-7787)
 * Fix dropping collection when it's the last regular column (CASSANDRA-7744)
 * Make StreamReceiveTask thread safe and gc friendly (CASSANDRA-7795)
 * Validate empty cell names from counter updates (CASSANDRA-7798)
Merged from 1.2:
 * Don't allow compacted sstables to be marked as compacting (CASSANDRA-7145)
 * Track expired tombstones (CASSANDRA-7810)


2.1.0-rc7
 * Add frozen keyword and require UDT to be frozen (CASSANDRA-7857)
 * Track added sstable size correctly (CASSANDRA-7239)
 * (cqlsh) Fix case insensitivity (CASSANDRA-7834)
 * Fix failure to stream ranges when moving (CASSANDRA-7836)
 * Correctly remove tmplink files (CASSANDRA-7803)
 * (cqlsh) Fix column name formatting for functions, CAS operations,
   and UDT field selections (CASSANDRA-7806)
 * (cqlsh) Fix COPY FROM handling of null/empty primary key
   values (CASSANDRA-7792)
 * Fix ordering of static cells (CASSANDRA-7763)
Merged from 2.0:
 * Forbid re-adding dropped counter columns (CASSANDRA-7831)
 * Fix CFMetaData#isThriftCompatible() for PK-only tables (CASSANDRA-7832)
 * Always reject inequality on the partition key without token()
   (CASSANDRA-7722)
 * Always send Paxos commit to all replicas (CASSANDRA-7479)
 * Make disruptor_thrift_server invocation pool configurable (CASSANDRA-7594)
 * Make repair no-op when RF=1 (CASSANDRA-7864)


2.1.0-rc6
 * Fix OOM issue from netty caching over time (CASSANDRA-7743)
 * json2sstable couldn't import JSON for CQL table (CASSANDRA-7477)
 * Invalidate all caches on table drop (CASSANDRA-7561)
 * Skip strict endpoint selection for ranges if RF == nodes (CASSANRA-7765)
 * Fix Thrift range filtering without 2ary index lookups (CASSANDRA-7741)
 * Add tracing entries about concurrent range requests (CASSANDRA-7599)
 * (cqlsh) Fix DESCRIBE for NTS keyspaces (CASSANDRA-7729)
 * Remove netty buffer ref-counting (CASSANDRA-7735)
 * Pass mutated cf to index updater for use by PRSI (CASSANDRA-7742)
 * Include stress yaml example in release and deb (CASSANDRA-7717)
 * workaround for netty issue causing corrupted data off the wire (CASSANDRA-7695)
 * cqlsh DESC CLUSTER fails retrieving ring information (CASSANDRA-7687)
 * Fix binding null values inside UDT (CASSANDRA-7685)
 * Fix UDT field selection with empty fields (CASSANDRA-7670)
 * Bogus deserialization of static cells from sstable (CASSANDRA-7684)
 * Fix NPE on compaction leftover cleanup for dropped table (CASSANDRA-7770)
Merged from 2.0:
 * Fix race condition in StreamTransferTask that could lead to
   infinite loops and premature sstable deletion (CASSANDRA-7704)
 * (cqlsh) Wait up to 10 sec for a tracing session (CASSANDRA-7222)
 * Fix NPE in FileCacheService.sizeInBytes (CASSANDRA-7756)
 * Remove duplicates from StorageService.getJoiningNodes (CASSANDRA-7478)
 * Clone token map outside of hot gossip loops (CASSANDRA-7758)
 * Fix MS expiring map timeout for Paxos messages (CASSANDRA-7752)
 * Do not flush on truncate if durable_writes is false (CASSANDRA-7750)
 * Give CRR a default input_cql Statement (CASSANDRA-7226)
 * Better error message when adding a collection with the same name
   than a previously dropped one (CASSANDRA-6276)
 * Fix validation when adding static columns (CASSANDRA-7730)
 * (Thrift) fix range deletion of supercolumns (CASSANDRA-7733)
 * Fix potential AssertionError in RangeTombstoneList (CASSANDRA-7700)
 * Validate arguments of blobAs* functions (CASSANDRA-7707)
 * Fix potential AssertionError with 2ndary indexes (CASSANDRA-6612)
 * Avoid logging CompactionInterrupted at ERROR (CASSANDRA-7694)
 * Minor leak in sstable2jon (CASSANDRA-7709)
 * Add cassandra.auto_bootstrap system property (CASSANDRA-7650)
 * Update java driver (for hadoop) (CASSANDRA-7618)
 * Remove CqlPagingRecordReader/CqlPagingInputFormat (CASSANDRA-7570)
 * Support connecting to ipv6 jmx with nodetool (CASSANDRA-7669)


2.1.0-rc5
 * Reject counters inside user types (CASSANDRA-7672)
 * Switch to notification-based GCInspector (CASSANDRA-7638)
 * (cqlsh) Handle nulls in UDTs and tuples correctly (CASSANDRA-7656)
 * Don't use strict consistency when replacing (CASSANDRA-7568)
 * Fix min/max cell name collection on 2.0 SSTables with range
   tombstones (CASSANDRA-7593)
 * Tolerate min/max cell names of different lengths (CASSANDRA-7651)
 * Filter cached results correctly (CASSANDRA-7636)
 * Fix tracing on the new SEPExecutor (CASSANDRA-7644)
 * Remove shuffle and taketoken (CASSANDRA-7601)
 * Clean up Windows batch scripts (CASSANDRA-7619)
 * Fix native protocol drop user type notification (CASSANDRA-7571)
 * Give read access to system.schema_usertypes to all authenticated users
   (CASSANDRA-7578)
 * (cqlsh) Fix cqlsh display when zero rows are returned (CASSANDRA-7580)
 * Get java version correctly when JAVA_TOOL_OPTIONS is set (CASSANDRA-7572)
 * Fix NPE when dropping index from non-existent keyspace, AssertionError when
   dropping non-existent index with IF EXISTS (CASSANDRA-7590)
 * Fix sstablelevelresetter hang (CASSANDRA-7614)
 * (cqlsh) Fix deserialization of blobs (CASSANDRA-7603)
 * Use "keyspace updated" schema change message for UDT changes in v1 and
   v2 protocols (CASSANDRA-7617)
 * Fix tracing of range slices and secondary index lookups that are local
   to the coordinator (CASSANDRA-7599)
 * Set -Dcassandra.storagedir for all tool shell scripts (CASSANDRA-7587)
 * Don't swap max/min col names when mutating sstable metadata (CASSANDRA-7596)
 * (cqlsh) Correctly handle paged result sets (CASSANDRA-7625)
 * (cqlsh) Improve waiting for a trace to complete (CASSANDRA-7626)
 * Fix tracing of concurrent range slices and 2ary index queries (CASSANDRA-7626)
 * Fix scrub against collection type (CASSANDRA-7665)
Merged from 2.0:
 * Set gc_grace_seconds to seven days for system schema tables (CASSANDRA-7668)
 * SimpleSeedProvider no longer caches seeds forever (CASSANDRA-7663)
 * Always flush on truncate (CASSANDRA-7511)
 * Fix ReversedType(DateType) mapping to native protocol (CASSANDRA-7576)
 * Always merge ranges owned by a single node (CASSANDRA-6930)
 * Track max/min timestamps for range tombstones (CASSANDRA-7647)
 * Fix NPE when listing saved caches dir (CASSANDRA-7632)


2.1.0-rc4
 * Fix word count hadoop example (CASSANDRA-7200)
 * Updated memtable_cleanup_threshold and memtable_flush_writers defaults 
   (CASSANDRA-7551)
 * (Windows) fix startup when WMI memory query fails (CASSANDRA-7505)
 * Anti-compaction proceeds if any part of the repair failed (CASSANDRA-7521)
 * Add missing table name to DROP INDEX responses and notifications (CASSANDRA-7539)
 * Bump CQL version to 3.2.0 and update CQL documentation (CASSANDRA-7527)
 * Fix configuration error message when running nodetool ring (CASSANDRA-7508)
 * Support conditional updates, tuple type, and the v3 protocol in cqlsh (CASSANDRA-7509)
 * Handle queries on multiple secondary index types (CASSANDRA-7525)
 * Fix cqlsh authentication with v3 native protocol (CASSANDRA-7564)
 * Fix NPE when unknown prepared statement ID is used (CASSANDRA-7454)
Merged from 2.0:
 * (Windows) force range-based repair to non-sequential mode (CASSANDRA-7541)
 * Fix range merging when DES scores are zero (CASSANDRA-7535)
 * Warn when SSL certificates have expired (CASSANDRA-7528)
 * Fix error when doing reversed queries with static columns (CASSANDRA-7490)
Merged from 1.2:
 * Set correct stream ID on responses when non-Exception Throwables
   are thrown while handling native protocol messages (CASSANDRA-7470)


2.1.0-rc3
 * Consider expiry when reconciling otherwise equal cells (CASSANDRA-7403)
 * Introduce CQL support for stress tool (CASSANDRA-6146)
 * Fix ClassCastException processing expired messages (CASSANDRA-7496)
 * Fix prepared marker for collections inside UDT (CASSANDRA-7472)
 * Remove left-over populate_io_cache_on_flush and replicate_on_write
   uses (CASSANDRA-7493)
 * (Windows) handle spaces in path names (CASSANDRA-7451)
 * Ensure writes have completed after dropping a table, before recycling
   commit log segments (CASSANDRA-7437)
 * Remove left-over rows_per_partition_to_cache (CASSANDRA-7493)
 * Fix error when CONTAINS is used with a bind marker (CASSANDRA-7502)
 * Properly reject unknown UDT field (CASSANDRA-7484)
Merged from 2.0:
 * Fix CC#collectTimeOrderedData() tombstone optimisations (CASSANDRA-7394)
 * Support DISTINCT for static columns and fix behaviour when DISTINC is
   not use (CASSANDRA-7305).
 * Workaround JVM NPE on JMX bind failure (CASSANDRA-7254)
 * Fix race in FileCacheService RemovalListener (CASSANDRA-7278)
 * Fix inconsistent use of consistencyForCommit that allowed LOCAL_QUORUM
   operations to incorrect become full QUORUM (CASSANDRA-7345)
 * Properly handle unrecognized opcodes and flags (CASSANDRA-7440)
 * (Hadoop) close CqlRecordWriter clients when finished (CASSANDRA-7459)
 * Commit disk failure policy (CASSANDRA-7429)
 * Make sure high level sstables get compacted (CASSANDRA-7414)
 * Fix AssertionError when using empty clustering columns and static columns
   (CASSANDRA-7455)
 * Add option to disable STCS in L0 (CASSANDRA-6621)
 * Upgrade to snappy-java 1.0.5.2 (CASSANDRA-7476)


2.1.0-rc2
 * Fix heap size calculation for CompoundSparseCellName and 
   CompoundSparseCellName.WithCollection (CASSANDRA-7421)
 * Allow counter mutations in UNLOGGED batches (CASSANDRA-7351)
 * Modify reconcile logic to always pick a tombstone over a counter cell
   (CASSANDRA-7346)
 * Avoid incremental compaction on Windows (CASSANDRA-7365)
 * Fix exception when querying a composite-keyed table with a collection index
   (CASSANDRA-7372)
 * Use node's host id in place of counter ids (CASSANDRA-7366)
 * Fix error when doing reversed queries with static columns (CASSANDRA-7490)
 * Backport CASSANDRA-6747 (CASSANDRA-7560)
 * Track max/min timestamps for range tombstones (CASSANDRA-7647)
 * Fix NPE when listing saved caches dir (CASSANDRA-7632)
 * Fix sstableloader unable to connect encrypted node (CASSANDRA-7585)
Merged from 1.2:
 * Clone token map outside of hot gossip loops (CASSANDRA-7758)
 * Add stop method to EmbeddedCassandraService (CASSANDRA-7595)
 * Support connecting to ipv6 jmx with nodetool (CASSANDRA-7669)
 * Set gc_grace_seconds to seven days for system schema tables (CASSANDRA-7668)
 * SimpleSeedProvider no longer caches seeds forever (CASSANDRA-7663)
 * Set correct stream ID on responses when non-Exception Throwables
   are thrown while handling native protocol messages (CASSANDRA-7470)
 * Fix row size miscalculation in LazilyCompactedRow (CASSANDRA-7543)
 * Fix race in background compaction check (CASSANDRA-7745)
 * Don't clear out range tombstones during compaction (CASSANDRA-7808)


2.1.0-rc1
 * Revert flush directory (CASSANDRA-6357)
 * More efficient executor service for fast operations (CASSANDRA-4718)
 * Move less common tools into a new cassandra-tools package (CASSANDRA-7160)
 * Support more concurrent requests in native protocol (CASSANDRA-7231)
 * Add tab-completion to debian nodetool packaging (CASSANDRA-6421)
 * Change concurrent_compactors defaults (CASSANDRA-7139)
 * Add PowerShell Windows launch scripts (CASSANDRA-7001)
 * Make commitlog archive+restore more robust (CASSANDRA-6974)
 * Fix marking commitlogsegments clean (CASSANDRA-6959)
 * Add snapshot "manifest" describing files included (CASSANDRA-6326)
 * Parallel streaming for sstableloader (CASSANDRA-3668)
 * Fix bugs in supercolumns handling (CASSANDRA-7138)
 * Fix ClassClassException on composite dense tables (CASSANDRA-7112)
 * Cleanup and optimize collation and slice iterators (CASSANDRA-7107)
 * Upgrade NBHM lib (CASSANDRA-7128)
 * Optimize netty server (CASSANDRA-6861)
 * Fix repair hang when given CF does not exist (CASSANDRA-7189)
 * Allow c* to be shutdown in an embedded mode (CASSANDRA-5635)
 * Add server side batching to native transport (CASSANDRA-5663)
 * Make batchlog replay asynchronous (CASSANDRA-6134)
 * remove unused classes (CASSANDRA-7197)
 * Limit user types to the keyspace they are defined in (CASSANDRA-6643)
 * Add validate method to CollectionType (CASSANDRA-7208)
 * New serialization format for UDT values (CASSANDRA-7209, CASSANDRA-7261)
 * Fix nodetool netstats (CASSANDRA-7270)
 * Fix potential ClassCastException in HintedHandoffManager (CASSANDRA-7284)
 * Use prepared statements internally (CASSANDRA-6975)
 * Fix broken paging state with prepared statement (CASSANDRA-7120)
 * Fix IllegalArgumentException in CqlStorage (CASSANDRA-7287)
 * Allow nulls/non-existant fields in UDT (CASSANDRA-7206)
 * Add Thrift MultiSliceRequest (CASSANDRA-6757, CASSANDRA-7027)
 * Handle overlapping MultiSlices (CASSANDRA-7279)
 * Fix DataOutputTest on Windows (CASSANDRA-7265)
 * Embedded sets in user defined data-types are not updating (CASSANDRA-7267)
 * Add tuple type to CQL/native protocol (CASSANDRA-7248)
 * Fix CqlPagingRecordReader on tables with few rows (CASSANDRA-7322)
Merged from 2.0:
 * Copy compaction options to make sure they are reloaded (CASSANDRA-7290)
 * Add option to do more aggressive tombstone compactions (CASSANDRA-6563)
 * Don't try to compact already-compacting files in HHOM (CASSANDRA-7288)
 * Always reallocate buffers in HSHA (CASSANDRA-6285)
 * (Hadoop) support authentication in CqlRecordReader (CASSANDRA-7221)
 * (Hadoop) Close java driver Cluster in CQLRR.close (CASSANDRA-7228)
 * Warn when 'USING TIMESTAMP' is used on a CAS BATCH (CASSANDRA-7067)
 * return all cpu values from BackgroundActivityMonitor.readAndCompute (CASSANDRA-7183)
 * Correctly delete scheduled range xfers (CASSANDRA-7143)
 * return all cpu values from BackgroundActivityMonitor.readAndCompute (CASSANDRA-7183)  
 * reduce garbage creation in calculatePendingRanges (CASSANDRA-7191)
 * fix c* launch issues on Russian os's due to output of linux 'free' cmd (CASSANDRA-6162)
 * Fix disabling autocompaction (CASSANDRA-7187)
 * Fix potential NumberFormatException when deserializing IntegerType (CASSANDRA-7088)
 * cqlsh can't tab-complete disabling compaction (CASSANDRA-7185)
 * cqlsh: Accept and execute CQL statement(s) from command-line parameter (CASSANDRA-7172)
 * Fix IllegalStateException in CqlPagingRecordReader (CASSANDRA-7198)
 * Fix the InvertedIndex trigger example (CASSANDRA-7211)
 * Add --resolve-ip option to 'nodetool ring' (CASSANDRA-7210)
 * reduce garbage on codec flag deserialization (CASSANDRA-7244) 
 * Fix duplicated error messages on directory creation error at startup (CASSANDRA-5818)
 * Proper null handle for IF with map element access (CASSANDRA-7155)
 * Improve compaction visibility (CASSANDRA-7242)
 * Correctly delete scheduled range xfers (CASSANDRA-7143)
 * Make batchlog replica selection rack-aware (CASSANDRA-6551)
 * Fix CFMetaData#getColumnDefinitionFromColumnName() (CASSANDRA-7074)
 * Fix writetime/ttl functions for static columns (CASSANDRA-7081)
 * Suggest CTRL-C or semicolon after three blank lines in cqlsh (CASSANDRA-7142)
 * Fix 2ndary index queries with DESC clustering order (CASSANDRA-6950)
 * Invalid key cache entries on DROP (CASSANDRA-6525)
 * Fix flapping RecoveryManagerTest (CASSANDRA-7084)
 * Add missing iso8601 patterns for date strings (CASSANDRA-6973)
 * Support selecting multiple rows in a partition using IN (CASSANDRA-6875)
 * Add authentication support to shuffle (CASSANDRA-6484)
 * Swap local and global default read repair chances (CASSANDRA-7320)
 * Add conditional CREATE/DROP USER support (CASSANDRA-7264)
 * Cqlsh counts non-empty lines for "Blank lines" warning (CASSANDRA-7325)
Merged from 1.2:
 * Add Cloudstack snitch (CASSANDRA-7147)
 * Update system.peers correctly when relocating tokens (CASSANDRA-7126)
 * Add Google Compute Engine snitch (CASSANDRA-7132)
 * remove duplicate query for local tokens (CASSANDRA-7182)
 * exit CQLSH with error status code if script fails (CASSANDRA-6344)
 * Fix bug with some IN queries missig results (CASSANDRA-7105)
 * Fix availability validation for LOCAL_ONE CL (CASSANDRA-7319)
 * Hint streaming can cause decommission to fail (CASSANDRA-7219)


2.1.0-beta2
 * Increase default CL space to 8GB (CASSANDRA-7031)
 * Add range tombstones to read repair digests (CASSANDRA-6863)
 * Fix BTree.clear for large updates (CASSANDRA-6943)
 * Fail write instead of logging a warning when unable to append to CL
   (CASSANDRA-6764)
 * Eliminate possibility of CL segment appearing twice in active list 
   (CASSANDRA-6557)
 * Apply DONTNEED fadvise to commitlog segments (CASSANDRA-6759)
 * Switch CRC component to Adler and include it for compressed sstables 
   (CASSANDRA-4165)
 * Allow cassandra-stress to set compaction strategy options (CASSANDRA-6451)
 * Add broadcast_rpc_address option to cassandra.yaml (CASSANDRA-5899)
 * Auto reload GossipingPropertyFileSnitch config (CASSANDRA-5897)
 * Fix overflow of memtable_total_space_in_mb (CASSANDRA-6573)
 * Fix ABTC NPE and apply update function correctly (CASSANDRA-6692)
 * Allow nodetool to use a file or prompt for password (CASSANDRA-6660)
 * Fix AIOOBE when concurrently accessing ABSC (CASSANDRA-6742)
 * Fix assertion error in ALTER TYPE RENAME (CASSANDRA-6705)
 * Scrub should not always clear out repaired status (CASSANDRA-5351)
 * Improve handling of range tombstone for wide partitions (CASSANDRA-6446)
 * Fix ClassCastException for compact table with composites (CASSANDRA-6738)
 * Fix potentially repairing with wrong nodes (CASSANDRA-6808)
 * Change caching option syntax (CASSANDRA-6745)
 * Fix stress to do proper counter reads (CASSANDRA-6835)
 * Fix help message for stress counter_write (CASSANDRA-6824)
 * Fix stress smart Thrift client to pick servers correctly (CASSANDRA-6848)
 * Add logging levels (minimal, normal or verbose) to stress tool (CASSANDRA-6849)
 * Fix race condition in Batch CLE (CASSANDRA-6860)
 * Improve cleanup/scrub/upgradesstables failure handling (CASSANDRA-6774)
 * ByteBuffer write() methods for serializing sstables (CASSANDRA-6781)
 * Proper compare function for CollectionType (CASSANDRA-6783)
 * Update native server to Netty 4 (CASSANDRA-6236)
 * Fix off-by-one error in stress (CASSANDRA-6883)
 * Make OpOrder AutoCloseable (CASSANDRA-6901)
 * Remove sync repair JMX interface (CASSANDRA-6900)
 * Add multiple memory allocation options for memtables (CASSANDRA-6689, 6694)
 * Remove adjusted op rate from stress output (CASSANDRA-6921)
 * Add optimized CF.hasColumns() implementations (CASSANDRA-6941)
 * Serialize batchlog mutations with the version of the target node
   (CASSANDRA-6931)
 * Optimize CounterColumn#reconcile() (CASSANDRA-6953)
 * Properly remove 1.2 sstable support in 2.1 (CASSANDRA-6869)
 * Lock counter cells, not partitions (CASSANDRA-6880)
 * Track presence of legacy counter shards in sstables (CASSANDRA-6888)
 * Ensure safe resource cleanup when replacing sstables (CASSANDRA-6912)
 * Add failure handler to async callback (CASSANDRA-6747)
 * Fix AE when closing SSTable without releasing reference (CASSANDRA-7000)
 * Clean up IndexInfo on keyspace/table drops (CASSANDRA-6924)
 * Only snapshot relative SSTables when sequential repair (CASSANDRA-7024)
 * Require nodetool rebuild_index to specify index names (CASSANDRA-7038)
 * fix cassandra stress errors on reads with native protocol (CASSANDRA-7033)
 * Use OpOrder to guard sstable references for reads (CASSANDRA-6919)
 * Preemptive opening of compaction result (CASSANDRA-6916)
 * Multi-threaded scrub/cleanup/upgradesstables (CASSANDRA-5547)
 * Optimize cellname comparison (CASSANDRA-6934)
 * Native protocol v3 (CASSANDRA-6855)
 * Optimize Cell liveness checks and clean up Cell (CASSANDRA-7119)
 * Support consistent range movements (CASSANDRA-2434)
 * Display min timestamp in sstablemetadata viewer (CASSANDRA-6767)
Merged from 2.0:
 * Avoid race-prone second "scrub" of system keyspace (CASSANDRA-6797)
 * Pool CqlRecordWriter clients by inetaddress rather than Range
   (CASSANDRA-6665)
 * Fix compaction_history timestamps (CASSANDRA-6784)
 * Compare scores of full replica ordering in DES (CASSANDRA-6683)
 * fix CME in SessionInfo updateProgress affecting netstats (CASSANDRA-6577)
 * Allow repairing between specific replicas (CASSANDRA-6440)
 * Allow per-dc enabling of hints (CASSANDRA-6157)
 * Add compatibility for Hadoop 0.2.x (CASSANDRA-5201)
 * Fix EstimatedHistogram races (CASSANDRA-6682)
 * Failure detector correctly converts initial value to nanos (CASSANDRA-6658)
 * Add nodetool taketoken to relocate vnodes (CASSANDRA-4445)
 * Expose bulk loading progress over JMX (CASSANDRA-4757)
 * Correctly handle null with IF conditions and TTL (CASSANDRA-6623)
 * Account for range/row tombstones in tombstone drop
   time histogram (CASSANDRA-6522)
 * Stop CommitLogSegment.close() from calling sync() (CASSANDRA-6652)
 * Make commitlog failure handling configurable (CASSANDRA-6364)
 * Avoid overlaps in LCS (CASSANDRA-6688)
 * Improve support for paginating over composites (CASSANDRA-4851)
 * Fix count(*) queries in a mixed cluster (CASSANDRA-6707)
 * Improve repair tasks(snapshot, differencing) concurrency (CASSANDRA-6566)
 * Fix replaying pre-2.0 commit logs (CASSANDRA-6714)
 * Add static columns to CQL3 (CASSANDRA-6561)
 * Optimize single partition batch statements (CASSANDRA-6737)
 * Disallow post-query re-ordering when paging (CASSANDRA-6722)
 * Fix potential paging bug with deleted columns (CASSANDRA-6748)
 * Fix NPE on BulkLoader caused by losing StreamEvent (CASSANDRA-6636)
 * Fix truncating compression metadata (CASSANDRA-6791)
 * Add CMSClassUnloadingEnabled JVM option (CASSANDRA-6541)
 * Catch memtable flush exceptions during shutdown (CASSANDRA-6735)
 * Fix upgradesstables NPE for non-CF-based indexes (CASSANDRA-6645)
 * Fix UPDATE updating PRIMARY KEY columns implicitly (CASSANDRA-6782)
 * Fix IllegalArgumentException when updating from 1.2 with SuperColumns
   (CASSANDRA-6733)
 * FBUtilities.singleton() should use the CF comparator (CASSANDRA-6778)
 * Fix CQLSStableWriter.addRow(Map<String, Object>) (CASSANDRA-6526)
 * Fix HSHA server introducing corrupt data (CASSANDRA-6285)
 * Fix CAS conditions for COMPACT STORAGE tables (CASSANDRA-6813)
 * Starting threads in OutboundTcpConnectionPool constructor causes race conditions (CASSANDRA-7177)
 * Allow overriding cassandra-rackdc.properties file (CASSANDRA-7072)
 * Set JMX RMI port to 7199 (CASSANDRA-7087)
 * Use LOCAL_QUORUM for data reads at LOCAL_SERIAL (CASSANDRA-6939)
 * Log a warning for large batches (CASSANDRA-6487)
 * Put nodes in hibernate when join_ring is false (CASSANDRA-6961)
 * Avoid early loading of non-system keyspaces before compaction-leftovers 
   cleanup at startup (CASSANDRA-6913)
 * Restrict Windows to parallel repairs (CASSANDRA-6907)
 * (Hadoop) Allow manually specifying start/end tokens in CFIF (CASSANDRA-6436)
 * Fix NPE in MeteredFlusher (CASSANDRA-6820)
 * Fix race processing range scan responses (CASSANDRA-6820)
 * Allow deleting snapshots from dropped keyspaces (CASSANDRA-6821)
 * Add uuid() function (CASSANDRA-6473)
 * Omit tombstones from schema digests (CASSANDRA-6862)
 * Include correct consistencyLevel in LWT timeout (CASSANDRA-6884)
 * Lower chances for losing new SSTables during nodetool refresh and
   ColumnFamilyStore.loadNewSSTables (CASSANDRA-6514)
 * Add support for DELETE ... IF EXISTS to CQL3 (CASSANDRA-5708)
 * Update hadoop_cql3_word_count example (CASSANDRA-6793)
 * Fix handling of RejectedExecution in sync Thrift server (CASSANDRA-6788)
 * Log more information when exceeding tombstone_warn_threshold (CASSANDRA-6865)
 * Fix truncate to not abort due to unreachable fat clients (CASSANDRA-6864)
 * Fix schema concurrency exceptions (CASSANDRA-6841)
 * Fix leaking validator FH in StreamWriter (CASSANDRA-6832)
 * Fix saving triggers to schema (CASSANDRA-6789)
 * Fix trigger mutations when base mutation list is immutable (CASSANDRA-6790)
 * Fix accounting in FileCacheService to allow re-using RAR (CASSANDRA-6838)
 * Fix static counter columns (CASSANDRA-6827)
 * Restore expiring->deleted (cell) compaction optimization (CASSANDRA-6844)
 * Fix CompactionManager.needsCleanup (CASSANDRA-6845)
 * Correctly compare BooleanType values other than 0 and 1 (CASSANDRA-6779)
 * Read message id as string from earlier versions (CASSANDRA-6840)
 * Properly use the Paxos consistency for (non-protocol) batch (CASSANDRA-6837)
 * Add paranoid disk failure option (CASSANDRA-6646)
 * Improve PerRowSecondaryIndex performance (CASSANDRA-6876)
 * Extend triggers to support CAS updates (CASSANDRA-6882)
 * Static columns with IF NOT EXISTS don't always work as expected (CASSANDRA-6873)
 * Fix paging with SELECT DISTINCT (CASSANDRA-6857)
 * Fix UnsupportedOperationException on CAS timeout (CASSANDRA-6923)
 * Improve MeteredFlusher handling of MF-unaffected column families
   (CASSANDRA-6867)
 * Add CqlRecordReader using native pagination (CASSANDRA-6311)
 * Add QueryHandler interface (CASSANDRA-6659)
 * Track liveRatio per-memtable, not per-CF (CASSANDRA-6945)
 * Make sure upgradesstables keeps sstable level (CASSANDRA-6958)
 * Fix LIMIT with static columns (CASSANDRA-6956)
 * Fix clash with CQL column name in thrift validation (CASSANDRA-6892)
 * Fix error with super columns in mixed 1.2-2.0 clusters (CASSANDRA-6966)
 * Fix bad skip of sstables on slice query with composite start/finish (CASSANDRA-6825)
 * Fix unintended update with conditional statement (CASSANDRA-6893)
 * Fix map element access in IF (CASSANDRA-6914)
 * Avoid costly range calculations for range queries on system keyspaces
   (CASSANDRA-6906)
 * Fix SSTable not released if stream session fails (CASSANDRA-6818)
 * Avoid build failure due to ANTLR timeout (CASSANDRA-6991)
 * Queries on compact tables can return more rows that requested (CASSANDRA-7052)
 * USING TIMESTAMP for batches does not work (CASSANDRA-7053)
 * Fix performance regression from CASSANDRA-5614 (CASSANDRA-6949)
 * Ensure that batchlog and hint timeouts do not produce hints (CASSANDRA-7058)
 * Merge groupable mutations in TriggerExecutor#execute() (CASSANDRA-7047)
 * Plug holes in resource release when wiring up StreamSession (CASSANDRA-7073)
 * Re-add parameter columns to tracing session (CASSANDRA-6942)
 * Preserves CQL metadata when updating table from thrift (CASSANDRA-6831)
Merged from 1.2:
 * Fix nodetool display with vnodes (CASSANDRA-7082)
 * Add UNLOGGED, COUNTER options to BATCH documentation (CASSANDRA-6816)
 * add extra SSL cipher suites (CASSANDRA-6613)
 * fix nodetool getsstables for blob PK (CASSANDRA-6803)
 * Fix BatchlogManager#deleteBatch() use of millisecond timestamps
   (CASSANDRA-6822)
 * Continue assassinating even if the endpoint vanishes (CASSANDRA-6787)
 * Schedule schema pulls on change (CASSANDRA-6971)
 * Non-droppable verbs shouldn't be dropped from OTC (CASSANDRA-6980)
 * Shutdown batchlog executor in SS#drain() (CASSANDRA-7025)
 * Fix batchlog to account for CF truncation records (CASSANDRA-6999)
 * Fix CQLSH parsing of functions and BLOB literals (CASSANDRA-7018)
 * Properly load trustore in the native protocol (CASSANDRA-6847)
 * Always clean up references in SerializingCache (CASSANDRA-6994)
 * Don't shut MessagingService down when replacing a node (CASSANDRA-6476)
 * fix npe when doing -Dcassandra.fd_initial_value_ms (CASSANDRA-6751)


2.1.0-beta1
 * Add flush directory distinct from compaction directories (CASSANDRA-6357)
 * Require JNA by default (CASSANDRA-6575)
 * add listsnapshots command to nodetool (CASSANDRA-5742)
 * Introduce AtomicBTreeColumns (CASSANDRA-6271, 6692)
 * Multithreaded commitlog (CASSANDRA-3578)
 * allocate fixed index summary memory pool and resample cold index summaries 
   to use less memory (CASSANDRA-5519)
 * Removed multithreaded compaction (CASSANDRA-6142)
 * Parallelize fetching rows for low-cardinality indexes (CASSANDRA-1337)
 * change logging from log4j to logback (CASSANDRA-5883)
 * switch to LZ4 compression for internode communication (CASSANDRA-5887)
 * Stop using Thrift-generated Index* classes internally (CASSANDRA-5971)
 * Remove 1.2 network compatibility code (CASSANDRA-5960)
 * Remove leveled json manifest migration code (CASSANDRA-5996)
 * Remove CFDefinition (CASSANDRA-6253)
 * Use AtomicIntegerFieldUpdater in RefCountedMemory (CASSANDRA-6278)
 * User-defined types for CQL3 (CASSANDRA-5590)
 * Use of o.a.c.metrics in nodetool (CASSANDRA-5871, 6406)
 * Batch read from OTC's queue and cleanup (CASSANDRA-1632)
 * Secondary index support for collections (CASSANDRA-4511, 6383)
 * SSTable metadata(Stats.db) format change (CASSANDRA-6356)
 * Push composites support in the storage engine
   (CASSANDRA-5417, CASSANDRA-6520)
 * Add snapshot space used to cfstats (CASSANDRA-6231)
 * Add cardinality estimator for key count estimation (CASSANDRA-5906)
 * CF id is changed to be non-deterministic. Data dir/key cache are created
   uniquely for CF id (CASSANDRA-5202)
 * New counters implementation (CASSANDRA-6504)
 * Replace UnsortedColumns, EmptyColumns, TreeMapBackedSortedColumns with new
   ArrayBackedSortedColumns (CASSANDRA-6630, CASSANDRA-6662, CASSANDRA-6690)
 * Add option to use row cache with a given amount of rows (CASSANDRA-5357)
 * Avoid repairing already repaired data (CASSANDRA-5351)
 * Reject counter updates with USING TTL/TIMESTAMP (CASSANDRA-6649)
 * Replace index_interval with min/max_index_interval (CASSANDRA-6379)
 * Lift limitation that order by columns must be selected for IN queries (CASSANDRA-4911)


2.0.5
 * Reduce garbage generated by bloom filter lookups (CASSANDRA-6609)
 * Add ks.cf names to tombstone logging (CASSANDRA-6597)
 * Use LOCAL_QUORUM for LWT operations at LOCAL_SERIAL (CASSANDRA-6495)
 * Wait for gossip to settle before accepting client connections (CASSANDRA-4288)
 * Delete unfinished compaction incrementally (CASSANDRA-6086)
 * Allow specifying custom secondary index options in CQL3 (CASSANDRA-6480)
 * Improve replica pinning for cache efficiency in DES (CASSANDRA-6485)
 * Fix LOCAL_SERIAL from thrift (CASSANDRA-6584)
 * Don't special case received counts in CAS timeout exceptions (CASSANDRA-6595)
 * Add support for 2.1 global counter shards (CASSANDRA-6505)
 * Fix NPE when streaming connection is not yet established (CASSANDRA-6210)
 * Avoid rare duplicate read repair triggering (CASSANDRA-6606)
 * Fix paging discardFirst (CASSANDRA-6555)
 * Fix ArrayIndexOutOfBoundsException in 2ndary index query (CASSANDRA-6470)
 * Release sstables upon rebuilding 2i (CASSANDRA-6635)
 * Add AbstractCompactionStrategy.startup() method (CASSANDRA-6637)
 * SSTableScanner may skip rows during cleanup (CASSANDRA-6638)
 * sstables from stalled repair sessions can resurrect deleted data (CASSANDRA-6503)
 * Switch stress to use ITransportFactory (CASSANDRA-6641)
 * Fix IllegalArgumentException during prepare (CASSANDRA-6592)
 * Fix possible loss of 2ndary index entries during compaction (CASSANDRA-6517)
 * Fix direct Memory on architectures that do not support unaligned long access
   (CASSANDRA-6628)
 * Let scrub optionally skip broken counter partitions (CASSANDRA-5930)
Merged from 1.2:
 * fsync compression metadata (CASSANDRA-6531)
 * Validate CF existence on execution for prepared statement (CASSANDRA-6535)
 * Add ability to throttle batchlog replay (CASSANDRA-6550)
 * Fix executing LOCAL_QUORUM with SimpleStrategy (CASSANDRA-6545)
 * Avoid StackOverflow when using large IN queries (CASSANDRA-6567)
 * Nodetool upgradesstables includes secondary indexes (CASSANDRA-6598)
 * Paginate batchlog replay (CASSANDRA-6569)
 * skip blocking on streaming during drain (CASSANDRA-6603)
 * Improve error message when schema doesn't match loaded sstable (CASSANDRA-6262)
 * Add properties to adjust FD initial value and max interval (CASSANDRA-4375)
 * Fix preparing with batch and delete from collection (CASSANDRA-6607)
 * Fix ABSC reverse iterator's remove() method (CASSANDRA-6629)
 * Handle host ID conflicts properly (CASSANDRA-6615)
 * Move handling of migration event source to solve bootstrap race. (CASSANDRA-6648)
 * Make sure compaction throughput value doesn't overflow with int math (CASSANDRA-6647)


2.0.4
 * Allow removing snapshots of no-longer-existing CFs (CASSANDRA-6418)
 * add StorageService.stopDaemon() (CASSANDRA-4268)
 * add IRE for invalid CF supplied to get_count (CASSANDRA-5701)
 * add client encryption support to sstableloader (CASSANDRA-6378)
 * Fix accept() loop for SSL sockets post-shutdown (CASSANDRA-6468)
 * Fix size-tiered compaction in LCS L0 (CASSANDRA-6496)
 * Fix assertion failure in filterColdSSTables (CASSANDRA-6483)
 * Fix row tombstones in larger-than-memory compactions (CASSANDRA-6008)
 * Fix cleanup ClassCastException (CASSANDRA-6462)
 * Reduce gossip memory use by interning VersionedValue strings (CASSANDRA-6410)
 * Allow specifying datacenters to participate in a repair (CASSANDRA-6218)
 * Fix divide-by-zero in PCI (CASSANDRA-6403)
 * Fix setting last compacted key in the wrong level for LCS (CASSANDRA-6284)
 * Add millisecond precision formats to the timestamp parser (CASSANDRA-6395)
 * Expose a total memtable size metric for a CF (CASSANDRA-6391)
 * cqlsh: handle symlinks properly (CASSANDRA-6425)
 * Fix potential infinite loop when paging query with IN (CASSANDRA-6464)
 * Fix assertion error in AbstractQueryPager.discardFirst (CASSANDRA-6447)
 * Fix streaming older SSTable yields unnecessary tombstones (CASSANDRA-6527)
Merged from 1.2:
 * Improved error message on bad properties in DDL queries (CASSANDRA-6453)
 * Randomize batchlog candidates selection (CASSANDRA-6481)
 * Fix thundering herd on endpoint cache invalidation (CASSANDRA-6345, 6485)
 * Improve batchlog write performance with vnodes (CASSANDRA-6488)
 * cqlsh: quote single quotes in strings inside collections (CASSANDRA-6172)
 * Improve gossip performance for typical messages (CASSANDRA-6409)
 * Throw IRE if a prepared statement has more markers than supported 
   (CASSANDRA-5598)
 * Expose Thread metrics for the native protocol server (CASSANDRA-6234)
 * Change snapshot response message verb to INTERNAL to avoid dropping it 
   (CASSANDRA-6415)
 * Warn when collection read has > 65K elements (CASSANDRA-5428)
 * Fix cache persistence when both row and key cache are enabled 
   (CASSANDRA-6413)
 * (Hadoop) add describe_local_ring (CASSANDRA-6268)
 * Fix handling of concurrent directory creation failure (CASSANDRA-6459)
 * Allow executing CREATE statements multiple times (CASSANDRA-6471)
 * Don't send confusing info with timeouts (CASSANDRA-6491)
 * Don't resubmit counter mutation runnables internally (CASSANDRA-6427)
 * Don't drop local mutations without a hint (CASSANDRA-6510)
 * Don't allow null max_hint_window_in_ms (CASSANDRA-6419)
 * Validate SliceRange start and finish lengths (CASSANDRA-6521)


2.0.3
 * Fix FD leak on slice read path (CASSANDRA-6275)
 * Cancel read meter task when closing SSTR (CASSANDRA-6358)
 * free off-heap IndexSummary during bulk (CASSANDRA-6359)
 * Recover from IOException in accept() thread (CASSANDRA-6349)
 * Improve Gossip tolerance of abnormally slow tasks (CASSANDRA-6338)
 * Fix trying to hint timed out counter writes (CASSANDRA-6322)
 * Allow restoring specific columnfamilies from archived CL (CASSANDRA-4809)
 * Avoid flushing compaction_history after each operation (CASSANDRA-6287)
 * Fix repair assertion error when tombstones expire (CASSANDRA-6277)
 * Skip loading corrupt key cache (CASSANDRA-6260)
 * Fixes for compacting larger-than-memory rows (CASSANDRA-6274)
 * Compact hottest sstables first and optionally omit coldest from
   compaction entirely (CASSANDRA-6109)
 * Fix modifying column_metadata from thrift (CASSANDRA-6182)
 * cqlsh: fix LIST USERS output (CASSANDRA-6242)
 * Add IRequestSink interface (CASSANDRA-6248)
 * Update memtable size while flushing (CASSANDRA-6249)
 * Provide hooks around CQL2/CQL3 statement execution (CASSANDRA-6252)
 * Require Permission.SELECT for CAS updates (CASSANDRA-6247)
 * New CQL-aware SSTableWriter (CASSANDRA-5894)
 * Reject CAS operation when the protocol v1 is used (CASSANDRA-6270)
 * Correctly throw error when frame too large (CASSANDRA-5981)
 * Fix serialization bug in PagedRange with 2ndary indexes (CASSANDRA-6299)
 * Fix CQL3 table validation in Thrift (CASSANDRA-6140)
 * Fix bug missing results with IN clauses (CASSANDRA-6327)
 * Fix paging with reversed slices (CASSANDRA-6343)
 * Set minTimestamp correctly to be able to drop expired sstables (CASSANDRA-6337)
 * Support NaN and Infinity as float literals (CASSANDRA-6003)
 * Remove RF from nodetool ring output (CASSANDRA-6289)
 * Fix attempting to flush empty rows (CASSANDRA-6374)
 * Fix potential out of bounds exception when paging (CASSANDRA-6333)
Merged from 1.2:
 * Optimize FD phi calculation (CASSANDRA-6386)
 * Improve initial FD phi estimate when starting up (CASSANDRA-6385)
 * Don't list CQL3 table in CLI describe even if named explicitely 
   (CASSANDRA-5750)
 * Invalidate row cache when dropping CF (CASSANDRA-6351)
 * add non-jamm path for cached statements (CASSANDRA-6293)
 * add windows bat files for shell commands (CASSANDRA-6145)
 * Require logging in for Thrift CQL2/3 statement preparation (CASSANDRA-6254)
 * restrict max_num_tokens to 1536 (CASSANDRA-6267)
 * Nodetool gets default JMX port from cassandra-env.sh (CASSANDRA-6273)
 * make calculatePendingRanges asynchronous (CASSANDRA-6244)
 * Remove blocking flushes in gossip thread (CASSANDRA-6297)
 * Fix potential socket leak in connectionpool creation (CASSANDRA-6308)
 * Allow LOCAL_ONE/LOCAL_QUORUM to work with SimpleStrategy (CASSANDRA-6238)
 * cqlsh: handle 'null' as session duration (CASSANDRA-6317)
 * Fix json2sstable handling of range tombstones (CASSANDRA-6316)
 * Fix missing one row in reverse query (CASSANDRA-6330)
 * Fix reading expired row value from row cache (CASSANDRA-6325)
 * Fix AssertionError when doing set element deletion (CASSANDRA-6341)
 * Make CL code for the native protocol match the one in C* 2.0
   (CASSANDRA-6347)
 * Disallow altering CQL3 table from thrift (CASSANDRA-6370)
 * Fix size computation of prepared statement (CASSANDRA-6369)


2.0.2
 * Update FailureDetector to use nanontime (CASSANDRA-4925)
 * Fix FileCacheService regressions (CASSANDRA-6149)
 * Never return WriteTimeout for CL.ANY (CASSANDRA-6132)
 * Fix race conditions in bulk loader (CASSANDRA-6129)
 * Add configurable metrics reporting (CASSANDRA-4430)
 * drop queries exceeding a configurable number of tombstones (CASSANDRA-6117)
 * Track and persist sstable read activity (CASSANDRA-5515)
 * Fixes for speculative retry (CASSANDRA-5932, CASSANDRA-6194)
 * Improve memory usage of metadata min/max column names (CASSANDRA-6077)
 * Fix thrift validation refusing row markers on CQL3 tables (CASSANDRA-6081)
 * Fix insertion of collections with CAS (CASSANDRA-6069)
 * Correctly send metadata on SELECT COUNT (CASSANDRA-6080)
 * Track clients' remote addresses in ClientState (CASSANDRA-6070)
 * Create snapshot dir if it does not exist when migrating
   leveled manifest (CASSANDRA-6093)
 * make sequential nodetool repair the default (CASSANDRA-5950)
 * Add more hooks for compaction strategy implementations (CASSANDRA-6111)
 * Fix potential NPE on composite 2ndary indexes (CASSANDRA-6098)
 * Delete can potentially be skipped in batch (CASSANDRA-6115)
 * Allow alter keyspace on system_traces (CASSANDRA-6016)
 * Disallow empty column names in cql (CASSANDRA-6136)
 * Use Java7 file-handling APIs and fix file moving on Windows (CASSANDRA-5383)
 * Save compaction history to system keyspace (CASSANDRA-5078)
 * Fix NPE if StorageService.getOperationMode() is executed before full startup (CASSANDRA-6166)
 * CQL3: support pre-epoch longs for TimestampType (CASSANDRA-6212)
 * Add reloadtriggers command to nodetool (CASSANDRA-4949)
 * cqlsh: ignore empty 'value alias' in DESCRIBE (CASSANDRA-6139)
 * Fix sstable loader (CASSANDRA-6205)
 * Reject bootstrapping if the node already exists in gossip (CASSANDRA-5571)
 * Fix NPE while loading paxos state (CASSANDRA-6211)
 * cqlsh: add SHOW SESSION <tracing-session> command (CASSANDRA-6228)
Merged from 1.2:
 * (Hadoop) Require CFRR batchSize to be at least 2 (CASSANDRA-6114)
 * Add a warning for small LCS sstable size (CASSANDRA-6191)
 * Add ability to list specific KS/CF combinations in nodetool cfstats (CASSANDRA-4191)
 * Mark CF clean if a mutation raced the drop and got it marked dirty (CASSANDRA-5946)
 * Add a LOCAL_ONE consistency level (CASSANDRA-6202)
 * Limit CQL prepared statement cache by size instead of count (CASSANDRA-6107)
 * Tracing should log write failure rather than raw exceptions (CASSANDRA-6133)
 * lock access to TM.endpointToHostIdMap (CASSANDRA-6103)
 * Allow estimated memtable size to exceed slab allocator size (CASSANDRA-6078)
 * Start MeteredFlusher earlier to prevent OOM during CL replay (CASSANDRA-6087)
 * Avoid sending Truncate command to fat clients (CASSANDRA-6088)
 * Allow where clause conditions to be in parenthesis (CASSANDRA-6037)
 * Do not open non-ssl storage port if encryption option is all (CASSANDRA-3916)
 * Move batchlog replay to its own executor (CASSANDRA-6079)
 * Add tombstone debug threshold and histogram (CASSANDRA-6042, 6057)
 * Enable tcp keepalive on incoming connections (CASSANDRA-4053)
 * Fix fat client schema pull NPE (CASSANDRA-6089)
 * Fix memtable flushing for indexed tables (CASSANDRA-6112)
 * Fix skipping columns with multiple slices (CASSANDRA-6119)
 * Expose connected thrift + native client counts (CASSANDRA-5084)
 * Optimize auth setup (CASSANDRA-6122)
 * Trace index selection (CASSANDRA-6001)
 * Update sstablesPerReadHistogram to use biased sampling (CASSANDRA-6164)
 * Log UnknownColumnfamilyException when closing socket (CASSANDRA-5725)
 * Properly error out on CREATE INDEX for counters table (CASSANDRA-6160)
 * Handle JMX notification failure for repair (CASSANDRA-6097)
 * (Hadoop) Fetch no more than 128 splits in parallel (CASSANDRA-6169)
 * stress: add username/password authentication support (CASSANDRA-6068)
 * Fix indexed queries with row cache enabled on parent table (CASSANDRA-5732)
 * Fix compaction race during columnfamily drop (CASSANDRA-5957)
 * Fix validation of empty column names for compact tables (CASSANDRA-6152)
 * Skip replaying mutations that pass CRC but fail to deserialize (CASSANDRA-6183)
 * Rework token replacement to use replace_address (CASSANDRA-5916)
 * Fix altering column types (CASSANDRA-6185)
 * cqlsh: fix CREATE/ALTER WITH completion (CASSANDRA-6196)
 * add windows bat files for shell commands (CASSANDRA-6145)
 * Fix potential stack overflow during range tombstones insertion (CASSANDRA-6181)
 * (Hadoop) Make LOCAL_ONE the default consistency level (CASSANDRA-6214)


2.0.1
 * Fix bug that could allow reading deleted data temporarily (CASSANDRA-6025)
 * Improve memory use defaults (CASSANDRA-6059)
 * Make ThriftServer more easlly extensible (CASSANDRA-6058)
 * Remove Hadoop dependency from ITransportFactory (CASSANDRA-6062)
 * add file_cache_size_in_mb setting (CASSANDRA-5661)
 * Improve error message when yaml contains invalid properties (CASSANDRA-5958)
 * Improve leveled compaction's ability to find non-overlapping L0 compactions
   to work on concurrently (CASSANDRA-5921)
 * Notify indexer of columns shadowed by range tombstones (CASSANDRA-5614)
 * Log Merkle tree stats (CASSANDRA-2698)
 * Switch from crc32 to adler32 for compressed sstable checksums (CASSANDRA-5862)
 * Improve offheap memcpy performance (CASSANDRA-5884)
 * Use a range aware scanner for cleanup (CASSANDRA-2524)
 * Cleanup doesn't need to inspect sstables that contain only local data
   (CASSANDRA-5722)
 * Add ability for CQL3 to list partition keys (CASSANDRA-4536)
 * Improve native protocol serialization (CASSANDRA-5664)
 * Upgrade Thrift to 0.9.1 (CASSANDRA-5923)
 * Require superuser status for adding triggers (CASSANDRA-5963)
 * Make standalone scrubber handle old and new style leveled manifest
   (CASSANDRA-6005)
 * Fix paxos bugs (CASSANDRA-6012, 6013, 6023)
 * Fix paged ranges with multiple replicas (CASSANDRA-6004)
 * Fix potential AssertionError during tracing (CASSANDRA-6041)
 * Fix NPE in sstablesplit (CASSANDRA-6027)
 * Migrate pre-2.0 key/value/column aliases to system.schema_columns
   (CASSANDRA-6009)
 * Paging filter empty rows too agressively (CASSANDRA-6040)
 * Support variadic parameters for IN clauses (CASSANDRA-4210)
 * cqlsh: return the result of CAS writes (CASSANDRA-5796)
 * Fix validation of IN clauses with 2ndary indexes (CASSANDRA-6050)
 * Support named bind variables in CQL (CASSANDRA-6033)
Merged from 1.2:
 * Allow cache-keys-to-save to be set at runtime (CASSANDRA-5980)
 * Avoid second-guessing out-of-space state (CASSANDRA-5605)
 * Tuning knobs for dealing with large blobs and many CFs (CASSANDRA-5982)
 * (Hadoop) Fix CQLRW for thrift tables (CASSANDRA-6002)
 * Fix possible divide-by-zero in HHOM (CASSANDRA-5990)
 * Allow local batchlog writes for CL.ANY (CASSANDRA-5967)
 * Upgrade metrics-core to version 2.2.0 (CASSANDRA-5947)
 * Fix CqlRecordWriter with composite keys (CASSANDRA-5949)
 * Add snitch, schema version, cluster, partitioner to JMX (CASSANDRA-5881)
 * Allow disabling SlabAllocator (CASSANDRA-5935)
 * Make user-defined compaction JMX blocking (CASSANDRA-4952)
 * Fix streaming does not transfer wrapped range (CASSANDRA-5948)
 * Fix loading index summary containing empty key (CASSANDRA-5965)
 * Correctly handle limits in CompositesSearcher (CASSANDRA-5975)
 * Pig: handle CQL collections (CASSANDRA-5867)
 * Pass the updated cf to the PRSI index() method (CASSANDRA-5999)
 * Allow empty CQL3 batches (as no-op) (CASSANDRA-5994)
 * Support null in CQL3 functions (CASSANDRA-5910)
 * Replace the deprecated MapMaker with CacheLoader (CASSANDRA-6007)
 * Add SSTableDeletingNotification to DataTracker (CASSANDRA-6010)
 * Fix snapshots in use get deleted during snapshot repair (CASSANDRA-6011)
 * Move hints and exception count to o.a.c.metrics (CASSANDRA-6017)
 * Fix memory leak in snapshot repair (CASSANDRA-6047)
 * Fix sstable2sjon for CQL3 tables (CASSANDRA-5852)


2.0.0
 * Fix thrift validation when inserting into CQL3 tables (CASSANDRA-5138)
 * Fix periodic memtable flushing behavior with clean memtables (CASSANDRA-5931)
 * Fix dateOf() function for pre-2.0 timestamp columns (CASSANDRA-5928)
 * Fix SSTable unintentionally loads BF when opened for batch (CASSANDRA-5938)
 * Add stream session progress to JMX (CASSANDRA-4757)
 * Fix NPE during CAS operation (CASSANDRA-5925)
Merged from 1.2:
 * Fix getBloomFilterDiskSpaceUsed for AlwaysPresentFilter (CASSANDRA-5900)
 * Don't announce schema version until we've loaded the changes locally
   (CASSANDRA-5904)
 * Fix to support off heap bloom filters size greater than 2 GB (CASSANDRA-5903)
 * Properly handle parsing huge map and set literals (CASSANDRA-5893)


2.0.0-rc2
 * enable vnodes by default (CASSANDRA-5869)
 * fix CAS contention timeout (CASSANDRA-5830)
 * fix HsHa to respect max frame size (CASSANDRA-4573)
 * Fix (some) 2i on composite components omissions (CASSANDRA-5851)
 * cqlsh: add DESCRIBE FULL SCHEMA variant (CASSANDRA-5880)
Merged from 1.2:
 * Correctly validate sparse composite cells in scrub (CASSANDRA-5855)
 * Add KeyCacheHitRate metric to CF metrics (CASSANDRA-5868)
 * cqlsh: add support for multiline comments (CASSANDRA-5798)
 * Handle CQL3 SELECT duplicate IN restrictions on clustering columns
   (CASSANDRA-5856)


2.0.0-rc1
 * improve DecimalSerializer performance (CASSANDRA-5837)
 * fix potential spurious wakeup in AsyncOneResponse (CASSANDRA-5690)
 * fix schema-related trigger issues (CASSANDRA-5774)
 * Better validation when accessing CQL3 table from thrift (CASSANDRA-5138)
 * Fix assertion error during repair (CASSANDRA-5801)
 * Fix range tombstone bug (CASSANDRA-5805)
 * DC-local CAS (CASSANDRA-5797)
 * Add a native_protocol_version column to the system.local table (CASSANRDA-5819)
 * Use index_interval from cassandra.yaml when upgraded (CASSANDRA-5822)
 * Fix buffer underflow on socket close (CASSANDRA-5792)
Merged from 1.2:
 * Fix reading DeletionTime from 1.1-format sstables (CASSANDRA-5814)
 * cqlsh: add collections support to COPY (CASSANDRA-5698)
 * retry important messages for any IOException (CASSANDRA-5804)
 * Allow empty IN relations in SELECT/UPDATE/DELETE statements (CASSANDRA-5626)
 * cqlsh: fix crashing on Windows due to libedit detection (CASSANDRA-5812)
 * fix bulk-loading compressed sstables (CASSANDRA-5820)
 * (Hadoop) fix quoting in CqlPagingRecordReader and CqlRecordWriter 
   (CASSANDRA-5824)
 * update default LCS sstable size to 160MB (CASSANDRA-5727)
 * Allow compacting 2Is via nodetool (CASSANDRA-5670)
 * Hex-encode non-String keys in OPP (CASSANDRA-5793)
 * nodetool history logging (CASSANDRA-5823)
 * (Hadoop) fix support for Thrift tables in CqlPagingRecordReader 
   (CASSANDRA-5752)
 * add "all time blocked" to StatusLogger output (CASSANDRA-5825)
 * Future-proof inter-major-version schema migrations (CASSANDRA-5845)
 * (Hadoop) add CqlPagingRecordReader support for ReversedType in Thrift table
   (CASSANDRA-5718)
 * Add -no-snapshot option to scrub (CASSANDRA-5891)
 * Fix to support off heap bloom filters size greater than 2 GB (CASSANDRA-5903)
 * Properly handle parsing huge map and set literals (CASSANDRA-5893)
 * Fix LCS L0 compaction may overlap in L1 (CASSANDRA-5907)
 * New sstablesplit tool to split large sstables offline (CASSANDRA-4766)
 * Fix potential deadlock in native protocol server (CASSANDRA-5926)
 * Disallow incompatible type change in CQL3 (CASSANDRA-5882)
Merged from 1.1:
 * Correctly validate sparse composite cells in scrub (CASSANDRA-5855)


2.0.0-beta2
 * Replace countPendingHints with Hints Created metric (CASSANDRA-5746)
 * Allow nodetool with no args, and with help to run without a server (CASSANDRA-5734)
 * Cleanup AbstractType/TypeSerializer classes (CASSANDRA-5744)
 * Remove unimplemented cli option schema-mwt (CASSANDRA-5754)
 * Support range tombstones in thrift (CASSANDRA-5435)
 * Normalize table-manipulating CQL3 statements' class names (CASSANDRA-5759)
 * cqlsh: add missing table options to DESCRIBE output (CASSANDRA-5749)
 * Fix assertion error during repair (CASSANDRA-5757)
 * Fix bulkloader (CASSANDRA-5542)
 * Add LZ4 compression to the native protocol (CASSANDRA-5765)
 * Fix bugs in the native protocol v2 (CASSANDRA-5770)
 * CAS on 'primary key only' table (CASSANDRA-5715)
 * Support streaming SSTables of old versions (CASSANDRA-5772)
 * Always respect protocol version in native protocol (CASSANDRA-5778)
 * Fix ConcurrentModificationException during streaming (CASSANDRA-5782)
 * Update deletion timestamp in Commit#updatesWithPaxosTime (CASSANDRA-5787)
 * Thrift cas() method crashes if input columns are not sorted (CASSANDRA-5786)
 * Order columns names correctly when querying for CAS (CASSANDRA-5788)
 * Fix streaming retry (CASSANDRA-5775)
Merged from 1.2:
 * if no seeds can be a reached a node won't start in a ring by itself (CASSANDRA-5768)
 * add cassandra.unsafesystem property (CASSANDRA-5704)
 * (Hadoop) quote identifiers in CqlPagingRecordReader (CASSANDRA-5763)
 * Add replace_node functionality for vnodes (CASSANDRA-5337)
 * Add timeout events to query traces (CASSANDRA-5520)
 * Fix serialization of the LEFT gossip value (CASSANDRA-5696)
 * Pig: support for cql3 tables (CASSANDRA-5234)
 * Fix skipping range tombstones with reverse queries (CASSANDRA-5712)
 * Expire entries out of ThriftSessionManager (CASSANDRA-5719)
 * Don't keep ancestor information in memory (CASSANDRA-5342)
 * Expose native protocol server status in nodetool info (CASSANDRA-5735)
 * Fix pathetic performance of range tombstones (CASSANDRA-5677)
 * Fix querying with an empty (impossible) range (CASSANDRA-5573)
 * cqlsh: handle CUSTOM 2i in DESCRIBE output (CASSANDRA-5760)
 * Fix minor bug in Range.intersects(Bound) (CASSANDRA-5771)
 * cqlsh: handle disabled compression in DESCRIBE output (CASSANDRA-5766)
 * Ensure all UP events are notified on the native protocol (CASSANDRA-5769)
 * Fix formatting of sstable2json with multiple -k arguments (CASSANDRA-5781)
 * Don't rely on row marker for queries in general to hide lost markers
   after TTL expires (CASSANDRA-5762)
 * Sort nodetool help output (CASSANDRA-5776)
 * Fix column expiring during 2 phases compaction (CASSANDRA-5799)
 * now() is being rejected in INSERTs when inside collections (CASSANDRA-5795)


2.0.0-beta1
 * Add support for indexing clustered columns (CASSANDRA-5125)
 * Removed on-heap row cache (CASSANDRA-5348)
 * use nanotime consistently for node-local timeouts (CASSANDRA-5581)
 * Avoid unnecessary second pass on name-based queries (CASSANDRA-5577)
 * Experimental triggers (CASSANDRA-1311)
 * JEMalloc support for off-heap allocation (CASSANDRA-3997)
 * Single-pass compaction (CASSANDRA-4180)
 * Removed token range bisection (CASSANDRA-5518)
 * Removed compatibility with pre-1.2.5 sstables and network messages
   (CASSANDRA-5511)
 * removed PBSPredictor (CASSANDRA-5455)
 * CAS support (CASSANDRA-5062, 5441, 5442, 5443, 5619, 5667)
 * Leveled compaction performs size-tiered compactions in L0 
   (CASSANDRA-5371, 5439)
 * Add yaml network topology snitch for mixed ec2/other envs (CASSANDRA-5339)
 * Log when a node is down longer than the hint window (CASSANDRA-4554)
 * Optimize tombstone creation for ExpiringColumns (CASSANDRA-4917)
 * Improve LeveledScanner work estimation (CASSANDRA-5250, 5407)
 * Replace compaction lock with runWithCompactionsDisabled (CASSANDRA-3430)
 * Change Message IDs to ints (CASSANDRA-5307)
 * Move sstable level information into the Stats component, removing the
   need for a separate Manifest file (CASSANDRA-4872)
 * avoid serializing to byte[] on commitlog append (CASSANDRA-5199)
 * make index_interval configurable per columnfamily (CASSANDRA-3961, CASSANDRA-5650)
 * add default_time_to_live (CASSANDRA-3974)
 * add memtable_flush_period_in_ms (CASSANDRA-4237)
 * replace supercolumns internally by composites (CASSANDRA-3237, 5123)
 * upgrade thrift to 0.9.0 (CASSANDRA-3719)
 * drop unnecessary keyspace parameter from user-defined compaction API 
   (CASSANDRA-5139)
 * more robust solution to incomplete compactions + counters (CASSANDRA-5151)
 * Change order of directory searching for c*.in.sh (CASSANDRA-3983)
 * Add tool to reset SSTable compaction level for LCS (CASSANDRA-5271)
 * Allow custom configuration loader (CASSANDRA-5045)
 * Remove memory emergency pressure valve logic (CASSANDRA-3534)
 * Reduce request latency with eager retry (CASSANDRA-4705)
 * cqlsh: Remove ASSUME command (CASSANDRA-5331)
 * Rebuild BF when loading sstables if bloom_filter_fp_chance
   has changed since compaction (CASSANDRA-5015)
 * remove row-level bloom filters (CASSANDRA-4885)
 * Change Kernel Page Cache skipping into row preheating (disabled by default)
   (CASSANDRA-4937)
 * Improve repair by deciding on a gcBefore before sending
   out TreeRequests (CASSANDRA-4932)
 * Add an official way to disable compactions (CASSANDRA-5074)
 * Reenable ALTER TABLE DROP with new semantics (CASSANDRA-3919)
 * Add binary protocol versioning (CASSANDRA-5436)
 * Swap THshaServer for TThreadedSelectorServer (CASSANDRA-5530)
 * Add alias support to SELECT statement (CASSANDRA-5075)
 * Don't create empty RowMutations in CommitLogReplayer (CASSANDRA-5541)
 * Use range tombstones when dropping cfs/columns from schema (CASSANDRA-5579)
 * cqlsh: drop CQL2/CQL3-beta support (CASSANDRA-5585)
 * Track max/min column names in sstables to be able to optimize slice
   queries (CASSANDRA-5514, CASSANDRA-5595, CASSANDRA-5600)
 * Binary protocol: allow batching already prepared statements (CASSANDRA-4693)
 * Allow preparing timestamp, ttl and limit in CQL3 queries (CASSANDRA-4450)
 * Support native link w/o JNA in Java7 (CASSANDRA-3734)
 * Use SASL authentication in binary protocol v2 (CASSANDRA-5545)
 * Replace Thrift HsHa with LMAX Disruptor based implementation (CASSANDRA-5582)
 * cqlsh: Add row count to SELECT output (CASSANDRA-5636)
 * Include a timestamp with all read commands to determine column expiration
   (CASSANDRA-5149)
 * Streaming 2.0 (CASSANDRA-5286, 5699)
 * Conditional create/drop ks/table/index statements in CQL3 (CASSANDRA-2737)
 * more pre-table creation property validation (CASSANDRA-5693)
 * Redesign repair messages (CASSANDRA-5426)
 * Fix ALTER RENAME post-5125 (CASSANDRA-5702)
 * Disallow renaming a 2ndary indexed column (CASSANDRA-5705)
 * Rename Table to Keyspace (CASSANDRA-5613)
 * Ensure changing column_index_size_in_kb on different nodes don't corrupt the
   sstable (CASSANDRA-5454)
 * Move resultset type information into prepare, not execute (CASSANDRA-5649)
 * Auto paging in binary protocol (CASSANDRA-4415, 5714)
 * Don't tie client side use of AbstractType to JDBC (CASSANDRA-4495)
 * Adds new TimestampType to replace DateType (CASSANDRA-5723, CASSANDRA-5729)
Merged from 1.2:
 * make starting native protocol server idempotent (CASSANDRA-5728)
 * Fix loading key cache when a saved entry is no longer valid (CASSANDRA-5706)
 * Fix serialization of the LEFT gossip value (CASSANDRA-5696)
 * cqlsh: Don't show 'null' in place of empty values (CASSANDRA-5675)
 * Race condition in detecting version on a mixed 1.1/1.2 cluster
   (CASSANDRA-5692)
 * Fix skipping range tombstones with reverse queries (CASSANDRA-5712)
 * Expire entries out of ThriftSessionManager (CASSANRDA-5719)
 * Don't keep ancestor information in memory (CASSANDRA-5342)
 * cqlsh: fix handling of semicolons inside BATCH queries (CASSANDRA-5697)


1.2.6
 * Fix tracing when operation completes before all responses arrive 
   (CASSANDRA-5668)
 * Fix cross-DC mutation forwarding (CASSANDRA-5632)
 * Reduce SSTableLoader memory usage (CASSANDRA-5555)
 * Scale hinted_handoff_throttle_in_kb to cluster size (CASSANDRA-5272)
 * (Hadoop) Add CQL3 input/output formats (CASSANDRA-4421, 5622)
 * (Hadoop) Fix InputKeyRange in CFIF (CASSANDRA-5536)
 * Fix dealing with ridiculously large max sstable sizes in LCS (CASSANDRA-5589)
 * Ignore pre-truncate hints (CASSANDRA-4655)
 * Move System.exit on OOM into a separate thread (CASSANDRA-5273)
 * Write row markers when serializing schema (CASSANDRA-5572)
 * Check only SSTables for the requested range when streaming (CASSANDRA-5569)
 * Improve batchlog replay behavior and hint ttl handling (CASSANDRA-5314)
 * Exclude localTimestamp from validation for tombstones (CASSANDRA-5398)
 * cqlsh: add custom prompt support (CASSANDRA-5539)
 * Reuse prepared statements in hot auth queries (CASSANDRA-5594)
 * cqlsh: add vertical output option (see EXPAND) (CASSANDRA-5597)
 * Add a rate limit option to stress (CASSANDRA-5004)
 * have BulkLoader ignore snapshots directories (CASSANDRA-5587) 
 * fix SnitchProperties logging context (CASSANDRA-5602)
 * Expose whether jna is enabled and memory is locked via JMX (CASSANDRA-5508)
 * cqlsh: fix COPY FROM with ReversedType (CASSANDRA-5610)
 * Allow creating CUSTOM indexes on collections (CASSANDRA-5615)
 * Evaluate now() function at execution time (CASSANDRA-5616)
 * Expose detailed read repair metrics (CASSANDRA-5618)
 * Correct blob literal + ReversedType parsing (CASSANDRA-5629)
 * Allow GPFS to prefer the internal IP like EC2MRS (CASSANDRA-5630)
 * fix help text for -tspw cassandra-cli (CASSANDRA-5643)
 * don't throw away initial causes exceptions for internode encryption issues 
   (CASSANDRA-5644)
 * Fix message spelling errors for cql select statements (CASSANDRA-5647)
 * Suppress custom exceptions thru jmx (CASSANDRA-5652)
 * Update CREATE CUSTOM INDEX syntax (CASSANDRA-5639)
 * Fix PermissionDetails.equals() method (CASSANDRA-5655)
 * Never allow partition key ranges in CQL3 without token() (CASSANDRA-5666)
 * Gossiper incorrectly drops AppState for an upgrading node (CASSANDRA-5660)
 * Connection thrashing during multi-region ec2 during upgrade, due to 
   messaging version (CASSANDRA-5669)
 * Avoid over reconnecting in EC2MRS (CASSANDRA-5678)
 * Fix ReadResponseSerializer.serializedSize() for digest reads (CASSANDRA-5476)
 * allow sstable2json on 2i CFs (CASSANDRA-5694)
Merged from 1.1:
 * Remove buggy thrift max message length option (CASSANDRA-5529)
 * Fix NPE in Pig's widerow mode (CASSANDRA-5488)
 * Add split size parameter to Pig and disable split combination (CASSANDRA-5544)


1.2.5
 * make BytesToken.toString only return hex bytes (CASSANDRA-5566)
 * Ensure that submitBackground enqueues at least one task (CASSANDRA-5554)
 * fix 2i updates with identical values and timestamps (CASSANDRA-5540)
 * fix compaction throttling bursty-ness (CASSANDRA-4316)
 * reduce memory consumption of IndexSummary (CASSANDRA-5506)
 * remove per-row column name bloom filters (CASSANDRA-5492)
 * Include fatal errors in trace events (CASSANDRA-5447)
 * Ensure that PerRowSecondaryIndex is notified of row-level deletes
   (CASSANDRA-5445)
 * Allow empty blob literals in CQL3 (CASSANDRA-5452)
 * Fix streaming RangeTombstones at column index boundary (CASSANDRA-5418)
 * Fix preparing statements when current keyspace is not set (CASSANDRA-5468)
 * Fix SemanticVersion.isSupportedBy minor/patch handling (CASSANDRA-5496)
 * Don't provide oldCfId for post-1.1 system cfs (CASSANDRA-5490)
 * Fix primary range ignores replication strategy (CASSANDRA-5424)
 * Fix shutdown of binary protocol server (CASSANDRA-5507)
 * Fix repair -snapshot not working (CASSANDRA-5512)
 * Set isRunning flag later in binary protocol server (CASSANDRA-5467)
 * Fix use of CQL3 functions with descending clustering order (CASSANDRA-5472)
 * Disallow renaming columns one at a time for thrift table in CQL3
   (CASSANDRA-5531)
 * cqlsh: add CLUSTERING ORDER BY support to DESCRIBE (CASSANDRA-5528)
 * Add custom secondary index support to CQL3 (CASSANDRA-5484)
 * Fix repair hanging silently on unexpected error (CASSANDRA-5229)
 * Fix Ec2Snitch regression introduced by CASSANDRA-5171 (CASSANDRA-5432)
 * Add nodetool enablebackup/disablebackup (CASSANDRA-5556)
 * cqlsh: fix DESCRIBE after case insensitive USE (CASSANDRA-5567)
Merged from 1.1
 * Add retry mechanism to OTC for non-droppable_verbs (CASSANDRA-5393)
 * Use allocator information to improve memtable memory usage estimate
   (CASSANDRA-5497)
 * Fix trying to load deleted row into row cache on startup (CASSANDRA-4463)
 * fsync leveled manifest to avoid corruption (CASSANDRA-5535)
 * Fix Bound intersection computation (CASSANDRA-5551)
 * sstablescrub now respects max memory size in cassandra.in.sh (CASSANDRA-5562)


1.2.4
 * Ensure that PerRowSecondaryIndex updates see the most recent values
   (CASSANDRA-5397)
 * avoid duplicate index entries ind PrecompactedRow and 
   ParallelCompactionIterable (CASSANDRA-5395)
 * remove the index entry on oldColumn when new column is a tombstone 
   (CASSANDRA-5395)
 * Change default stream throughput from 400 to 200 mbps (CASSANDRA-5036)
 * Gossiper logs DOWN for symmetry with UP (CASSANDRA-5187)
 * Fix mixing prepared statements between keyspaces (CASSANDRA-5352)
 * Fix consistency level during bootstrap - strike 3 (CASSANDRA-5354)
 * Fix transposed arguments in AlreadyExistsException (CASSANDRA-5362)
 * Improve asynchronous hint delivery (CASSANDRA-5179)
 * Fix Guava dependency version (12.0 -> 13.0.1) for Maven (CASSANDRA-5364)
 * Validate that provided CQL3 collection value are < 64K (CASSANDRA-5355)
 * Make upgradeSSTable skip current version sstables by default (CASSANDRA-5366)
 * Optimize min/max timestamp collection (CASSANDRA-5373)
 * Invalid streamId in cql binary protocol when using invalid CL 
   (CASSANDRA-5164)
 * Fix validation for IN where clauses with collections (CASSANDRA-5376)
 * Copy resultSet on count query to avoid ConcurrentModificationException 
   (CASSANDRA-5382)
 * Correctly typecheck in CQL3 even with ReversedType (CASSANDRA-5386)
 * Fix streaming compressed files when using encryption (CASSANDRA-5391)
 * cassandra-all 1.2.0 pom missing netty dependency (CASSANDRA-5392)
 * Fix writetime/ttl functions on null values (CASSANDRA-5341)
 * Fix NPE during cql3 select with token() (CASSANDRA-5404)
 * IndexHelper.skipBloomFilters won't skip non-SHA filters (CASSANDRA-5385)
 * cqlsh: Print maps ordered by key, sort sets (CASSANDRA-5413)
 * Add null syntax support in CQL3 for inserts (CASSANDRA-3783)
 * Allow unauthenticated set_keyspace() calls (CASSANDRA-5423)
 * Fix potential incremental backups race (CASSANDRA-5410)
 * Fix prepared BATCH statements with batch-level timestamps (CASSANDRA-5415)
 * Allow overriding superuser setup delay (CASSANDRA-5430)
 * cassandra-shuffle with JMX usernames and passwords (CASSANDRA-5431)
Merged from 1.1:
 * cli: Quote ks and cf names in schema output when needed (CASSANDRA-5052)
 * Fix bad default for min/max timestamp in SSTableMetadata (CASSANDRA-5372)
 * Fix cf name extraction from manifest in Directories.migrateFile() 
   (CASSANDRA-5242)
 * Support pluggable internode authentication (CASSANDRA-5401)


1.2.3
 * add check for sstable overlap within a level on startup (CASSANDRA-5327)
 * replace ipv6 colons in jmx object names (CASSANDRA-5298, 5328)
 * Avoid allocating SSTableBoundedScanner during repair when the range does 
   not intersect the sstable (CASSANDRA-5249)
 * Don't lowercase property map keys (this breaks NTS) (CASSANDRA-5292)
 * Fix composite comparator with super columns (CASSANDRA-5287)
 * Fix insufficient validation of UPDATE queries against counter cfs
   (CASSANDRA-5300)
 * Fix PropertyFileSnitch default DC/Rack behavior (CASSANDRA-5285)
 * Handle null values when executing prepared statement (CASSANDRA-5081)
 * Add netty to pom dependencies (CASSANDRA-5181)
 * Include type arguments in Thrift CQLPreparedResult (CASSANDRA-5311)
 * Fix compaction not removing columns when bf_fp_ratio is 1 (CASSANDRA-5182)
 * cli: Warn about missing CQL3 tables in schema descriptions (CASSANDRA-5309)
 * Re-enable unknown option in replication/compaction strategies option for
   backward compatibility (CASSANDRA-4795)
 * Add binary protocol support to stress (CASSANDRA-4993)
 * cqlsh: Fix COPY FROM value quoting and null handling (CASSANDRA-5305)
 * Fix repair -pr for vnodes (CASSANDRA-5329)
 * Relax CL for auth queries for non-default users (CASSANDRA-5310)
 * Fix AssertionError during repair (CASSANDRA-5245)
 * Don't announce migrations to pre-1.2 nodes (CASSANDRA-5334)
Merged from 1.1:
 * Update offline scrub for 1.0 -> 1.1 directory structure (CASSANDRA-5195)
 * add tmp flag to Descriptor hashcode (CASSANDRA-4021)
 * fix logging of "Found table data in data directories" when only system tables
   are present (CASSANDRA-5289)
 * cli: Add JMX authentication support (CASSANDRA-5080)
 * nodetool: ability to repair specific range (CASSANDRA-5280)
 * Fix possible assertion triggered in SliceFromReadCommand (CASSANDRA-5284)
 * cqlsh: Add inet type support on Windows (ipv4-only) (CASSANDRA-4801)
 * Fix race when initializing ColumnFamilyStore (CASSANDRA-5350)
 * Add UseTLAB JVM flag (CASSANDRA-5361)


1.2.2
 * fix potential for multiple concurrent compactions of the same sstables
   (CASSANDRA-5256)
 * avoid no-op caching of byte[] on commitlog append (CASSANDRA-5199)
 * fix symlinks under data dir not working (CASSANDRA-5185)
 * fix bug in compact storage metadata handling (CASSANDRA-5189)
 * Validate login for USE queries (CASSANDRA-5207)
 * cli: remove default username and password (CASSANDRA-5208)
 * configure populate_io_cache_on_flush per-CF (CASSANDRA-4694)
 * allow configuration of internode socket buffer (CASSANDRA-3378)
 * Make sstable directory picking blacklist-aware again (CASSANDRA-5193)
 * Correctly expire gossip states for edge cases (CASSANDRA-5216)
 * Improve handling of directory creation failures (CASSANDRA-5196)
 * Expose secondary indicies to the rest of nodetool (CASSANDRA-4464)
 * Binary protocol: avoid sending notification for 0.0.0.0 (CASSANDRA-5227)
 * add UseCondCardMark XX jvm settings on jdk 1.7 (CASSANDRA-4366)
 * CQL3 refactor to allow conversion function (CASSANDRA-5226)
 * Fix drop of sstables in some circumstance (CASSANDRA-5232)
 * Implement caching of authorization results (CASSANDRA-4295)
 * Add support for LZ4 compression (CASSANDRA-5038)
 * Fix missing columns in wide rows queries (CASSANDRA-5225)
 * Simplify auth setup and make system_auth ks alterable (CASSANDRA-5112)
 * Stop compactions from hanging during bootstrap (CASSANDRA-5244)
 * fix compressed streaming sending extra chunk (CASSANDRA-5105)
 * Add CQL3-based implementations of IAuthenticator and IAuthorizer
   (CASSANDRA-4898)
 * Fix timestamp-based tomstone removal logic (CASSANDRA-5248)
 * cli: Add JMX authentication support (CASSANDRA-5080)
 * Fix forceFlush behavior (CASSANDRA-5241)
 * cqlsh: Add username autocompletion (CASSANDRA-5231)
 * Fix CQL3 composite partition key error (CASSANDRA-5240)
 * Allow IN clause on last clustering key (CASSANDRA-5230)
Merged from 1.1:
 * fix start key/end token validation for wide row iteration (CASSANDRA-5168)
 * add ConfigHelper support for Thrift frame and max message sizes (CASSANDRA-5188)
 * fix nodetool repair not fail on node down (CASSANDRA-5203)
 * always collect tombstone hints (CASSANDRA-5068)
 * Fix error when sourcing file in cqlsh (CASSANDRA-5235)


1.2.1
 * stream undelivered hints on decommission (CASSANDRA-5128)
 * GossipingPropertyFileSnitch loads saved dc/rack info if needed (CASSANDRA-5133)
 * drain should flush system CFs too (CASSANDRA-4446)
 * add inter_dc_tcp_nodelay setting (CASSANDRA-5148)
 * re-allow wrapping ranges for start_token/end_token range pairitspwng (CASSANDRA-5106)
 * fix validation compaction of empty rows (CASSANDRA-5136)
 * nodetool methods to enable/disable hint storage/delivery (CASSANDRA-4750)
 * disallow bloom filter false positive chance of 0 (CASSANDRA-5013)
 * add threadpool size adjustment methods to JMXEnabledThreadPoolExecutor and 
   CompactionManagerMBean (CASSANDRA-5044)
 * fix hinting for dropped local writes (CASSANDRA-4753)
 * off-heap cache doesn't need mutable column container (CASSANDRA-5057)
 * apply disk_failure_policy to bad disks on initial directory creation 
   (CASSANDRA-4847)
 * Optimize name-based queries to use ArrayBackedSortedColumns (CASSANDRA-5043)
 * Fall back to old manifest if most recent is unparseable (CASSANDRA-5041)
 * pool [Compressed]RandomAccessReader objects on the partitioned read path
   (CASSANDRA-4942)
 * Add debug logging to list filenames processed by Directories.migrateFile 
   method (CASSANDRA-4939)
 * Expose black-listed directories via JMX (CASSANDRA-4848)
 * Log compaction merge counts (CASSANDRA-4894)
 * Minimize byte array allocation by AbstractData{Input,Output} (CASSANDRA-5090)
 * Add SSL support for the binary protocol (CASSANDRA-5031)
 * Allow non-schema system ks modification for shuffle to work (CASSANDRA-5097)
 * cqlsh: Add default limit to SELECT statements (CASSANDRA-4972)
 * cqlsh: fix DESCRIBE for 1.1 cfs in CQL3 (CASSANDRA-5101)
 * Correctly gossip with nodes >= 1.1.7 (CASSANDRA-5102)
 * Ensure CL guarantees on digest mismatch (CASSANDRA-5113)
 * Validate correctly selects on composite partition key (CASSANDRA-5122)
 * Fix exception when adding collection (CASSANDRA-5117)
 * Handle states for non-vnode clusters correctly (CASSANDRA-5127)
 * Refuse unrecognized replication and compaction strategy options (CASSANDRA-4795)
 * Pick the correct value validator in sstable2json for cql3 tables (CASSANDRA-5134)
 * Validate login for describe_keyspace, describe_keyspaces and set_keyspace
   (CASSANDRA-5144)
 * Fix inserting empty maps (CASSANDRA-5141)
 * Don't remove tokens from System table for node we know (CASSANDRA-5121)
 * fix streaming progress report for compresed files (CASSANDRA-5130)
 * Coverage analysis for low-CL queries (CASSANDRA-4858)
 * Stop interpreting dates as valid timeUUID value (CASSANDRA-4936)
 * Adds E notation for floating point numbers (CASSANDRA-4927)
 * Detect (and warn) unintentional use of the cql2 thrift methods when cql3 was
   intended (CASSANDRA-5172)
 * cli: Quote ks and cf names in schema output when needed (CASSANDRA-5052)
 * Fix cf name extraction from manifest in Directories.migrateFile() (CASSANDRA-5242)
 * Replace mistaken usage of commons-logging with slf4j (CASSANDRA-5464)
 * Ensure Jackson dependency matches lib (CASSANDRA-5126)
 * Expose droppable tombstone ratio stats over JMX (CASSANDRA-5159)
Merged from 1.1:
 * Simplify CompressedRandomAccessReader to work around JDK FD bug (CASSANDRA-5088)
 * Improve handling a changing target throttle rate mid-compaction (CASSANDRA-5087)
 * Pig: correctly decode row keys in widerow mode (CASSANDRA-5098)
 * nodetool repair command now prints progress (CASSANDRA-4767)
 * fix user defined compaction to run against 1.1 data directory (CASSANDRA-5118)
 * Fix CQL3 BATCH authorization caching (CASSANDRA-5145)
 * fix get_count returns incorrect value with TTL (CASSANDRA-5099)
 * better handling for mid-compaction failure (CASSANDRA-5137)
 * convert default marshallers list to map for better readability (CASSANDRA-5109)
 * fix ConcurrentModificationException in getBootstrapSource (CASSANDRA-5170)
 * fix sstable maxtimestamp for row deletes and pre-1.1.1 sstables (CASSANDRA-5153)
 * Fix thread growth on node removal (CASSANDRA-5175)
 * Make Ec2Region's datacenter name configurable (CASSANDRA-5155)


1.2.0
 * Disallow counters in collections (CASSANDRA-5082)
 * cqlsh: add unit tests (CASSANDRA-3920)
 * fix default bloom_filter_fp_chance for LeveledCompactionStrategy (CASSANDRA-5093)
Merged from 1.1:
 * add validation for get_range_slices with start_key and end_token (CASSANDRA-5089)


1.2.0-rc2
 * fix nodetool ownership display with vnodes (CASSANDRA-5065)
 * cqlsh: add DESCRIBE KEYSPACES command (CASSANDRA-5060)
 * Fix potential infinite loop when reloading CFS (CASSANDRA-5064)
 * Fix SimpleAuthorizer example (CASSANDRA-5072)
 * cqlsh: force CL.ONE for tracing and system.schema* queries (CASSANDRA-5070)
 * Includes cassandra-shuffle in the debian package (CASSANDRA-5058)
Merged from 1.1:
 * fix multithreaded compaction deadlock (CASSANDRA-4492)
 * fix temporarily missing schema after upgrade from pre-1.1.5 (CASSANDRA-5061)
 * Fix ALTER TABLE overriding compression options with defaults
   (CASSANDRA-4996, 5066)
 * fix specifying and altering crc_check_chance (CASSANDRA-5053)
 * fix Murmur3Partitioner ownership% calculation (CASSANDRA-5076)
 * Don't expire columns sooner than they should in 2ndary indexes (CASSANDRA-5079)


1.2-rc1
 * rename rpc_timeout settings to request_timeout (CASSANDRA-5027)
 * add BF with 0.1 FP to LCS by default (CASSANDRA-5029)
 * Fix preparing insert queries (CASSANDRA-5016)
 * Fix preparing queries with counter increment (CASSANDRA-5022)
 * Fix preparing updates with collections (CASSANDRA-5017)
 * Don't generate UUID based on other node address (CASSANDRA-5002)
 * Fix message when trying to alter a clustering key type (CASSANDRA-5012)
 * Update IAuthenticator to match the new IAuthorizer (CASSANDRA-5003)
 * Fix inserting only a key in CQL3 (CASSANDRA-5040)
 * Fix CQL3 token() function when used with strings (CASSANDRA-5050)
Merged from 1.1:
 * reduce log spam from invalid counter shards (CASSANDRA-5026)
 * Improve schema propagation performance (CASSANDRA-5025)
 * Fix for IndexHelper.IndexFor throws OOB Exception (CASSANDRA-5030)
 * cqlsh: make it possible to describe thrift CFs (CASSANDRA-4827)
 * cqlsh: fix timestamp formatting on some platforms (CASSANDRA-5046)


1.2-beta3
 * make consistency level configurable in cqlsh (CASSANDRA-4829)
 * fix cqlsh rendering of blob fields (CASSANDRA-4970)
 * fix cqlsh DESCRIBE command (CASSANDRA-4913)
 * save truncation position in system table (CASSANDRA-4906)
 * Move CompressionMetadata off-heap (CASSANDRA-4937)
 * allow CLI to GET cql3 columnfamily data (CASSANDRA-4924)
 * Fix rare race condition in getExpireTimeForEndpoint (CASSANDRA-4402)
 * acquire references to overlapping sstables during compaction so bloom filter
   doesn't get free'd prematurely (CASSANDRA-4934)
 * Don't share slice query filter in CQL3 SelectStatement (CASSANDRA-4928)
 * Separate tracing from Log4J (CASSANDRA-4861)
 * Exclude gcable tombstones from merkle-tree computation (CASSANDRA-4905)
 * Better printing of AbstractBounds for tracing (CASSANDRA-4931)
 * Optimize mostRecentTombstone check in CC.collectAllData (CASSANDRA-4883)
 * Change stream session ID to UUID to avoid collision from same node (CASSANDRA-4813)
 * Use Stats.db when bulk loading if present (CASSANDRA-4957)
 * Skip repair on system_trace and keyspaces with RF=1 (CASSANDRA-4956)
 * (cql3) Remove arbitrary SELECT limit (CASSANDRA-4918)
 * Correctly handle prepared operation on collections (CASSANDRA-4945)
 * Fix CQL3 LIMIT (CASSANDRA-4877)
 * Fix Stress for CQL3 (CASSANDRA-4979)
 * Remove cassandra specific exceptions from JMX interface (CASSANDRA-4893)
 * (CQL3) Force using ALLOW FILTERING on potentially inefficient queries (CASSANDRA-4915)
 * (cql3) Fix adding column when the table has collections (CASSANDRA-4982)
 * (cql3) Fix allowing collections with compact storage (CASSANDRA-4990)
 * (cql3) Refuse ttl/writetime function on collections (CASSANDRA-4992)
 * Replace IAuthority with new IAuthorizer (CASSANDRA-4874)
 * clqsh: fix KEY pseudocolumn escaping when describing Thrift tables
   in CQL3 mode (CASSANDRA-4955)
 * add basic authentication support for Pig CassandraStorage (CASSANDRA-3042)
 * fix CQL2 ALTER TABLE compaction_strategy_class altering (CASSANDRA-4965)
Merged from 1.1:
 * Fall back to old describe_splits if d_s_ex is not available (CASSANDRA-4803)
 * Improve error reporting when streaming ranges fail (CASSANDRA-5009)
 * Fix cqlsh timestamp formatting of timezone info (CASSANDRA-4746)
 * Fix assertion failure with leveled compaction (CASSANDRA-4799)
 * Check for null end_token in get_range_slice (CASSANDRA-4804)
 * Remove all remnants of removed nodes (CASSANDRA-4840)
 * Add aut-reloading of the log4j file in debian package (CASSANDRA-4855)
 * Fix estimated row cache entry size (CASSANDRA-4860)
 * reset getRangeSlice filter after finishing a row for get_paged_slice
   (CASSANDRA-4919)
 * expunge row cache post-truncate (CASSANDRA-4940)
 * Allow static CF definition with compact storage (CASSANDRA-4910)
 * Fix endless loop/compaction of schema_* CFs due to broken timestamps (CASSANDRA-4880)
 * Fix 'wrong class type' assertion in CounterColumn (CASSANDRA-4976)


1.2-beta2
 * fp rate of 1.0 disables BF entirely; LCS defaults to 1.0 (CASSANDRA-4876)
 * off-heap bloom filters for row keys (CASSANDRA_4865)
 * add extension point for sstable components (CASSANDRA-4049)
 * improve tracing output (CASSANDRA-4852, 4862)
 * make TRACE verb droppable (CASSANDRA-4672)
 * fix BulkLoader recognition of CQL3 columnfamilies (CASSANDRA-4755)
 * Sort commitlog segments for replay by id instead of mtime (CASSANDRA-4793)
 * Make hint delivery asynchronous (CASSANDRA-4761)
 * Pluggable Thrift transport factories for CLI and cqlsh (CASSANDRA-4609, 4610)
 * cassandra-cli: allow Double value type to be inserted to a column (CASSANDRA-4661)
 * Add ability to use custom TServerFactory implementations (CASSANDRA-4608)
 * optimize batchlog flushing to skip successful batches (CASSANDRA-4667)
 * include metadata for system keyspace itself in schema tables (CASSANDRA-4416)
 * add check to PropertyFileSnitch to verify presence of location for
   local node (CASSANDRA-4728)
 * add PBSPredictor consistency modeler (CASSANDRA-4261)
 * remove vestiges of Thrift unframed mode (CASSANDRA-4729)
 * optimize single-row PK lookups (CASSANDRA-4710)
 * adjust blockFor calculation to account for pending ranges due to node 
   movement (CASSANDRA-833)
 * Change CQL version to 3.0.0 and stop accepting 3.0.0-beta1 (CASSANDRA-4649)
 * (CQL3) Make prepared statement global instead of per connection 
   (CASSANDRA-4449)
 * Fix scrubbing of CQL3 created tables (CASSANDRA-4685)
 * (CQL3) Fix validation when using counter and regular columns in the same 
   table (CASSANDRA-4706)
 * Fix bug starting Cassandra with simple authentication (CASSANDRA-4648)
 * Add support for batchlog in CQL3 (CASSANDRA-4545, 4738)
 * Add support for multiple column family outputs in CFOF (CASSANDRA-4208)
 * Support repairing only the local DC nodes (CASSANDRA-4747)
 * Use rpc_address for binary protocol and change default port (CASSANDRA-4751)
 * Fix use of collections in prepared statements (CASSANDRA-4739)
 * Store more information into peers table (CASSANDRA-4351, 4814)
 * Configurable bucket size for size tiered compaction (CASSANDRA-4704)
 * Run leveled compaction in parallel (CASSANDRA-4310)
 * Fix potential NPE during CFS reload (CASSANDRA-4786)
 * Composite indexes may miss results (CASSANDRA-4796)
 * Move consistency level to the protocol level (CASSANDRA-4734, 4824)
 * Fix Subcolumn slice ends not respected (CASSANDRA-4826)
 * Fix Assertion error in cql3 select (CASSANDRA-4783)
 * Fix list prepend logic (CQL3) (CASSANDRA-4835)
 * Add booleans as literals in CQL3 (CASSANDRA-4776)
 * Allow renaming PK columns in CQL3 (CASSANDRA-4822)
 * Fix binary protocol NEW_NODE event (CASSANDRA-4679)
 * Fix potential infinite loop in tombstone compaction (CASSANDRA-4781)
 * Remove system tables accounting from schema (CASSANDRA-4850)
 * (cql3) Force provided columns in clustering key order in 
   'CLUSTERING ORDER BY' (CASSANDRA-4881)
 * Fix composite index bug (CASSANDRA-4884)
 * Fix short read protection for CQL3 (CASSANDRA-4882)
 * Add tracing support to the binary protocol (CASSANDRA-4699)
 * (cql3) Don't allow prepared marker inside collections (CASSANDRA-4890)
 * Re-allow order by on non-selected columns (CASSANDRA-4645)
 * Bug when composite index is created in a table having collections (CASSANDRA-4909)
 * log index scan subject in CompositesSearcher (CASSANDRA-4904)
Merged from 1.1:
 * add get[Row|Key]CacheEntries to CacheServiceMBean (CASSANDRA-4859)
 * fix get_paged_slice to wrap to next row correctly (CASSANDRA-4816)
 * fix indexing empty column values (CASSANDRA-4832)
 * allow JdbcDate to compose null Date objects (CASSANDRA-4830)
 * fix possible stackoverflow when compacting 1000s of sstables
   (CASSANDRA-4765)
 * fix wrong leveled compaction progress calculation (CASSANDRA-4807)
 * add a close() method to CRAR to prevent leaking file descriptors (CASSANDRA-4820)
 * fix potential infinite loop in get_count (CASSANDRA-4833)
 * fix compositeType.{get/from}String methods (CASSANDRA-4842)
 * (CQL) fix CREATE COLUMNFAMILY permissions check (CASSANDRA-4864)
 * Fix DynamicCompositeType same type comparison (CASSANDRA-4711)
 * Fix duplicate SSTable reference when stream session failed (CASSANDRA-3306)
 * Allow static CF definition with compact storage (CASSANDRA-4910)
 * Fix endless loop/compaction of schema_* CFs due to broken timestamps (CASSANDRA-4880)
 * Fix 'wrong class type' assertion in CounterColumn (CASSANDRA-4976)


1.2-beta1
 * add atomic_batch_mutate (CASSANDRA-4542, -4635)
 * increase default max_hint_window_in_ms to 3h (CASSANDRA-4632)
 * include message initiation time to replicas so they can more
   accurately drop timed-out requests (CASSANDRA-2858)
 * fix clientutil.jar dependencies (CASSANDRA-4566)
 * optimize WriteResponse (CASSANDRA-4548)
 * new metrics (CASSANDRA-4009)
 * redesign KEYS indexes to avoid read-before-write (CASSANDRA-2897)
 * debug tracing (CASSANDRA-1123)
 * parallelize row cache loading (CASSANDRA-4282)
 * Make compaction, flush JBOD-aware (CASSANDRA-4292)
 * run local range scans on the read stage (CASSANDRA-3687)
 * clean up ioexceptions (CASSANDRA-2116)
 * add disk_failure_policy (CASSANDRA-2118)
 * Introduce new json format with row level deletion (CASSANDRA-4054)
 * remove redundant "name" column from schema_keyspaces (CASSANDRA-4433)
 * improve "nodetool ring" handling of multi-dc clusters (CASSANDRA-3047)
 * update NTS calculateNaturalEndpoints to be O(N log N) (CASSANDRA-3881)
 * split up rpc timeout by operation type (CASSANDRA-2819)
 * rewrite key cache save/load to use only sequential i/o (CASSANDRA-3762)
 * update MS protocol with a version handshake + broadcast address id
   (CASSANDRA-4311)
 * multithreaded hint replay (CASSANDRA-4189)
 * add inter-node message compression (CASSANDRA-3127)
 * remove COPP (CASSANDRA-2479)
 * Track tombstone expiration and compact when tombstone content is
   higher than a configurable threshold, default 20% (CASSANDRA-3442, 4234)
 * update MurmurHash to version 3 (CASSANDRA-2975)
 * (CLI) track elapsed time for `delete' operation (CASSANDRA-4060)
 * (CLI) jline version is bumped to 1.0 to properly  support
   'delete' key function (CASSANDRA-4132)
 * Save IndexSummary into new SSTable 'Summary' component (CASSANDRA-2392, 4289)
 * Add support for range tombstones (CASSANDRA-3708)
 * Improve MessagingService efficiency (CASSANDRA-3617)
 * Avoid ID conflicts from concurrent schema changes (CASSANDRA-3794)
 * Set thrift HSHA server thread limit to unlimited by default (CASSANDRA-4277)
 * Avoids double serialization of CF id in RowMutation messages
   (CASSANDRA-4293)
 * stream compressed sstables directly with java nio (CASSANDRA-4297)
 * Support multiple ranges in SliceQueryFilter (CASSANDRA-3885)
 * Add column metadata to system column families (CASSANDRA-4018)
 * (cql3) Always use composite types by default (CASSANDRA-4329)
 * (cql3) Add support for set, map and list (CASSANDRA-3647)
 * Validate date type correctly (CASSANDRA-4441)
 * (cql3) Allow definitions with only a PK (CASSANDRA-4361)
 * (cql3) Add support for row key composites (CASSANDRA-4179)
 * improve DynamicEndpointSnitch by using reservoir sampling (CASSANDRA-4038)
 * (cql3) Add support for 2ndary indexes (CASSANDRA-3680)
 * (cql3) fix defining more than one PK to be invalid (CASSANDRA-4477)
 * remove schema agreement checking from all external APIs (Thrift, CQL and CQL3) (CASSANDRA-4487)
 * add Murmur3Partitioner and make it default for new installations (CASSANDRA-3772, 4621)
 * (cql3) update pseudo-map syntax to use map syntax (CASSANDRA-4497)
 * Finer grained exceptions hierarchy and provides error code with exceptions (CASSANDRA-3979)
 * Adds events push to binary protocol (CASSANDRA-4480)
 * Rewrite nodetool help (CASSANDRA-2293)
 * Make CQL3 the default for CQL (CASSANDRA-4640)
 * update stress tool to be able to use CQL3 (CASSANDRA-4406)
 * Accept all thrift update on CQL3 cf but don't expose their metadata (CASSANDRA-4377)
 * Replace Throttle with Guava's RateLimiter for HintedHandOff (CASSANDRA-4541)
 * fix counter add/get using CQL2 and CQL3 in stress tool (CASSANDRA-4633)
 * Add sstable count per level to cfstats (CASSANDRA-4537)
 * (cql3) Add ALTER KEYSPACE statement (CASSANDRA-4611)
 * (cql3) Allow defining default consistency levels (CASSANDRA-4448)
 * (cql3) Fix queries using LIMIT missing results (CASSANDRA-4579)
 * fix cross-version gossip messaging (CASSANDRA-4576)
 * added inet data type (CASSANDRA-4627)


1.1.6
 * Wait for writes on synchronous read digest mismatch (CASSANDRA-4792)
 * fix commitlog replay for nanotime-infected sstables (CASSANDRA-4782)
 * preflight check ttl for maximum of 20 years (CASSANDRA-4771)
 * (Pig) fix widerow input with single column rows (CASSANDRA-4789)
 * Fix HH to compact with correct gcBefore, which avoids wiping out
   undelivered hints (CASSANDRA-4772)
 * LCS will merge up to 32 L0 sstables as intended (CASSANDRA-4778)
 * NTS will default unconfigured DC replicas to zero (CASSANDRA-4675)
 * use default consistency level in counter validation if none is
   explicitly provide (CASSANDRA-4700)
 * Improve IAuthority interface by introducing fine-grained
   access permissions and grant/revoke commands (CASSANDRA-4490, 4644)
 * fix assumption error in CLI when updating/describing keyspace 
   (CASSANDRA-4322)
 * Adds offline sstablescrub to debian packaging (CASSANDRA-4642)
 * Automatic fixing of overlapping leveled sstables (CASSANDRA-4644)
 * fix error when using ORDER BY with extended selections (CASSANDRA-4689)
 * (CQL3) Fix validation for IN queries for non-PK cols (CASSANDRA-4709)
 * fix re-created keyspace disappering after 1.1.5 upgrade 
   (CASSANDRA-4698, 4752)
 * (CLI) display elapsed time in 2 fraction digits (CASSANDRA-3460)
 * add authentication support to sstableloader (CASSANDRA-4712)
 * Fix CQL3 'is reversed' logic (CASSANDRA-4716, 4759)
 * (CQL3) Don't return ReversedType in result set metadata (CASSANDRA-4717)
 * Backport adding AlterKeyspace statement (CASSANDRA-4611)
 * (CQL3) Correcty accept upper-case data types (CASSANDRA-4770)
 * Add binary protocol events for schema changes (CASSANDRA-4684)
Merged from 1.0:
 * Switch from NBHM to CHM in MessagingService's callback map, which
   prevents OOM in long-running instances (CASSANDRA-4708)


1.1.5
 * add SecondaryIndex.reload API (CASSANDRA-4581)
 * use millis + atomicint for commitlog segment creation instead of
   nanotime, which has issues under some hypervisors (CASSANDRA-4601)
 * fix FD leak in slice queries (CASSANDRA-4571)
 * avoid recursion in leveled compaction (CASSANDRA-4587)
 * increase stack size under Java7 to 180K
 * Log(info) schema changes (CASSANDRA-4547)
 * Change nodetool setcachecapcity to manipulate global caches (CASSANDRA-4563)
 * (cql3) fix setting compaction strategy (CASSANDRA-4597)
 * fix broken system.schema_* timestamps on system startup (CASSANDRA-4561)
 * fix wrong skip of cache saving (CASSANDRA-4533)
 * Avoid NPE when lost+found is in data dir (CASSANDRA-4572)
 * Respect five-minute flush moratorium after initial CL replay (CASSANDRA-4474)
 * Adds ntp as recommended in debian packaging (CASSANDRA-4606)
 * Configurable transport in CF Record{Reader|Writer} (CASSANDRA-4558)
 * (cql3) fix potential NPE with both equal and unequal restriction (CASSANDRA-4532)
 * (cql3) improves ORDER BY validation (CASSANDRA-4624)
 * Fix potential deadlock during counter writes (CASSANDRA-4578)
 * Fix cql error with ORDER BY when using IN (CASSANDRA-4612)
Merged from 1.0:
 * increase Xss to 160k to accomodate latest 1.6 JVMs (CASSANDRA-4602)
 * fix toString of hint destination tokens (CASSANDRA-4568)
 * Fix multiple values for CurrentLocal NodeID (CASSANDRA-4626)


1.1.4
 * fix offline scrub to catch >= out of order rows (CASSANDRA-4411)
 * fix cassandra-env.sh on RHEL and other non-dash-based systems 
   (CASSANDRA-4494)
Merged from 1.0:
 * (Hadoop) fix setting key length for old-style mapred api (CASSANDRA-4534)
 * (Hadoop) fix iterating through a resultset consisting entirely
   of tombstoned rows (CASSANDRA-4466)


1.1.3
 * (cqlsh) add COPY TO (CASSANDRA-4434)
 * munmap commitlog segments before rename (CASSANDRA-4337)
 * (JMX) rename getRangeKeySample to sampleKeyRange to avoid returning
   multi-MB results as an attribute (CASSANDRA-4452)
 * flush based on data size, not throughput; overwritten columns no 
   longer artificially inflate liveRatio (CASSANDRA-4399)
 * update default commitlog segment size to 32MB and total commitlog
   size to 32/1024 MB for 32/64 bit JVMs, respectively (CASSANDRA-4422)
 * avoid using global partitioner to estimate ranges in index sstables
   (CASSANDRA-4403)
 * restore pre-CASSANDRA-3862 approach to removing expired tombstones
   from row cache during compaction (CASSANDRA-4364)
 * (stress) support for CQL prepared statements (CASSANDRA-3633)
 * Correctly catch exception when Snappy cannot be loaded (CASSANDRA-4400)
 * (cql3) Support ORDER BY when IN condition is given in WHERE clause (CASSANDRA-4327)
 * (cql3) delete "component_index" column on DROP TABLE call (CASSANDRA-4420)
 * change nanoTime() to currentTimeInMillis() in schema related code (CASSANDRA-4432)
 * add a token generation tool (CASSANDRA-3709)
 * Fix LCS bug with sstable containing only 1 row (CASSANDRA-4411)
 * fix "Can't Modify Index Name" problem on CF update (CASSANDRA-4439)
 * Fix assertion error in getOverlappingSSTables during repair (CASSANDRA-4456)
 * fix nodetool's setcompactionthreshold command (CASSANDRA-4455)
 * Ensure compacted files are never used, to avoid counter overcount (CASSANDRA-4436)
Merged from 1.0:
 * Push the validation of secondary index values to the SecondaryIndexManager (CASSANDRA-4240)
 * allow dropping columns shadowed by not-yet-expired supercolumn or row
   tombstones in PrecompactedRow (CASSANDRA-4396)


1.1.2
 * Fix cleanup not deleting index entries (CASSANDRA-4379)
 * Use correct partitioner when saving + loading caches (CASSANDRA-4331)
 * Check schema before trying to export sstable (CASSANDRA-2760)
 * Raise a meaningful exception instead of NPE when PFS encounters
   an unconfigured node + no default (CASSANDRA-4349)
 * fix bug in sstable blacklisting with LCS (CASSANDRA-4343)
 * LCS no longer promotes tiny sstables out of L0 (CASSANDRA-4341)
 * skip tombstones during hint replay (CASSANDRA-4320)
 * fix NPE in compactionstats (CASSANDRA-4318)
 * enforce 1m min keycache for auto (CASSANDRA-4306)
 * Have DeletedColumn.isMFD always return true (CASSANDRA-4307)
 * (cql3) exeption message for ORDER BY constraints said primary filter can be
    an IN clause, which is misleading (CASSANDRA-4319)
 * (cql3) Reject (not yet supported) creation of 2ndardy indexes on tables with
   composite primary keys (CASSANDRA-4328)
 * Set JVM stack size to 160k for java 7 (CASSANDRA-4275)
 * cqlsh: add COPY command to load data from CSV flat files (CASSANDRA-4012)
 * CFMetaData.fromThrift to throw ConfigurationException upon error (CASSANDRA-4353)
 * Use CF comparator to sort indexed columns in SecondaryIndexManager
   (CASSANDRA-4365)
 * add strategy_options to the KSMetaData.toString() output (CASSANDRA-4248)
 * (cql3) fix range queries containing unqueried results (CASSANDRA-4372)
 * (cql3) allow updating column_alias types (CASSANDRA-4041)
 * (cql3) Fix deletion bug (CASSANDRA-4193)
 * Fix computation of overlapping sstable for leveled compaction (CASSANDRA-4321)
 * Improve scrub and allow to run it offline (CASSANDRA-4321)
 * Fix assertionError in StorageService.bulkLoad (CASSANDRA-4368)
 * (cqlsh) add option to authenticate to a keyspace at startup (CASSANDRA-4108)
 * (cqlsh) fix ASSUME functionality (CASSANDRA-4352)
 * Fix ColumnFamilyRecordReader to not return progress > 100% (CASSANDRA-3942)
Merged from 1.0:
 * Set gc_grace on index CF to 0 (CASSANDRA-4314)


1.1.1
 * add populate_io_cache_on_flush option (CASSANDRA-2635)
 * allow larger cache capacities than 2GB (CASSANDRA-4150)
 * add getsstables command to nodetool (CASSANDRA-4199)
 * apply parent CF compaction settings to secondary index CFs (CASSANDRA-4280)
 * preserve commitlog size cap when recycling segments at startup
   (CASSANDRA-4201)
 * (Hadoop) fix split generation regression (CASSANDRA-4259)
 * ignore min/max compactions settings in LCS, while preserving
   behavior that min=max=0 disables autocompaction (CASSANDRA-4233)
 * log number of rows read from saved cache (CASSANDRA-4249)
 * calculate exact size required for cleanup operations (CASSANDRA-1404)
 * avoid blocking additional writes during flush when the commitlog
   gets behind temporarily (CASSANDRA-1991)
 * enable caching on index CFs based on data CF cache setting (CASSANDRA-4197)
 * warn on invalid replication strategy creation options (CASSANDRA-4046)
 * remove [Freeable]Memory finalizers (CASSANDRA-4222)
 * include tombstone size in ColumnFamily.size, which can prevent OOM
   during sudden mass delete operations by yielding a nonzero liveRatio
   (CASSANDRA-3741)
 * Open 1 sstableScanner per level for leveled compaction (CASSANDRA-4142)
 * Optimize reads when row deletion timestamps allow us to restrict
   the set of sstables we check (CASSANDRA-4116)
 * add support for commitlog archiving and point-in-time recovery
   (CASSANDRA-3690)
 * avoid generating redundant compaction tasks during streaming
   (CASSANDRA-4174)
 * add -cf option to nodetool snapshot, and takeColumnFamilySnapshot to
   StorageService mbean (CASSANDRA-556)
 * optimize cleanup to drop entire sstables where possible (CASSANDRA-4079)
 * optimize truncate when autosnapshot is disabled (CASSANDRA-4153)
 * update caches to use byte[] keys to reduce memory overhead (CASSANDRA-3966)
 * add column limit to cli (CASSANDRA-3012, 4098)
 * clean up and optimize DataOutputBuffer, used by CQL compression and
   CompositeType (CASSANDRA-4072)
 * optimize commitlog checksumming (CASSANDRA-3610)
 * identify and blacklist corrupted SSTables from future compactions 
   (CASSANDRA-2261)
 * Move CfDef and KsDef validation out of thrift (CASSANDRA-4037)
 * Expose API to repair a user provided range (CASSANDRA-3912)
 * Add way to force the cassandra-cli to refresh its schema (CASSANDRA-4052)
 * Avoid having replicate on write tasks stacking up at CL.ONE (CASSANDRA-2889)
 * (cql3) Backwards compatibility for composite comparators in non-cql3-aware
   clients (CASSANDRA-4093)
 * (cql3) Fix order by for reversed queries (CASSANDRA-4160)
 * (cql3) Add ReversedType support (CASSANDRA-4004)
 * (cql3) Add timeuuid type (CASSANDRA-4194)
 * (cql3) Minor fixes (CASSANDRA-4185)
 * (cql3) Fix prepared statement in BATCH (CASSANDRA-4202)
 * (cql3) Reduce the list of reserved keywords (CASSANDRA-4186)
 * (cql3) Move max/min compaction thresholds to compaction strategy options
   (CASSANDRA-4187)
 * Fix exception during move when localhost is the only source (CASSANDRA-4200)
 * (cql3) Allow paging through non-ordered partitioner results (CASSANDRA-3771)
 * (cql3) Fix drop index (CASSANDRA-4192)
 * (cql3) Don't return range ghosts anymore (CASSANDRA-3982)
 * fix re-creating Keyspaces/ColumnFamilies with the same name as dropped
   ones (CASSANDRA-4219)
 * fix SecondaryIndex LeveledManifest save upon snapshot (CASSANDRA-4230)
 * fix missing arrayOffset in FBUtilities.hash (CASSANDRA-4250)
 * (cql3) Add name of parameters in CqlResultSet (CASSANDRA-4242)
 * (cql3) Correctly validate order by queries (CASSANDRA-4246)
 * rename stress to cassandra-stress for saner packaging (CASSANDRA-4256)
 * Fix exception on colum metadata with non-string comparator (CASSANDRA-4269)
 * Check for unknown/invalid compression options (CASSANDRA-4266)
 * (cql3) Adds simple access to column timestamp and ttl (CASSANDRA-4217)
 * (cql3) Fix range queries with secondary indexes (CASSANDRA-4257)
 * Better error messages from improper input in cli (CASSANDRA-3865)
 * Try to stop all compaction upon Keyspace or ColumnFamily drop (CASSANDRA-4221)
 * (cql3) Allow keyspace properties to contain hyphens (CASSANDRA-4278)
 * (cql3) Correctly validate keyspace access in create table (CASSANDRA-4296)
 * Avoid deadlock in migration stage (CASSANDRA-3882)
 * Take supercolumn names and deletion info into account in memtable throughput
   (CASSANDRA-4264)
 * Add back backward compatibility for old style replication factor (CASSANDRA-4294)
 * Preserve compatibility with pre-1.1 index queries (CASSANDRA-4262)
Merged from 1.0:
 * Fix super columns bug where cache is not updated (CASSANDRA-4190)
 * fix maxTimestamp to include row tombstones (CASSANDRA-4116)
 * (CLI) properly handle quotes in create/update keyspace commands (CASSANDRA-4129)
 * Avoids possible deadlock during bootstrap (CASSANDRA-4159)
 * fix stress tool that hangs forever on timeout or error (CASSANDRA-4128)
 * stress tool to return appropriate exit code on failure (CASSANDRA-4188)
 * fix compaction NPE when out of disk space and assertions disabled
   (CASSANDRA-3985)
 * synchronize LCS getEstimatedTasks to avoid CME (CASSANDRA-4255)
 * ensure unique streaming session id's (CASSANDRA-4223)
 * kick off background compaction when min/max thresholds change 
   (CASSANDRA-4279)
 * improve ability of STCS.getBuckets to deal with 100s of 1000s of
   sstables, such as when convertinb back from LCS (CASSANDRA-4287)
 * Oversize integer in CQL throws NumberFormatException (CASSANDRA-4291)
 * fix 1.0.x node join to mixed version cluster, other nodes >= 1.1 (CASSANDRA-4195)
 * Fix LCS splitting sstable base on uncompressed size (CASSANDRA-4419)
 * Push the validation of secondary index values to the SecondaryIndexManager (CASSANDRA-4240)
 * Don't purge columns during upgradesstables (CASSANDRA-4462)
 * Make cqlsh work with piping (CASSANDRA-4113)
 * Validate arguments for nodetool decommission (CASSANDRA-4061)
 * Report thrift status in nodetool info (CASSANDRA-4010)


1.1.0-final
 * average a reduced liveRatio estimate with the previous one (CASSANDRA-4065)
 * Allow KS and CF names up to 48 characters (CASSANDRA-4157)
 * fix stress build (CASSANDRA-4140)
 * add time remaining estimate to nodetool compactionstats (CASSANDRA-4167)
 * (cql) fix NPE in cql3 ALTER TABLE (CASSANDRA-4163)
 * (cql) Add support for CL.TWO and CL.THREE in CQL (CASSANDRA-4156)
 * (cql) Fix type in CQL3 ALTER TABLE preventing update (CASSANDRA-4170)
 * (cql) Throw invalid exception from CQL3 on obsolete options (CASSANDRA-4171)
 * (cqlsh) fix recognizing uppercase SELECT keyword (CASSANDRA-4161)
 * Pig: wide row support (CASSANDRA-3909)
Merged from 1.0:
 * avoid streaming empty files with bulk loader if sstablewriter errors out
   (CASSANDRA-3946)


1.1-rc1
 * Include stress tool in binary builds (CASSANDRA-4103)
 * (Hadoop) fix wide row iteration when last row read was deleted
   (CASSANDRA-4154)
 * fix read_repair_chance to really default to 0.1 in the cli (CASSANDRA-4114)
 * Adds caching and bloomFilterFpChange to CQL options (CASSANDRA-4042)
 * Adds posibility to autoconfigure size of the KeyCache (CASSANDRA-4087)
 * fix KEYS index from skipping results (CASSANDRA-3996)
 * Remove sliced_buffer_size_in_kb dead option (CASSANDRA-4076)
 * make loadNewSStable preserve sstable version (CASSANDRA-4077)
 * Respect 1.0 cache settings as much as possible when upgrading 
   (CASSANDRA-4088)
 * relax path length requirement for sstable files when upgrading on 
   non-Windows platforms (CASSANDRA-4110)
 * fix terminination of the stress.java when errors were encountered
   (CASSANDRA-4128)
 * Move CfDef and KsDef validation out of thrift (CASSANDRA-4037)
 * Fix get_paged_slice (CASSANDRA-4136)
 * CQL3: Support slice with exclusive start and stop (CASSANDRA-3785)
Merged from 1.0:
 * support PropertyFileSnitch in bulk loader (CASSANDRA-4145)
 * add auto_snapshot option allowing disabling snapshot before drop/truncate
   (CASSANDRA-3710)
 * allow short snitch names (CASSANDRA-4130)


1.1-beta2
 * rename loaded sstables to avoid conflicts with local snapshots
   (CASSANDRA-3967)
 * start hint replay as soon as FD notifies that the target is back up
   (CASSANDRA-3958)
 * avoid unproductive deserializing of cached rows during compaction
   (CASSANDRA-3921)
 * fix concurrency issues with CQL keyspace creation (CASSANDRA-3903)
 * Show Effective Owership via Nodetool ring <keyspace> (CASSANDRA-3412)
 * Update ORDER BY syntax for CQL3 (CASSANDRA-3925)
 * Fix BulkRecordWriter to not throw NPE if reducer gets no map data from Hadoop (CASSANDRA-3944)
 * Fix bug with counters in super columns (CASSANDRA-3821)
 * Remove deprecated merge_shard_chance (CASSANDRA-3940)
 * add a convenient way to reset a node's schema (CASSANDRA-2963)
 * fix for intermittent SchemaDisagreementException (CASSANDRA-3884)
 * CLI `list <CF>` to limit number of columns and their order (CASSANDRA-3012)
 * ignore deprecated KsDef/CfDef/ColumnDef fields in native schema (CASSANDRA-3963)
 * CLI to report when unsupported column_metadata pair was given (CASSANDRA-3959)
 * reincarnate removed and deprecated KsDef/CfDef attributes (CASSANDRA-3953)
 * Fix race between writes and read for cache (CASSANDRA-3862)
 * perform static initialization of StorageProxy on start-up (CASSANDRA-3797)
 * support trickling fsync() on writes (CASSANDRA-3950)
 * expose counters for unavailable/timeout exceptions given to thrift clients (CASSANDRA-3671)
 * avoid quadratic startup time in LeveledManifest (CASSANDRA-3952)
 * Add type information to new schema_ columnfamilies and remove thrift
   serialization for schema (CASSANDRA-3792)
 * add missing column validator options to the CLI help (CASSANDRA-3926)
 * skip reading saved key cache if CF's caching strategy is NONE or ROWS_ONLY (CASSANDRA-3954)
 * Unify migration code (CASSANDRA-4017)
Merged from 1.0:
 * cqlsh: guess correct version of Python for Arch Linux (CASSANDRA-4090)
 * (CLI) properly handle quotes in create/update keyspace commands (CASSANDRA-4129)
 * Avoids possible deadlock during bootstrap (CASSANDRA-4159)
 * fix stress tool that hangs forever on timeout or error (CASSANDRA-4128)
 * Fix super columns bug where cache is not updated (CASSANDRA-4190)
 * stress tool to return appropriate exit code on failure (CASSANDRA-4188)


1.0.9
 * improve index sampling performance (CASSANDRA-4023)
 * always compact away deleted hints immediately after handoff (CASSANDRA-3955)
 * delete hints from dropped ColumnFamilies on handoff instead of
   erroring out (CASSANDRA-3975)
 * add CompositeType ref to the CLI doc for create/update column family (CASSANDRA-3980)
 * Pig: support Counter ColumnFamilies (CASSANDRA-3973)
 * Pig: Composite column support (CASSANDRA-3684)
 * Avoid NPE during repair when a keyspace has no CFs (CASSANDRA-3988)
 * Fix division-by-zero error on get_slice (CASSANDRA-4000)
 * don't change manifest level for cleanup, scrub, and upgradesstables
   operations under LeveledCompactionStrategy (CASSANDRA-3989, 4112)
 * fix race leading to super columns assertion failure (CASSANDRA-3957)
 * fix NPE on invalid CQL delete command (CASSANDRA-3755)
 * allow custom types in CLI's assume command (CASSANDRA-4081)
 * fix totalBytes count for parallel compactions (CASSANDRA-3758)
 * fix intermittent NPE in get_slice (CASSANDRA-4095)
 * remove unnecessary asserts in native code interfaces (CASSANDRA-4096)
 * Validate blank keys in CQL to avoid assertion errors (CASSANDRA-3612)
 * cqlsh: fix bad decoding of some column names (CASSANDRA-4003)
 * cqlsh: fix incorrect padding with unicode chars (CASSANDRA-4033)
 * Fix EC2 snitch incorrectly reporting region (CASSANDRA-4026)
 * Shut down thrift during decommission (CASSANDRA-4086)
 * Expose nodetool cfhistograms for 2ndary indexes (CASSANDRA-4063)
Merged from 0.8:
 * Fix ConcurrentModificationException in gossiper (CASSANDRA-4019)


1.1-beta1
 * (cqlsh)
   + add SOURCE and CAPTURE commands, and --file option (CASSANDRA-3479)
   + add ALTER COLUMNFAMILY WITH (CASSANDRA-3523)
   + bundle Python dependencies with Cassandra (CASSANDRA-3507)
   + added to Debian package (CASSANDRA-3458)
   + display byte data instead of erroring out on decode failure 
     (CASSANDRA-3874)
 * add nodetool rebuild_index (CASSANDRA-3583)
 * add nodetool rangekeysample (CASSANDRA-2917)
 * Fix streaming too much data during move operations (CASSANDRA-3639)
 * Nodetool and CLI connect to localhost by default (CASSANDRA-3568)
 * Reduce memory used by primary index sample (CASSANDRA-3743)
 * (Hadoop) separate input/output configurations (CASSANDRA-3197, 3765)
 * avoid returning internal Cassandra classes over JMX (CASSANDRA-2805)
 * add row-level isolation via SnapTree (CASSANDRA-2893)
 * Optimize key count estimation when opening sstable on startup
   (CASSANDRA-2988)
 * multi-dc replication optimization supporting CL > ONE (CASSANDRA-3577)
 * add command to stop compactions (CASSANDRA-1740, 3566, 3582)
 * multithreaded streaming (CASSANDRA-3494)
 * removed in-tree redhat spec (CASSANDRA-3567)
 * "defragment" rows for name-based queries under STCS, again (CASSANDRA-2503)
 * Recycle commitlog segments for improved performance 
   (CASSANDRA-3411, 3543, 3557, 3615)
 * update size-tiered compaction to prioritize small tiers (CASSANDRA-2407)
 * add message expiration logic to OutboundTcpConnection (CASSANDRA-3005)
 * off-heap cache to use sun.misc.Unsafe instead of JNA (CASSANDRA-3271)
 * EACH_QUORUM is only supported for writes (CASSANDRA-3272)
 * replace compactionlock use in schema migration by checking CFS.isValid
   (CASSANDRA-3116)
 * recognize that "SELECT first ... *" isn't really "SELECT *" (CASSANDRA-3445)
 * Use faster bytes comparison (CASSANDRA-3434)
 * Bulk loader is no longer a fat client, (HADOOP) bulk load output format
   (CASSANDRA-3045)
 * (Hadoop) add support for KeyRange.filter
 * remove assumption that keys and token are in bijection
   (CASSANDRA-1034, 3574, 3604)
 * always remove endpoints from delevery queue in HH (CASSANDRA-3546)
 * fix race between cf flush and its 2ndary indexes flush (CASSANDRA-3547)
 * fix potential race in AES when a repair fails (CASSANDRA-3548)
 * Remove columns shadowed by a deleted container even when we cannot purge
   (CASSANDRA-3538)
 * Improve memtable slice iteration performance (CASSANDRA-3545)
 * more efficient allocation of small bloom filters (CASSANDRA-3618)
 * Use separate writer thread in SSTableSimpleUnsortedWriter (CASSANDRA-3619)
 * fsync the directory after new sstable or commitlog segment are created (CASSANDRA-3250)
 * fix minor issues reported by FindBugs (CASSANDRA-3658)
 * global key/row caches (CASSANDRA-3143, 3849)
 * optimize memtable iteration during range scan (CASSANDRA-3638)
 * introduce 'crc_check_chance' in CompressionParameters to support
   a checksum percentage checking chance similarly to read-repair (CASSANDRA-3611)
 * a way to deactivate global key/row cache on per-CF basis (CASSANDRA-3667)
 * fix LeveledCompactionStrategy broken because of generation pre-allocation
   in LeveledManifest (CASSANDRA-3691)
 * finer-grained control over data directories (CASSANDRA-2749)
 * Fix ClassCastException during hinted handoff (CASSANDRA-3694)
 * Upgrade Thrift to 0.7 (CASSANDRA-3213)
 * Make stress.java insert operation to use microseconds (CASSANDRA-3725)
 * Allows (internally) doing a range query with a limit of columns instead of
   rows (CASSANDRA-3742)
 * Allow rangeSlice queries to be start/end inclusive/exclusive (CASSANDRA-3749)
 * Fix BulkLoader to support new SSTable layout and add stream
   throttling to prevent an NPE when there is no yaml config (CASSANDRA-3752)
 * Allow concurrent schema migrations (CASSANDRA-1391, 3832)
 * Add SnapshotCommand to trigger snapshot on remote node (CASSANDRA-3721)
 * Make CFMetaData conversions to/from thrift/native schema inverses
   (CASSANDRA_3559)
 * Add initial code for CQL 3.0-beta (CASSANDRA-2474, 3781, 3753)
 * Add wide row support for ColumnFamilyInputFormat (CASSANDRA-3264)
 * Allow extending CompositeType comparator (CASSANDRA-3657)
 * Avoids over-paging during get_count (CASSANDRA-3798)
 * Add new command to rebuild a node without (repair) merkle tree calculations
   (CASSANDRA-3483, 3922)
 * respect not only row cache capacity but caching mode when
   trying to read data (CASSANDRA-3812)
 * fix system tests (CASSANDRA-3827)
 * CQL support for altering row key type in ALTER TABLE (CASSANDRA-3781)
 * turn compression on by default (CASSANDRA-3871)
 * make hexToBytes refuse invalid input (CASSANDRA-2851)
 * Make secondary indexes CF inherit compression and compaction from their
   parent CF (CASSANDRA-3877)
 * Finish cleanup up tombstone purge code (CASSANDRA-3872)
 * Avoid NPE on aboarted stream-out sessions (CASSANDRA-3904)
 * BulkRecordWriter throws NPE for counter columns (CASSANDRA-3906)
 * Support compression using BulkWriter (CASSANDRA-3907)


1.0.8
 * fix race between cleanup and flush on secondary index CFSes (CASSANDRA-3712)
 * avoid including non-queried nodes in rangeslice read repair
   (CASSANDRA-3843)
 * Only snapshot CF being compacted for snapshot_before_compaction 
   (CASSANDRA-3803)
 * Log active compactions in StatusLogger (CASSANDRA-3703)
 * Compute more accurate compaction score per level (CASSANDRA-3790)
 * Return InvalidRequest when using a keyspace that doesn't exist
   (CASSANDRA-3764)
 * disallow user modification of System keyspace (CASSANDRA-3738)
 * allow using sstable2json on secondary index data (CASSANDRA-3738)
 * (cqlsh) add DESCRIBE COLUMNFAMILIES (CASSANDRA-3586)
 * (cqlsh) format blobs correctly and use colors to improve output
   readability (CASSANDRA-3726)
 * synchronize BiMap of bootstrapping tokens (CASSANDRA-3417)
 * show index options in CLI (CASSANDRA-3809)
 * add optional socket timeout for streaming (CASSANDRA-3838)
 * fix truncate not to leave behind non-CFS backed secondary indexes
   (CASSANDRA-3844)
 * make CLI `show schema` to use output stream directly instead
   of StringBuilder (CASSANDRA-3842)
 * remove the wait on hint future during write (CASSANDRA-3870)
 * (cqlsh) ignore missing CfDef opts (CASSANDRA-3933)
 * (cqlsh) look for cqlshlib relative to realpath (CASSANDRA-3767)
 * Fix short read protection (CASSANDRA-3934)
 * Make sure infered and actual schema match (CASSANDRA-3371)
 * Fix NPE during HH delivery (CASSANDRA-3677)
 * Don't put boostrapping node in 'hibernate' status (CASSANDRA-3737)
 * Fix double quotes in windows bat files (CASSANDRA-3744)
 * Fix bad validator lookup (CASSANDRA-3789)
 * Fix soft reset in EC2MultiRegionSnitch (CASSANDRA-3835)
 * Don't leave zombie connections with THSHA thrift server (CASSANDRA-3867)
 * (cqlsh) fix deserialization of data (CASSANDRA-3874)
 * Fix removetoken force causing an inconsistent state (CASSANDRA-3876)
 * Fix ahndling of some types with Pig (CASSANDRA-3886)
 * Don't allow to drop the system keyspace (CASSANDRA-3759)
 * Make Pig deletes disabled by default and configurable (CASSANDRA-3628)
Merged from 0.8:
 * (Pig) fix CassandraStorage to use correct comparator in Super ColumnFamily
   case (CASSANDRA-3251)
 * fix thread safety issues in commitlog replay, primarily affecting
   systems with many (100s) of CF definitions (CASSANDRA-3751)
 * Fix relevant tombstone ignored with super columns (CASSANDRA-3875)


1.0.7
 * fix regression in HH page size calculation (CASSANDRA-3624)
 * retry failed stream on IOException (CASSANDRA-3686)
 * allow configuring bloom_filter_fp_chance (CASSANDRA-3497)
 * attempt hint delivery every ten minutes, or when failure detector
   notifies us that a node is back up, whichever comes first.  hint
   handoff throttle delay default changed to 1ms, from 50 (CASSANDRA-3554)
 * add nodetool setstreamthroughput (CASSANDRA-3571)
 * fix assertion when dropping a columnfamily with no sstables (CASSANDRA-3614)
 * more efficient allocation of small bloom filters (CASSANDRA-3618)
 * CLibrary.createHardLinkWithExec() to check for errors (CASSANDRA-3101)
 * Avoid creating empty and non cleaned writer during compaction (CASSANDRA-3616)
 * stop thrift service in shutdown hook so we can quiesce MessagingService
   (CASSANDRA-3335)
 * (CQL) compaction_strategy_options and compression_parameters for
   CREATE COLUMNFAMILY statement (CASSANDRA-3374)
 * Reset min/max compaction threshold when creating size tiered compaction
   strategy (CASSANDRA-3666)
 * Don't ignore IOException during compaction (CASSANDRA-3655)
 * Fix assertion error for CF with gc_grace=0 (CASSANDRA-3579)
 * Shutdown ParallelCompaction reducer executor after use (CASSANDRA-3711)
 * Avoid < 0 value for pending tasks in leveled compaction (CASSANDRA-3693)
 * (Hadoop) Support TimeUUID in Pig CassandraStorage (CASSANDRA-3327)
 * Check schema is ready before continuing boostrapping (CASSANDRA-3629)
 * Catch overflows during parsing of chunk_length_kb (CASSANDRA-3644)
 * Improve stream protocol mismatch errors (CASSANDRA-3652)
 * Avoid multiple thread doing HH to the same target (CASSANDRA-3681)
 * Add JMX property for rp_timeout_in_ms (CASSANDRA-2940)
 * Allow DynamicCompositeType to compare component of different types
   (CASSANDRA-3625)
 * Flush non-cfs backed secondary indexes (CASSANDRA-3659)
 * Secondary Indexes should report memory consumption (CASSANDRA-3155)
 * fix for SelectStatement start/end key are not set correctly
   when a key alias is involved (CASSANDRA-3700)
 * fix CLI `show schema` command insert of an extra comma in
   column_metadata (CASSANDRA-3714)
Merged from 0.8:
 * avoid logging (harmless) exception when GC takes < 1ms (CASSANDRA-3656)
 * prevent new nodes from thinking down nodes are up forever (CASSANDRA-3626)
 * use correct list of replicas for LOCAL_QUORUM reads when read repair
   is disabled (CASSANDRA-3696)
 * block on flush before compacting hints (may prevent OOM) (CASSANDRA-3733)


1.0.6
 * (CQL) fix cqlsh support for replicate_on_write (CASSANDRA-3596)
 * fix adding to leveled manifest after streaming (CASSANDRA-3536)
 * filter out unavailable cipher suites when using encryption (CASSANDRA-3178)
 * (HADOOP) add old-style api support for CFIF and CFRR (CASSANDRA-2799)
 * Support TimeUUIDType column names in Stress.java tool (CASSANDRA-3541)
 * (CQL) INSERT/UPDATE/DELETE/TRUNCATE commands should allow CF names to
   be qualified by keyspace (CASSANDRA-3419)
 * always remove endpoints from delevery queue in HH (CASSANDRA-3546)
 * fix race between cf flush and its 2ndary indexes flush (CASSANDRA-3547)
 * fix potential race in AES when a repair fails (CASSANDRA-3548)
 * fix default value validation usage in CLI SET command (CASSANDRA-3553)
 * Optimize componentsFor method for compaction and startup time
   (CASSANDRA-3532)
 * (CQL) Proper ColumnFamily metadata validation on CREATE COLUMNFAMILY 
   (CASSANDRA-3565)
 * fix compression "chunk_length_kb" option to set correct kb value for 
   thrift/avro (CASSANDRA-3558)
 * fix missing response during range slice repair (CASSANDRA-3551)
 * 'describe ring' moved from CLI to nodetool and available through JMX (CASSANDRA-3220)
 * add back partitioner to sstable metadata (CASSANDRA-3540)
 * fix NPE in get_count for counters (CASSANDRA-3601)
Merged from 0.8:
 * remove invalid assertion that table was opened before dropping it
   (CASSANDRA-3580)
 * range and index scans now only send requests to enough replicas to
   satisfy requested CL + RR (CASSANDRA-3598)
 * use cannonical host for local node in nodetool info (CASSANDRA-3556)
 * remove nonlocal DC write optimization since it only worked with
   CL.ONE or CL.LOCAL_QUORUM (CASSANDRA-3577, 3585)
 * detect misuses of CounterColumnType (CASSANDRA-3422)
 * turn off string interning in json2sstable, take 2 (CASSANDRA-2189)
 * validate compression parameters on add/update of the ColumnFamily 
   (CASSANDRA-3573)
 * Check for 0.0.0.0 is incorrect in CFIF (CASSANDRA-3584)
 * Increase vm.max_map_count in debian packaging (CASSANDRA-3563)
 * gossiper will never add itself to saved endpoints (CASSANDRA-3485)


1.0.5
 * revert CASSANDRA-3407 (see CASSANDRA-3540)
 * fix assertion error while forwarding writes to local nodes (CASSANDRA-3539)


1.0.4
 * fix self-hinting of timed out read repair updates and make hinted handoff
   less prone to OOMing a coordinator (CASSANDRA-3440)
 * expose bloom filter sizes via JMX (CASSANDRA-3495)
 * enforce RP tokens 0..2**127 (CASSANDRA-3501)
 * canonicalize paths exposed through JMX (CASSANDRA-3504)
 * fix "liveSize" stat when sstables are removed (CASSANDRA-3496)
 * add bloom filter FP rates to nodetool cfstats (CASSANDRA-3347)
 * record partitioner in sstable metadata component (CASSANDRA-3407)
 * add new upgradesstables nodetool command (CASSANDRA-3406)
 * skip --debug requirement to see common exceptions in CLI (CASSANDRA-3508)
 * fix incorrect query results due to invalid max timestamp (CASSANDRA-3510)
 * make sstableloader recognize compressed sstables (CASSANDRA-3521)
 * avoids race in OutboundTcpConnection in multi-DC setups (CASSANDRA-3530)
 * use SETLOCAL in cassandra.bat (CASSANDRA-3506)
 * fix ConcurrentModificationException in Table.all() (CASSANDRA-3529)
Merged from 0.8:
 * fix concurrence issue in the FailureDetector (CASSANDRA-3519)
 * fix array out of bounds error in counter shard removal (CASSANDRA-3514)
 * avoid dropping tombstones when they might still be needed to shadow
   data in a different sstable (CASSANDRA-2786)


1.0.3
 * revert name-based query defragmentation aka CASSANDRA-2503 (CASSANDRA-3491)
 * fix invalidate-related test failures (CASSANDRA-3437)
 * add next-gen cqlsh to bin/ (CASSANDRA-3188, 3131, 3493)
 * (CQL) fix handling of rows with no columns (CASSANDRA-3424, 3473)
 * fix querying supercolumns by name returning only a subset of
   subcolumns or old subcolumn versions (CASSANDRA-3446)
 * automatically compute sha1 sum for uncompressed data files (CASSANDRA-3456)
 * fix reading metadata/statistics component for version < h (CASSANDRA-3474)
 * add sstable forward-compatibility (CASSANDRA-3478)
 * report compression ratio in CFSMBean (CASSANDRA-3393)
 * fix incorrect size exception during streaming of counters (CASSANDRA-3481)
 * (CQL) fix for counter decrement syntax (CASSANDRA-3418)
 * Fix race introduced by CASSANDRA-2503 (CASSANDRA-3482)
 * Fix incomplete deletion of delivered hints (CASSANDRA-3466)
 * Avoid rescheduling compactions when no compaction was executed 
   (CASSANDRA-3484)
 * fix handling of the chunk_length_kb compression options (CASSANDRA-3492)
Merged from 0.8:
 * fix updating CF row_cache_provider (CASSANDRA-3414)
 * CFMetaData.convertToThrift method to set RowCacheProvider (CASSANDRA-3405)
 * acquire compactionlock during truncate (CASSANDRA-3399)
 * fix displaying cfdef entries for super columnfamilies (CASSANDRA-3415)
 * Make counter shard merging thread safe (CASSANDRA-3178)
 * Revert CASSANDRA-2855
 * Fix bug preventing the use of efficient cross-DC writes (CASSANDRA-3472)
 * `describe ring` command for CLI (CASSANDRA-3220)
 * (Hadoop) skip empty rows when entire row is requested, redux (CASSANDRA-2855)


1.0.2
 * "defragment" rows for name-based queries under STCS (CASSANDRA-2503)
 * Add timing information to cassandra-cli GET/SET/LIST queries (CASSANDRA-3326)
 * Only create one CompressionMetadata object per sstable (CASSANDRA-3427)
 * cleanup usage of StorageService.setMode() (CASSANDRA-3388)
 * Avoid large array allocation for compressed chunk offsets (CASSANDRA-3432)
 * fix DecimalType bytebuffer marshalling (CASSANDRA-3421)
 * fix bug that caused first column in per row indexes to be ignored 
   (CASSANDRA-3441)
 * add JMX call to clean (failed) repair sessions (CASSANDRA-3316)
 * fix sstableloader reference acquisition bug (CASSANDRA-3438)
 * fix estimated row size regression (CASSANDRA-3451)
 * make sure we don't return more columns than asked (CASSANDRA-3303, 3395)
Merged from 0.8:
 * acquire compactionlock during truncate (CASSANDRA-3399)
 * fix displaying cfdef entries for super columnfamilies (CASSANDRA-3415)


1.0.1
 * acquire references during index build to prevent delete problems
   on Windows (CASSANDRA-3314)
 * describe_ring should include datacenter/topology information (CASSANDRA-2882)
 * Thrift sockets are not properly buffered (CASSANDRA-3261)
 * performance improvement for bytebufferutil compare function (CASSANDRA-3286)
 * add system.versions ColumnFamily (CASSANDRA-3140)
 * reduce network copies (CASSANDRA-3333, 3373)
 * limit nodetool to 32MB of heap (CASSANDRA-3124)
 * (CQL) update parser to accept "timestamp" instead of "date" (CASSANDRA-3149)
 * Fix CLI `show schema` to include "compression_options" (CASSANDRA-3368)
 * Snapshot to include manifest under LeveledCompactionStrategy (CASSANDRA-3359)
 * (CQL) SELECT query should allow CF name to be qualified by keyspace (CASSANDRA-3130)
 * (CQL) Fix internal application error specifying 'using consistency ...'
   in lower case (CASSANDRA-3366)
 * fix Deflate compression when compression actually makes the data bigger
   (CASSANDRA-3370)
 * optimize UUIDGen to avoid lock contention on InetAddress.getLocalHost 
   (CASSANDRA-3387)
 * tolerate index being dropped mid-mutation (CASSANDRA-3334, 3313)
 * CompactionManager is now responsible for checking for new candidates
   post-task execution, enabling more consistent leveled compaction 
   (CASSANDRA-3391)
 * Cache HSHA threads (CASSANDRA-3372)
 * use CF/KS names as snapshot prefix for drop + truncate operations
   (CASSANDRA-2997)
 * Break bloom filters up to avoid heap fragmentation (CASSANDRA-2466)
 * fix cassandra hanging on jsvc stop (CASSANDRA-3302)
 * Avoid leveled compaction getting blocked on errors (CASSANDRA-3408)
 * Make reloading the compaction strategy safe (CASSANDRA-3409)
 * ignore 0.8 hints even if compaction begins before we try to purge
   them (CASSANDRA-3385)
 * remove procrun (bin\daemon) from Cassandra source tree and 
   artifacts (CASSANDRA-3331)
 * make cassandra compile under JDK7 (CASSANDRA-3275)
 * remove dependency of clientutil.jar to FBUtilities (CASSANDRA-3299)
 * avoid truncation errors by using long math on long values (CASSANDRA-3364)
 * avoid clock drift on some Windows machine (CASSANDRA-3375)
 * display cache provider in cli 'describe keyspace' command (CASSANDRA-3384)
 * fix incomplete topology information in describe_ring (CASSANDRA-3403)
 * expire dead gossip states based on time (CASSANDRA-2961)
 * improve CompactionTask extensibility (CASSANDRA-3330)
 * Allow one leveled compaction task to kick off another (CASSANDRA-3363)
 * allow encryption only between datacenters (CASSANDRA-2802)
Merged from 0.8:
 * fix truncate allowing data to be replayed post-restart (CASSANDRA-3297)
 * make iwriter final in IndexWriter to avoid NPE (CASSANDRA-2863)
 * (CQL) update grammar to require key clause in DELETE statement
   (CASSANDRA-3349)
 * (CQL) allow numeric keyspace names in USE statement (CASSANDRA-3350)
 * (Hadoop) skip empty rows when slicing the entire row (CASSANDRA-2855)
 * Fix handling of tombstone by SSTableExport/Import (CASSANDRA-3357)
 * fix ColumnIndexer to use long offsets (CASSANDRA-3358)
 * Improved CLI exceptions (CASSANDRA-3312)
 * Fix handling of tombstone by SSTableExport/Import (CASSANDRA-3357)
 * Only count compaction as active (for throttling) when they have
   successfully acquired the compaction lock (CASSANDRA-3344)
 * Display CLI version string on startup (CASSANDRA-3196)
 * (Hadoop) make CFIF try rpc_address or fallback to listen_address
   (CASSANDRA-3214)
 * (Hadoop) accept comma delimited lists of initial thrift connections
   (CASSANDRA-3185)
 * ColumnFamily min_compaction_threshold should be >= 2 (CASSANDRA-3342)
 * (Pig) add 0.8+ types and key validation type in schema (CASSANDRA-3280)
 * Fix completely removing column metadata using CLI (CASSANDRA-3126)
 * CLI `describe cluster;` output should be on separate lines for separate versions
   (CASSANDRA-3170)
 * fix changing durable_writes keyspace option during CF creation
   (CASSANDRA-3292)
 * avoid locking on update when no indexes are involved (CASSANDRA-3386)
 * fix assertionError during repair with ordered partitioners (CASSANDRA-3369)
 * correctly serialize key_validation_class for avro (CASSANDRA-3391)
 * don't expire counter tombstone after streaming (CASSANDRA-3394)
 * prevent nodes that failed to join from hanging around forever 
   (CASSANDRA-3351)
 * remove incorrect optimization from slice read path (CASSANDRA-3390)
 * Fix race in AntiEntropyService (CASSANDRA-3400)


1.0.0-final
 * close scrubbed sstable fd before deleting it (CASSANDRA-3318)
 * fix bug preventing obsolete commitlog segments from being removed
   (CASSANDRA-3269)
 * tolerate whitespace in seed CDL (CASSANDRA-3263)
 * Change default heap thresholds to max(min(1/2 ram, 1G), min(1/4 ram, 8GB))
   (CASSANDRA-3295)
 * Fix broken CompressedRandomAccessReaderTest (CASSANDRA-3298)
 * (CQL) fix type information returned for wildcard queries (CASSANDRA-3311)
 * add estimated tasks to LeveledCompactionStrategy (CASSANDRA-3322)
 * avoid including compaction cache-warming in keycache stats (CASSANDRA-3325)
 * run compaction and hinted handoff threads at MIN_PRIORITY (CASSANDRA-3308)
 * default hsha thrift server to cpu core count in rpc pool (CASSANDRA-3329)
 * add bin\daemon to binary tarball for Windows service (CASSANDRA-3331)
 * Fix places where uncompressed size of sstables was use in place of the
   compressed one (CASSANDRA-3338)
 * Fix hsha thrift server (CASSANDRA-3346)
 * Make sure repair only stream needed sstables (CASSANDRA-3345)


1.0.0-rc2
 * Log a meaningful warning when a node receives a message for a repair session
   that doesn't exist anymore (CASSANDRA-3256)
 * test for NUMA policy support as well as numactl presence (CASSANDRA-3245)
 * Fix FD leak when internode encryption is enabled (CASSANDRA-3257)
 * Remove incorrect assertion in mergeIterator (CASSANDRA-3260)
 * FBUtilities.hexToBytes(String) to throw NumberFormatException when string
   contains non-hex characters (CASSANDRA-3231)
 * Keep SimpleSnitch proximity ordering unchanged from what the Strategy
   generates, as intended (CASSANDRA-3262)
 * remove Scrub from compactionstats when finished (CASSANDRA-3255)
 * fix counter entry in jdbc TypesMap (CASSANDRA-3268)
 * fix full queue scenario for ParallelCompactionIterator (CASSANDRA-3270)
 * fix bootstrap process (CASSANDRA-3285)
 * don't try delivering hints if when there isn't any (CASSANDRA-3176)
 * CLI documentation change for ColumnFamily `compression_options` (CASSANDRA-3282)
 * ignore any CF ids sent by client for adding CF/KS (CASSANDRA-3288)
 * remove obsolete hints on first startup (CASSANDRA-3291)
 * use correct ISortedColumns for time-optimized reads (CASSANDRA-3289)
 * Evict gossip state immediately when a token is taken over by a new IP 
   (CASSANDRA-3259)


1.0.0-rc1
 * Update CQL to generate microsecond timestamps by default (CASSANDRA-3227)
 * Fix counting CFMetadata towards Memtable liveRatio (CASSANDRA-3023)
 * Kill server on wrapped OOME such as from FileChannel.map (CASSANDRA-3201)
 * remove unnecessary copy when adding to row cache (CASSANDRA-3223)
 * Log message when a full repair operation completes (CASSANDRA-3207)
 * Fix streamOutSession keeping sstables references forever if the remote end
   dies (CASSANDRA-3216)
 * Remove dynamic_snitch boolean from example configuration (defaulting to 
   true) and set default badness threshold to 0.1 (CASSANDRA-3229)
 * Base choice of random or "balanced" token on bootstrap on whether
   schema definitions were found (CASSANDRA-3219)
 * Fixes for LeveledCompactionStrategy score computation, prioritization,
   scheduling, and performance (CASSANDRA-3224, 3234)
 * parallelize sstable open at server startup (CASSANDRA-2988)
 * fix handling of exceptions writing to OutboundTcpConnection (CASSANDRA-3235)
 * Allow using quotes in "USE <keyspace>;" CLI command (CASSANDRA-3208)
 * Don't allow any cache loading exceptions to halt startup (CASSANDRA-3218)
 * Fix sstableloader --ignores option (CASSANDRA-3247)
 * File descriptor limit increased in packaging (CASSANDRA-3206)
 * Fix deadlock in commit log during flush (CASSANDRA-3253) 


1.0.0-beta1
 * removed binarymemtable (CASSANDRA-2692)
 * add commitlog_total_space_in_mb to prevent fragmented logs (CASSANDRA-2427)
 * removed commitlog_rotation_threshold_in_mb configuration (CASSANDRA-2771)
 * make AbstractBounds.normalize de-overlapp overlapping ranges (CASSANDRA-2641)
 * replace CollatingIterator, ReducingIterator with MergeIterator 
   (CASSANDRA-2062)
 * Fixed the ability to set compaction strategy in cli using create column 
   family command (CASSANDRA-2778)
 * clean up tmp files after failed compaction (CASSANDRA-2468)
 * restrict repair streaming to specific columnfamilies (CASSANDRA-2280)
 * don't bother persisting columns shadowed by a row tombstone (CASSANDRA-2589)
 * reset CF and SC deletion times after gc_grace (CASSANDRA-2317)
 * optimize away seek when compacting wide rows (CASSANDRA-2879)
 * single-pass streaming (CASSANDRA-2677, 2906, 2916, 3003)
 * use reference counting for deleting sstables instead of relying on GC
   (CASSANDRA-2521, 3179)
 * store hints as serialized mutations instead of pointers to data row
   (CASSANDRA-2045)
 * store hints in the coordinator node instead of in the closest replica 
   (CASSANDRA-2914)
 * add row_cache_keys_to_save CF option (CASSANDRA-1966)
 * check column family validity in nodetool repair (CASSANDRA-2933)
 * use lazy initialization instead of class initialization in NodeId
   (CASSANDRA-2953)
 * add paging to get_count (CASSANDRA-2894)
 * fix "short reads" in [multi]get (CASSANDRA-2643, 3157, 3192)
 * add optional compression for sstables (CASSANDRA-47, 2994, 3001, 3128)
 * add scheduler JMX metrics (CASSANDRA-2962)
 * add block level checksum for compressed data (CASSANDRA-1717)
 * make column family backed column map pluggable and introduce unsynchronized
   ArrayList backed one to speedup reads (CASSANDRA-2843, 3165, 3205)
 * refactoring of the secondary index api (CASSANDRA-2982)
 * make CL > ONE reads wait for digest reconciliation before returning
   (CASSANDRA-2494)
 * fix missing logging for some exceptions (CASSANDRA-2061)
 * refactor and optimize ColumnFamilyStore.files(...) and Descriptor.fromFilename(String)
   and few other places responsible for work with SSTable files (CASSANDRA-3040)
 * Stop reading from sstables once we know we have the most recent columns,
   for query-by-name requests (CASSANDRA-2498)
 * Add query-by-column mode to stress.java (CASSANDRA-3064)
 * Add "install" command to cassandra.bat (CASSANDRA-292)
 * clean up KSMetadata, CFMetadata from unnecessary
   Thrift<->Avro conversion methods (CASSANDRA-3032)
 * Add timeouts to client request schedulers (CASSANDRA-3079, 3096)
 * Cli to use hashes rather than array of hashes for strategy options (CASSANDRA-3081)
 * LeveledCompactionStrategy (CASSANDRA-1608, 3085, 3110, 3087, 3145, 3154, 3182)
 * Improvements of the CLI `describe` command (CASSANDRA-2630)
 * reduce window where dropped CF sstables may not be deleted (CASSANDRA-2942)
 * Expose gossip/FD info to JMX (CASSANDRA-2806)
 * Fix streaming over SSL when compressed SSTable involved (CASSANDRA-3051)
 * Add support for pluggable secondary index implementations (CASSANDRA-3078)
 * remove compaction_thread_priority setting (CASSANDRA-3104)
 * generate hints for replicas that timeout, not just replicas that are known
   to be down before starting (CASSANDRA-2034)
 * Add throttling for internode streaming (CASSANDRA-3080)
 * make the repair of a range repair all replica (CASSANDRA-2610, 3194)
 * expose the ability to repair the first range (as returned by the
   partitioner) of a node (CASSANDRA-2606)
 * Streams Compression (CASSANDRA-3015)
 * add ability to use multiple threads during a single compaction
   (CASSANDRA-2901)
 * make AbstractBounds.normalize support overlapping ranges (CASSANDRA-2641)
 * fix of the CQL count() behavior (CASSANDRA-3068)
 * use TreeMap backed column families for the SSTable simple writers
   (CASSANDRA-3148)
 * fix inconsistency of the CLI syntax when {} should be used instead of [{}]
   (CASSANDRA-3119)
 * rename CQL type names to match expected SQL behavior (CASSANDRA-3149, 3031)
 * Arena-based allocation for memtables (CASSANDRA-2252, 3162, 3163, 3168)
 * Default RR chance to 0.1 (CASSANDRA-3169)
 * Add RowLevel support to secondary index API (CASSANDRA-3147)
 * Make SerializingCacheProvider the default if JNA is available (CASSANDRA-3183)
 * Fix backwards compatibilty for CQL memtable properties (CASSANDRA-3190)
 * Add five-minute delay before starting compactions on a restarted server
   (CASSANDRA-3181)
 * Reduce copies done for intra-host messages (CASSANDRA-1788, 3144)
 * support of compaction strategy option for stress.java (CASSANDRA-3204)
 * make memtable throughput and column count thresholds no-ops (CASSANDRA-2449)
 * Return schema information along with the resultSet in CQL (CASSANDRA-2734)
 * Add new DecimalType (CASSANDRA-2883)
 * Fix assertion error in RowRepairResolver (CASSANDRA-3156)
 * Reduce unnecessary high buffer sizes (CASSANDRA-3171)
 * Pluggable compaction strategy (CASSANDRA-1610)
 * Add new broadcast_address config option (CASSANDRA-2491)


0.8.7
 * Kill server on wrapped OOME such as from FileChannel.map (CASSANDRA-3201)
 * Allow using quotes in "USE <keyspace>;" CLI command (CASSANDRA-3208)
 * Log message when a full repair operation completes (CASSANDRA-3207)
 * Don't allow any cache loading exceptions to halt startup (CASSANDRA-3218)
 * Fix sstableloader --ignores option (CASSANDRA-3247)
 * File descriptor limit increased in packaging (CASSANDRA-3206)
 * Log a meaningfull warning when a node receive a message for a repair session
   that doesn't exist anymore (CASSANDRA-3256)
 * Fix FD leak when internode encryption is enabled (CASSANDRA-3257)
 * FBUtilities.hexToBytes(String) to throw NumberFormatException when string
   contains non-hex characters (CASSANDRA-3231)
 * Keep SimpleSnitch proximity ordering unchanged from what the Strategy
   generates, as intended (CASSANDRA-3262)
 * remove Scrub from compactionstats when finished (CASSANDRA-3255)
 * Fix tool .bat files when CASSANDRA_HOME contains spaces (CASSANDRA-3258)
 * Force flush of status table when removing/updating token (CASSANDRA-3243)
 * Evict gossip state immediately when a token is taken over by a new IP (CASSANDRA-3259)
 * Fix bug where the failure detector can take too long to mark a host
   down (CASSANDRA-3273)
 * (Hadoop) allow wrapping ranges in queries (CASSANDRA-3137)
 * (Hadoop) check all interfaces for a match with split location
   before falling back to random replica (CASSANDRA-3211)
 * (Hadoop) Make Pig storage handle implements LoadMetadata (CASSANDRA-2777)
 * (Hadoop) Fix exception during PIG 'dump' (CASSANDRA-2810)
 * Fix stress COUNTER_GET option (CASSANDRA-3301)
 * Fix missing fields in CLI `show schema` output (CASSANDRA-3304)
 * Nodetool no longer leaks threads and closes JMX connections (CASSANDRA-3309)
 * fix truncate allowing data to be replayed post-restart (CASSANDRA-3297)
 * Move SimpleAuthority and SimpleAuthenticator to examples (CASSANDRA-2922)
 * Fix handling of tombstone by SSTableExport/Import (CASSANDRA-3357)
 * Fix transposition in cfHistograms (CASSANDRA-3222)
 * Allow using number as DC name when creating keyspace in CQL (CASSANDRA-3239)
 * Force flush of system table after updating/removing a token (CASSANDRA-3243)


0.8.6
 * revert CASSANDRA-2388
 * change TokenRange.endpoints back to listen/broadcast address to match
   pre-1777 behavior, and add TokenRange.rpc_endpoints instead (CASSANDRA-3187)
 * avoid trying to watch cassandra-topology.properties when loaded from jar
   (CASSANDRA-3138)
 * prevent users from creating keyspaces with LocalStrategy replication
   (CASSANDRA-3139)
 * fix CLI `show schema;` to output correct keyspace definition statement
   (CASSANDRA-3129)
 * CustomTThreadPoolServer to log TTransportException at DEBUG level
   (CASSANDRA-3142)
 * allow topology sort to work with non-unique rack names between 
   datacenters (CASSANDRA-3152)
 * Improve caching of same-version Messages on digest and repair paths
   (CASSANDRA-3158)
 * Randomize choice of first replica for counter increment (CASSANDRA-2890)
 * Fix using read_repair_chance instead of merge_shard_change (CASSANDRA-3202)
 * Avoid streaming data to nodes that already have it, on move as well as
   decommission (CASSANDRA-3041)
 * Fix divide by zero error in GCInspector (CASSANDRA-3164)
 * allow quoting of the ColumnFamily name in CLI `create column family`
   statement (CASSANDRA-3195)
 * Fix rolling upgrade from 0.7 to 0.8 problem (CASSANDRA-3166)
 * Accomodate missing encryption_options in IncomingTcpConnection.stream
   (CASSANDRA-3212)


0.8.5
 * fix NPE when encryption_options is unspecified (CASSANDRA-3007)
 * include column name in validation failure exceptions (CASSANDRA-2849)
 * make sure truncate clears out the commitlog so replay won't re-
   populate with truncated data (CASSANDRA-2950)
 * fix NPE when debug logging is enabled and dropped CF is present
   in a commitlog segment (CASSANDRA-3021)
 * fix cassandra.bat when CASSANDRA_HOME contains spaces (CASSANDRA-2952)
 * fix to SSTableSimpleUnsortedWriter bufferSize calculation (CASSANDRA-3027)
 * make cleanup and normal compaction able to skip empty rows
   (rows containing nothing but expired tombstones) (CASSANDRA-3039)
 * work around native memory leak in com.sun.management.GarbageCollectorMXBean
   (CASSANDRA-2868)
 * validate that column names in column_metadata are not equal to key_alias
   on create/update of the ColumnFamily and CQL 'ALTER' statement (CASSANDRA-3036)
 * return an InvalidRequestException if an indexed column is assigned
   a value larger than 64KB (CASSANDRA-3057)
 * fix of numeric-only and string column names handling in CLI "drop index" 
   (CASSANDRA-3054)
 * prune index scan resultset back to original request for lazy
   resultset expansion case (CASSANDRA-2964)
 * (Hadoop) fail jobs when Cassandra node has failed but TaskTracker
   has not (CASSANDRA-2388)
 * fix dynamic snitch ignoring nodes when read_repair_chance is zero
   (CASSANDRA-2662)
 * avoid retaining references to dropped CFS objects in 
   CompactionManager.estimatedCompactions (CASSANDRA-2708)
 * expose rpc timeouts per host in MessagingServiceMBean (CASSANDRA-2941)
 * avoid including cwd in classpath for deb and rpm packages (CASSANDRA-2881)
 * remove gossip state when a new IP takes over a token (CASSANDRA-3071)
 * allow sstable2json to work on index sstable files (CASSANDRA-3059)
 * always hint counters (CASSANDRA-3099)
 * fix log4j initialization in EmbeddedCassandraService (CASSANDRA-2857)
 * remove gossip state when a new IP takes over a token (CASSANDRA-3071)
 * work around native memory leak in com.sun.management.GarbageCollectorMXBean
    (CASSANDRA-2868)
 * fix UnavailableException with writes at CL.EACH_QUORM (CASSANDRA-3084)
 * fix parsing of the Keyspace and ColumnFamily names in numeric
   and string representations in CLI (CASSANDRA-3075)
 * fix corner cases in Range.differenceToFetch (CASSANDRA-3084)
 * fix ip address String representation in the ring cache (CASSANDRA-3044)
 * fix ring cache compatibility when mixing pre-0.8.4 nodes with post-
   in the same cluster (CASSANDRA-3023)
 * make repair report failure when a node participating dies (instead of
   hanging forever) (CASSANDRA-2433)
 * fix handling of the empty byte buffer by ReversedType (CASSANDRA-3111)
 * Add validation that Keyspace names are case-insensitively unique (CASSANDRA-3066)
 * catch invalid key_validation_class before instantiating UpdateColumnFamily (CASSANDRA-3102)
 * make Range and Bounds objects client-safe (CASSANDRA-3108)
 * optionally skip log4j configuration (CASSANDRA-3061)
 * bundle sstableloader with the debian package (CASSANDRA-3113)
 * don't try to build secondary indexes when there is none (CASSANDRA-3123)
 * improve SSTableSimpleUnsortedWriter speed for large rows (CASSANDRA-3122)
 * handle keyspace arguments correctly in nodetool snapshot (CASSANDRA-3038)
 * Fix SSTableImportTest on windows (CASSANDRA-3043)
 * expose compactionThroughputMbPerSec through JMX (CASSANDRA-3117)
 * log keyspace and CF of large rows being compacted


0.8.4
 * change TokenRing.endpoints to be a list of rpc addresses instead of 
   listen/broadcast addresses (CASSANDRA-1777)
 * include files-to-be-streamed in StreamInSession.getSources (CASSANDRA-2972)
 * use JAVA env var in cassandra-env.sh (CASSANDRA-2785, 2992)
 * avoid doing read for no-op replicate-on-write at CL=1 (CASSANDRA-2892)
 * refuse counter write for CL.ANY (CASSANDRA-2990)
 * switch back to only logging recent dropped messages (CASSANDRA-3004)
 * always deserialize RowMutation for counters (CASSANDRA-3006)
 * ignore saved replication_factor strategy_option for NTS (CASSANDRA-3011)
 * make sure pre-truncate CL segments are discarded (CASSANDRA-2950)


0.8.3
 * add ability to drop local reads/writes that are going to timeout
   (CASSANDRA-2943)
 * revamp token removal process, keep gossip states for 3 days (CASSANDRA-2496)
 * don't accept extra args for 0-arg nodetool commands (CASSANDRA-2740)
 * log unavailableexception details at debug level (CASSANDRA-2856)
 * expose data_dir though jmx (CASSANDRA-2770)
 * don't include tmp files as sstable when create cfs (CASSANDRA-2929)
 * log Java classpath on startup (CASSANDRA-2895)
 * keep gossipped version in sync with actual on migration coordinator 
   (CASSANDRA-2946)
 * use lazy initialization instead of class initialization in NodeId
   (CASSANDRA-2953)
 * check column family validity in nodetool repair (CASSANDRA-2933)
 * speedup bytes to hex conversions dramatically (CASSANDRA-2850)
 * Flush memtables on shutdown when durable writes are disabled 
   (CASSANDRA-2958)
 * improved POSIX compatibility of start scripts (CASsANDRA-2965)
 * add counter support to Hadoop InputFormat (CASSANDRA-2981)
 * fix bug where dirty commitlog segments were removed (and avoid keeping 
   segments with no post-flush activity permanently dirty) (CASSANDRA-2829)
 * fix throwing exception with batch mutation of counter super columns
   (CASSANDRA-2949)
 * ignore system tables during repair (CASSANDRA-2979)
 * throw exception when NTS is given replication_factor as an option
   (CASSANDRA-2960)
 * fix assertion error during compaction of counter CFs (CASSANDRA-2968)
 * avoid trying to create index names, when no index exists (CASSANDRA-2867)
 * don't sample the system table when choosing a bootstrap token
   (CASSANDRA-2825)
 * gossiper notifies of local state changes (CASSANDRA-2948)
 * add asynchronous and half-sync/half-async (hsha) thrift servers 
   (CASSANDRA-1405)
 * fix potential use of free'd native memory in SerializingCache 
   (CASSANDRA-2951)
 * prune index scan resultset back to original request for lazy
   resultset expansion case (CASSANDRA-2964)
 * (Hadoop) fail jobs when Cassandra node has failed but TaskTracker
    has not (CASSANDRA-2388)


0.8.2
 * CQL: 
   - include only one row per unique key for IN queries (CASSANDRA-2717)
   - respect client timestamp on full row deletions (CASSANDRA-2912)
 * improve thread-safety in StreamOutSession (CASSANDRA-2792)
 * allow deleting a row and updating indexed columns in it in the
   same mutation (CASSANDRA-2773)
 * Expose number of threads blocked on submitting memtable to flush
   in JMX (CASSANDRA-2817)
 * add ability to return "endpoints" to nodetool (CASSANDRA-2776)
 * Add support for multiple (comma-delimited) coordinator addresses
   to ColumnFamilyInputFormat (CASSANDRA-2807)
 * fix potential NPE while scheduling read repair for range slice
   (CASSANDRA-2823)
 * Fix race in SystemTable.getCurrentLocalNodeId (CASSANDRA-2824)
 * Correctly set default for replicate_on_write (CASSANDRA-2835)
 * improve nodetool compactionstats formatting (CASSANDRA-2844)
 * fix index-building status display (CASSANDRA-2853)
 * fix CLI perpetuating obsolete KsDef.replication_factor (CASSANDRA-2846)
 * improve cli treatment of multiline comments (CASSANDRA-2852)
 * handle row tombstones correctly in EchoedRow (CASSANDRA-2786)
 * add MessagingService.get[Recently]DroppedMessages and
   StorageService.getExceptionCount (CASSANDRA-2804)
 * fix possibility of spurious UnavailableException for LOCAL_QUORUM
   reads with dynamic snitch + read repair disabled (CASSANDRA-2870)
 * add ant-optional as dependence for the debian package (CASSANDRA-2164)
 * add option to specify limit for get_slice in the CLI (CASSANDRA-2646)
 * decrease HH page size (CASSANDRA-2832)
 * reset cli keyspace after dropping the current one (CASSANDRA-2763)
 * add KeyRange option to Hadoop inputformat (CASSANDRA-1125)
 * fix protocol versioning (CASSANDRA-2818, 2860)
 * support spaces in path to log4j configuration (CASSANDRA-2383)
 * avoid including inferred types in CF update (CASSANDRA-2809)
 * fix JMX bulkload call (CASSANDRA-2908)
 * fix updating KS with durable_writes=false (CASSANDRA-2907)
 * add simplified facade to SSTableWriter for bulk loading use
   (CASSANDRA-2911)
 * fix re-using index CF sstable names after drop/recreate (CASSANDRA-2872)
 * prepend CF to default index names (CASSANDRA-2903)
 * fix hint replay (CASSANDRA-2928)
 * Properly synchronize repair's merkle tree computation (CASSANDRA-2816)


0.8.1
 * CQL:
   - support for insert, delete in BATCH (CASSANDRA-2537)
   - support for IN to SELECT, UPDATE (CASSANDRA-2553)
   - timestamp support for INSERT, UPDATE, and BATCH (CASSANDRA-2555)
   - TTL support (CASSANDRA-2476)
   - counter support (CASSANDRA-2473)
   - ALTER COLUMNFAMILY (CASSANDRA-1709)
   - DROP INDEX (CASSANDRA-2617)
   - add SCHEMA/TABLE as aliases for KS/CF (CASSANDRA-2743)
   - server handles wait-for-schema-agreement (CASSANDRA-2756)
   - key alias support (CASSANDRA-2480)
 * add support for comparator parameters and a generic ReverseType
   (CASSANDRA-2355)
 * add CompositeType and DynamicCompositeType (CASSANDRA-2231)
 * optimize batches containing multiple updates to the same row
   (CASSANDRA-2583)
 * adjust hinted handoff page size to avoid OOM with large columns 
   (CASSANDRA-2652)
 * mark BRAF buffer invalid post-flush so we don't re-flush partial
   buffers again, especially on CL writes (CASSANDRA-2660)
 * add DROP INDEX support to CLI (CASSANDRA-2616)
 * don't perform HH to client-mode [storageproxy] nodes (CASSANDRA-2668)
 * Improve forceDeserialize/getCompactedRow encapsulation (CASSANDRA-2659)
 * Don't write CounterUpdateColumn to disk in tests (CASSANDRA-2650)
 * Add sstable bulk loading utility (CASSANDRA-1278)
 * avoid replaying hints to dropped columnfamilies (CASSANDRA-2685)
 * add placeholders for missing rows in range query pseudo-RR (CASSANDRA-2680)
 * remove no-op HHOM.renameHints (CASSANDRA-2693)
 * clone super columns to avoid modifying them during flush (CASSANDRA-2675)
 * allow writes to bypass the commitlog for certain keyspaces (CASSANDRA-2683)
 * avoid NPE when bypassing commitlog during memtable flush (CASSANDRA-2781)
 * Added support for making bootstrap retry if nodes flap (CASSANDRA-2644)
 * Added statusthrift to nodetool to report if thrift server is running (CASSANDRA-2722)
 * Fixed rows being cached if they do not exist (CASSANDRA-2723)
 * Support passing tableName and cfName to RowCacheProviders (CASSANDRA-2702)
 * close scrub file handles (CASSANDRA-2669)
 * throttle migration replay (CASSANDRA-2714)
 * optimize column serializer creation (CASSANDRA-2716)
 * Added support for making bootstrap retry if nodes flap (CASSANDRA-2644)
 * Added statusthrift to nodetool to report if thrift server is running
   (CASSANDRA-2722)
 * Fixed rows being cached if they do not exist (CASSANDRA-2723)
 * fix truncate/compaction race (CASSANDRA-2673)
 * workaround large resultsets causing large allocation retention
   by nio sockets (CASSANDRA-2654)
 * fix nodetool ring use with Ec2Snitch (CASSANDRA-2733)
 * fix removing columns and subcolumns that are supressed by a row or
   supercolumn tombstone during replica resolution (CASSANDRA-2590)
 * support sstable2json against snapshot sstables (CASSANDRA-2386)
 * remove active-pull schema requests (CASSANDRA-2715)
 * avoid marking entire list of sstables as actively being compacted
   in multithreaded compaction (CASSANDRA-2765)
 * seek back after deserializing a row to update cache with (CASSANDRA-2752)
 * avoid skipping rows in scrub for counter column family (CASSANDRA-2759)
 * fix ConcurrentModificationException in repair when dealing with 0.7 node
   (CASSANDRA-2767)
 * use threadsafe collections for StreamInSession (CASSANDRA-2766)
 * avoid infinite loop when creating merkle tree (CASSANDRA-2758)
 * avoids unmarking compacting sstable prematurely in cleanup (CASSANDRA-2769)
 * fix NPE when the commit log is bypassed (CASSANDRA-2718)
 * don't throw an exception in SS.isRPCServerRunning (CASSANDRA-2721)
 * make stress.jar executable (CASSANDRA-2744)
 * add daemon mode to java stress (CASSANDRA-2267)
 * expose the DC and rack of a node through JMX and nodetool ring (CASSANDRA-2531)
 * fix cache mbean getSize (CASSANDRA-2781)
 * Add Date, Float, Double, and Boolean types (CASSANDRA-2530)
 * Add startup flag to renew counter node id (CASSANDRA-2788)
 * add jamm agent to cassandra.bat (CASSANDRA-2787)
 * fix repair hanging if a neighbor has nothing to send (CASSANDRA-2797)
 * purge tombstone even if row is in only one sstable (CASSANDRA-2801)
 * Fix wrong purge of deleted cf during compaction (CASSANDRA-2786)
 * fix race that could result in Hadoop writer failing to throw an
   exception encountered after close() (CASSANDRA-2755)
 * fix scan wrongly throwing assertion error (CASSANDRA-2653)
 * Always use even distribution for merkle tree with RandomPartitionner
   (CASSANDRA-2841)
 * fix describeOwnership for OPP (CASSANDRA-2800)
 * ensure that string tokens do not contain commas (CASSANDRA-2762)


0.8.0-final
 * fix CQL grammar warning and cqlsh regression from CASSANDRA-2622
 * add ant generate-cql-html target (CASSANDRA-2526)
 * update CQL consistency levels (CASSANDRA-2566)
 * debian packaging fixes (CASSANDRA-2481, 2647)
 * fix UUIDType, IntegerType for direct buffers (CASSANDRA-2682, 2684)
 * switch to native Thrift for Hadoop map/reduce (CASSANDRA-2667)
 * fix StackOverflowError when building from eclipse (CASSANDRA-2687)
 * only provide replication_factor to strategy_options "help" for
   SimpleStrategy, OldNetworkTopologyStrategy (CASSANDRA-2678, 2713)
 * fix exception adding validators to non-string columns (CASSANDRA-2696)
 * avoid instantiating DatabaseDescriptor in JDBC (CASSANDRA-2694)
 * fix potential stack overflow during compaction (CASSANDRA-2626)
 * clone super columns to avoid modifying them during flush (CASSANDRA-2675)
 * reset underlying iterator in EchoedRow constructor (CASSANDRA-2653)


0.8.0-rc1
 * faster flushes and compaction from fixing excessively pessimistic 
   rebuffering in BRAF (CASSANDRA-2581)
 * fix returning null column values in the python cql driver (CASSANDRA-2593)
 * fix merkle tree splitting exiting early (CASSANDRA-2605)
 * snapshot_before_compaction directory name fix (CASSANDRA-2598)
 * Disable compaction throttling during bootstrap (CASSANDRA-2612) 
 * fix CQL treatment of > and < operators in range slices (CASSANDRA-2592)
 * fix potential double-application of counter updates on commitlog replay
   by moving replay position from header to sstable metadata (CASSANDRA-2419)
 * JDBC CQL driver exposes getColumn for access to timestamp
 * JDBC ResultSetMetadata properties added to AbstractType
 * r/m clustertool (CASSANDRA-2607)
 * add support for presenting row key as a column in CQL result sets 
   (CASSANDRA-2622)
 * Don't allow {LOCAL|EACH}_QUORUM unless strategy is NTS (CASSANDRA-2627)
 * validate keyspace strategy_options during CQL create (CASSANDRA-2624)
 * fix empty Result with secondary index when limit=1 (CASSANDRA-2628)
 * Fix regression where bootstrapping a node with no schema fails
   (CASSANDRA-2625)
 * Allow removing LocationInfo sstables (CASSANDRA-2632)
 * avoid attempting to replay mutations from dropped keyspaces (CASSANDRA-2631)
 * avoid using cached position of a key when GT is requested (CASSANDRA-2633)
 * fix counting bloom filter true positives (CASSANDRA-2637)
 * initialize local ep state prior to gossip startup if needed (CASSANDRA-2638)
 * fix counter increment lost after restart (CASSANDRA-2642)
 * add quote-escaping via backslash to CLI (CASSANDRA-2623)
 * fix pig example script (CASSANDRA-2487)
 * fix dynamic snitch race in adding latencies (CASSANDRA-2618)
 * Start/stop cassandra after more important services such as mdadm in
   debian packaging (CASSANDRA-2481)


0.8.0-beta2
 * fix NPE compacting index CFs (CASSANDRA-2528)
 * Remove checking all column families on startup for compaction candidates 
   (CASSANDRA-2444)
 * validate CQL create keyspace options (CASSANDRA-2525)
 * fix nodetool setcompactionthroughput (CASSANDRA-2550)
 * move	gossip heartbeat back to its own thread (CASSANDRA-2554)
 * validate cql TRUNCATE columnfamily before truncating (CASSANDRA-2570)
 * fix batch_mutate for mixed standard-counter mutations (CASSANDRA-2457)
 * disallow making schema changes to system keyspace (CASSANDRA-2563)
 * fix sending mutation messages multiple times (CASSANDRA-2557)
 * fix incorrect use of NBHM.size in ReadCallback that could cause
   reads to time out even when responses were received (CASSANDRA-2552)
 * trigger read repair correctly for LOCAL_QUORUM reads (CASSANDRA-2556)
 * Allow configuring the number of compaction thread (CASSANDRA-2558)
 * forceUserDefinedCompaction will attempt to compact what it is given
   even if the pessimistic estimate is that there is not enough disk space;
   automatic compactions will only compact 2 or more sstables (CASSANDRA-2575)
 * refuse to apply migrations with older timestamps than the current 
   schema (CASSANDRA-2536)
 * remove unframed Thrift transport option
 * include indexes in snapshots (CASSANDRA-2596)
 * improve ignoring of obsolete mutations in index maintenance (CASSANDRA-2401)
 * recognize attempt to drop just the index while leaving the column
   definition alone (CASSANDRA-2619)
  

0.8.0-beta1
 * remove Avro RPC support (CASSANDRA-926)
 * support for columns that act as incr/decr counters 
   (CASSANDRA-1072, 1937, 1944, 1936, 2101, 2093, 2288, 2105, 2384, 2236, 2342,
   2454)
 * CQL (CASSANDRA-1703, 1704, 1705, 1706, 1707, 1708, 1710, 1711, 1940, 
   2124, 2302, 2277, 2493)
 * avoid double RowMutation serialization on write path (CASSANDRA-1800)
 * make NetworkTopologyStrategy the default (CASSANDRA-1960)
 * configurable internode encryption (CASSANDRA-1567, 2152)
 * human readable column names in sstable2json output (CASSANDRA-1933)
 * change default JMX port to 7199 (CASSANDRA-2027)
 * backwards compatible internal messaging (CASSANDRA-1015)
 * atomic switch of memtables and sstables (CASSANDRA-2284)
 * add pluggable SeedProvider (CASSANDRA-1669)
 * Fix clustertool to not throw exception when calling get_endpoints (CASSANDRA-2437)
 * upgrade to thrift 0.6 (CASSANDRA-2412) 
 * repair works on a token range instead of full ring (CASSANDRA-2324)
 * purge tombstones from row cache (CASSANDRA-2305)
 * push replication_factor into strategy_options (CASSANDRA-1263)
 * give snapshots the same name on each node (CASSANDRA-1791)
 * remove "nodetool loadbalance" (CASSANDRA-2448)
 * multithreaded compaction (CASSANDRA-2191)
 * compaction throttling (CASSANDRA-2156)
 * add key type information and alias (CASSANDRA-2311, 2396)
 * cli no longer divides read_repair_chance by 100 (CASSANDRA-2458)
 * made CompactionInfo.getTaskType return an enum (CASSANDRA-2482)
 * add a server-wide cap on measured memtable memory usage and aggressively
   flush to keep under that threshold (CASSANDRA-2006)
 * add unified UUIDType (CASSANDRA-2233)
 * add off-heap row cache support (CASSANDRA-1969)


0.7.5
 * improvements/fixes to PIG driver (CASSANDRA-1618, CASSANDRA-2387,
   CASSANDRA-2465, CASSANDRA-2484)
 * validate index names (CASSANDRA-1761)
 * reduce contention on Table.flusherLock (CASSANDRA-1954)
 * try harder to detect failures during streaming, cleaning up temporary
   files more reliably (CASSANDRA-2088)
 * shut down server for OOM on a Thrift thread (CASSANDRA-2269)
 * fix tombstone handling in repair and sstable2json (CASSANDRA-2279)
 * preserve version when streaming data from old sstables (CASSANDRA-2283)
 * don't start repair if a neighboring node is marked as dead (CASSANDRA-2290)
 * purge tombstones from row cache (CASSANDRA-2305)
 * Avoid seeking when sstable2json exports the entire file (CASSANDRA-2318)
 * clear Built flag in system table when dropping an index (CASSANDRA-2320)
 * don't allow arbitrary argument for stress.java (CASSANDRA-2323)
 * validate values for index predicates in get_indexed_slice (CASSANDRA-2328)
 * queue secondary indexes for flush before the parent (CASSANDRA-2330)
 * allow job configuration to set the CL used in Hadoop jobs (CASSANDRA-2331)
 * add memtable_flush_queue_size defaulting to 4 (CASSANDRA-2333)
 * Allow overriding of initial_token, storage_port and rpc_port from system
   properties (CASSANDRA-2343)
 * fix comparator used for non-indexed secondary expressions in index scan
   (CASSANDRA-2347)
 * ensure size calculation and write phase of large-row compaction use
   the same threshold for TTL expiration (CASSANDRA-2349)
 * fix race when iterating CFs during add/drop (CASSANDRA-2350)
 * add ConsistencyLevel command to CLI (CASSANDRA-2354)
 * allow negative numbers in the cli (CASSANDRA-2358)
 * hard code serialVersionUID for tokens class (CASSANDRA-2361)
 * fix potential infinite loop in ByteBufferUtil.inputStream (CASSANDRA-2365)
 * fix encoding bugs in HintedHandoffManager, SystemTable when default
   charset is not UTF8 (CASSANDRA-2367)
 * avoids having removed node reappearing in Gossip (CASSANDRA-2371)
 * fix incorrect truncation of long to int when reading columns via block
   index (CASSANDRA-2376)
 * fix NPE during stream session (CASSANDRA-2377)
 * fix race condition that could leave orphaned data files when dropping CF or
   KS (CASSANDRA-2381)
 * fsync statistics component on write (CASSANDRA-2382)
 * fix duplicate results from CFS.scan (CASSANDRA-2406)
 * add IntegerType to CLI help (CASSANDRA-2414)
 * avoid caching token-only decoratedkeys (CASSANDRA-2416)
 * convert mmap assertion to if/throw so scrub can catch it (CASSANDRA-2417)
 * don't overwrite gc log (CASSANDR-2418)
 * invalidate row cache for streamed row to avoid inconsitencies
   (CASSANDRA-2420)
 * avoid copies in range/index scans (CASSANDRA-2425)
 * make sure we don't wipe data during cleanup if the node has not join
   the ring (CASSANDRA-2428)
 * Try harder to close files after compaction (CASSANDRA-2431)
 * re-set bootstrapped flag after move finishes (CASSANDRA-2435)
 * display validation_class in CLI 'describe keyspace' (CASSANDRA-2442)
 * make cleanup compactions cleanup the row cache (CASSANDRA-2451)
 * add column fields validation to scrub (CASSANDRA-2460)
 * use 64KB flush buffer instead of in_memory_compaction_limit (CASSANDRA-2463)
 * fix backslash substitutions in CLI (CASSANDRA-2492)
 * disable cache saving for system CFS (CASSANDRA-2502)
 * fixes for verifying destination availability under hinted conditions
   so UE can be thrown intead of timing out (CASSANDRA-2514)
 * fix update of validation class in column metadata (CASSANDRA-2512)
 * support LOCAL_QUORUM, EACH_QUORUM CLs outside of NTS (CASSANDRA-2516)
 * preserve version when streaming data from old sstables (CASSANDRA-2283)
 * fix backslash substitutions in CLI (CASSANDRA-2492)
 * count a row deletion as one operation towards memtable threshold 
   (CASSANDRA-2519)
 * support LOCAL_QUORUM, EACH_QUORUM CLs outside of NTS (CASSANDRA-2516)


0.7.4
 * add nodetool join command (CASSANDRA-2160)
 * fix secondary indexes on pre-existing or streamed data (CASSANDRA-2244)
 * initialize endpoint in gossiper earlier (CASSANDRA-2228)
 * add ability to write to Cassandra from Pig (CASSANDRA-1828)
 * add rpc_[min|max]_threads (CASSANDRA-2176)
 * add CL.TWO, CL.THREE (CASSANDRA-2013)
 * avoid exporting an un-requested row in sstable2json, when exporting 
   a key that does not exist (CASSANDRA-2168)
 * add incremental_backups option (CASSANDRA-1872)
 * add configurable row limit to Pig loadfunc (CASSANDRA-2276)
 * validate column values in batches as well as single-Column inserts
   (CASSANDRA-2259)
 * move sample schema from cassandra.yaml to schema-sample.txt,
   a cli scripts (CASSANDRA-2007)
 * avoid writing empty rows when scrubbing tombstoned rows (CASSANDRA-2296)
 * fix assertion error in range and index scans for CL < ALL
   (CASSANDRA-2282)
 * fix commitlog replay when flush position refers to data that didn't
   get synced before server died (CASSANDRA-2285)
 * fix fd leak in sstable2json with non-mmap'd i/o (CASSANDRA-2304)
 * reduce memory use during streaming of multiple sstables (CASSANDRA-2301)
 * purge tombstoned rows from cache after GCGraceSeconds (CASSANDRA-2305)
 * allow zero replicas in a NTS datacenter (CASSANDRA-1924)
 * make range queries respect snitch for local replicas (CASSANDRA-2286)
 * fix HH delivery when column index is larger than 2GB (CASSANDRA-2297)
 * make 2ary indexes use parent CF flush thresholds during initial build
   (CASSANDRA-2294)
 * update memtable_throughput to be a long (CASSANDRA-2158)


0.7.3
 * Keep endpoint state until aVeryLongTime (CASSANDRA-2115)
 * lower-latency read repair (CASSANDRA-2069)
 * add hinted_handoff_throttle_delay_in_ms option (CASSANDRA-2161)
 * fixes for cache save/load (CASSANDRA-2172, -2174)
 * Handle whole-row deletions in CFOutputFormat (CASSANDRA-2014)
 * Make memtable_flush_writers flush in parallel (CASSANDRA-2178)
 * Add compaction_preheat_key_cache option (CASSANDRA-2175)
 * refactor stress.py to have only one copy of the format string 
   used for creating row keys (CASSANDRA-2108)
 * validate index names for \w+ (CASSANDRA-2196)
 * Fix Cassandra cli to respect timeout if schema does not settle 
   (CASSANDRA-2187)
 * fix for compaction and cleanup writing old-format data into new-version 
   sstable (CASSANDRA-2211, -2216)
 * add nodetool scrub (CASSANDRA-2217, -2240)
 * fix sstable2json large-row pagination (CASSANDRA-2188)
 * fix EOFing on requests for the last bytes in a file (CASSANDRA-2213)
 * fix BufferedRandomAccessFile bugs (CASSANDRA-2218, -2241)
 * check for memtable flush_after_mins exceeded every 10s (CASSANDRA-2183)
 * fix cache saving on Windows (CASSANDRA-2207)
 * add validateSchemaAgreement call + synchronization to schema
   modification operations (CASSANDRA-2222)
 * fix for reversed slice queries on large rows (CASSANDRA-2212)
 * fat clients were writing local data (CASSANDRA-2223)
 * set DEFAULT_MEMTABLE_LIFETIME_IN_MINS to 24h
 * improve detection and cleanup of partially-written sstables 
   (CASSANDRA-2206)
 * fix supercolumn de/serialization when subcolumn comparator is different
   from supercolumn's (CASSANDRA-2104)
 * fix starting up on Windows when CASSANDRA_HOME contains whitespace
   (CASSANDRA-2237)
 * add [get|set][row|key]cacheSavePeriod to JMX (CASSANDRA-2100)
 * fix Hadoop ColumnFamilyOutputFormat dropping of mutations
   when batch fills up (CASSANDRA-2255)
 * move file deletions off of scheduledtasks executor (CASSANDRA-2253)


0.7.2
 * copy DecoratedKey.key when inserting into caches to avoid retaining
   a reference to the underlying buffer (CASSANDRA-2102)
 * format subcolumn names with subcomparator (CASSANDRA-2136)
 * fix column bloom filter deserialization (CASSANDRA-2165)


0.7.1
 * refactor MessageDigest creation code. (CASSANDRA-2107)
 * buffer network stack to avoid inefficient small TCP messages while avoiding
   the nagle/delayed ack problem (CASSANDRA-1896)
 * check log4j configuration for changes every 10s (CASSANDRA-1525, 1907)
 * more-efficient cross-DC replication (CASSANDRA-1530, -2051, -2138)
 * avoid polluting page cache with commitlog or sstable writes
   and seq scan operations (CASSANDRA-1470)
 * add RMI authentication options to nodetool (CASSANDRA-1921)
 * make snitches configurable at runtime (CASSANDRA-1374)
 * retry hadoop split requests on connection failure (CASSANDRA-1927)
 * implement describeOwnership for BOP, COPP (CASSANDRA-1928)
 * make read repair behave as expected for ConsistencyLevel > ONE
   (CASSANDRA-982, 2038)
 * distributed test harness (CASSANDRA-1859, 1964)
 * reduce flush lock contention (CASSANDRA-1930)
 * optimize supercolumn deserialization (CASSANDRA-1891)
 * fix CFMetaData.apply to only compare objects of the same class 
   (CASSANDRA-1962)
 * allow specifying specific SSTables to compact from JMX (CASSANDRA-1963)
 * fix race condition in MessagingService.targets (CASSANDRA-1959, 2094, 2081)
 * refuse to open sstables from a future version (CASSANDRA-1935)
 * zero-copy reads (CASSANDRA-1714)
 * fix copy bounds for word Text in wordcount demo (CASSANDRA-1993)
 * fixes for contrib/javautils (CASSANDRA-1979)
 * check more frequently for memtable expiration (CASSANDRA-2000)
 * fix writing SSTable column count statistics (CASSANDRA-1976)
 * fix streaming of multiple CFs during bootstrap (CASSANDRA-1992)
 * explicitly set JVM GC new generation size with -Xmn (CASSANDRA-1968)
 * add short options for CLI flags (CASSANDRA-1565)
 * make keyspace argument to "describe keyspace" in CLI optional
   when authenticated to keyspace already (CASSANDRA-2029)
 * added option to specify -Dcassandra.join_ring=false on startup
   to allow "warm spare" nodes or performing JMX maintenance before
   joining the ring (CASSANDRA-526)
 * log migrations at INFO (CASSANDRA-2028)
 * add CLI verbose option in file mode (CASSANDRA-2030)
 * add single-line "--" comments to CLI (CASSANDRA-2032)
 * message serialization tests (CASSANDRA-1923)
 * switch from ivy to maven-ant-tasks (CASSANDRA-2017)
 * CLI attempts to block for new schema to propagate (CASSANDRA-2044)
 * fix potential overflow in nodetool cfstats (CASSANDRA-2057)
 * add JVM shutdownhook to sync commitlog (CASSANDRA-1919)
 * allow nodes to be up without being part of  normal traffic (CASSANDRA-1951)
 * fix CLI "show keyspaces" with null options on NTS (CASSANDRA-2049)
 * fix possible ByteBuffer race conditions (CASSANDRA-2066)
 * reduce garbage generated by MessagingService to prevent load spikes
   (CASSANDRA-2058)
 * fix math in RandomPartitioner.describeOwnership (CASSANDRA-2071)
 * fix deletion of sstable non-data components (CASSANDRA-2059)
 * avoid blocking gossip while deleting handoff hints (CASSANDRA-2073)
 * ignore messages from newer versions, keep track of nodes in gossip 
   regardless of version (CASSANDRA-1970)
 * cache writing moved to CompactionManager to reduce i/o contention and
   updated to use non-cache-polluting writes (CASSANDRA-2053)
 * page through large rows when exporting to JSON (CASSANDRA-2041)
 * add flush_largest_memtables_at and reduce_cache_sizes_at options
   (CASSANDRA-2142)
 * add cli 'describe cluster' command (CASSANDRA-2127)
 * add cli support for setting username/password at 'connect' command 
   (CASSANDRA-2111)
 * add -D option to Stress.java to allow reading hosts from a file 
   (CASSANDRA-2149)
 * bound hints CF throughput between 32M and 256M (CASSANDRA-2148)
 * continue starting when invalid saved cache entries are encountered
   (CASSANDRA-2076)
 * add max_hint_window_in_ms option (CASSANDRA-1459)


0.7.0-final
 * fix offsets to ByteBuffer.get (CASSANDRA-1939)


0.7.0-rc4
 * fix cli crash after backgrounding (CASSANDRA-1875)
 * count timeouts in storageproxy latencies, and include latency 
   histograms in StorageProxyMBean (CASSANDRA-1893)
 * fix CLI get recognition of supercolumns (CASSANDRA-1899)
 * enable keepalive on intra-cluster sockets (CASSANDRA-1766)
 * count timeouts towards dynamicsnitch latencies (CASSANDRA-1905)
 * Expose index-building status in JMX + cli schema description
   (CASSANDRA-1871)
 * allow [LOCAL|EACH]_QUORUM to be used with non-NetworkTopology 
   replication Strategies
 * increased amount of index locks for faster commitlog replay
 * collect secondary index tombstones immediately (CASSANDRA-1914)
 * revert commitlog changes from #1780 (CASSANDRA-1917)
 * change RandomPartitioner min token to -1 to avoid collision w/
   tokens on actual nodes (CASSANDRA-1901)
 * examine the right nibble when validating TimeUUID (CASSANDRA-1910)
 * include secondary indexes in cleanup (CASSANDRA-1916)
 * CFS.scrubDataDirectories should also cleanup invalid secondary indexes
   (CASSANDRA-1904)
 * ability to disable/enable gossip on nodes to force them down
   (CASSANDRA-1108)


0.7.0-rc3
 * expose getNaturalEndpoints in StorageServiceMBean taking byte[]
   key; RMI cannot serialize ByteBuffer (CASSANDRA-1833)
 * infer org.apache.cassandra.locator for replication strategy classes
   when not otherwise specified
 * validation that generates less garbage (CASSANDRA-1814)
 * add TTL support to CLI (CASSANDRA-1838)
 * cli defaults to bytestype for subcomparator when creating
   column families (CASSANDRA-1835)
 * unregister index MBeans when index is dropped (CASSANDRA-1843)
 * make ByteBufferUtil.clone thread-safe (CASSANDRA-1847)
 * change exception for read requests during bootstrap from 
   InvalidRequest to Unavailable (CASSANDRA-1862)
 * respect row-level tombstones post-flush in range scans
   (CASSANDRA-1837)
 * ReadResponseResolver check digests against each other (CASSANDRA-1830)
 * return InvalidRequest when remove of subcolumn without supercolumn
   is requested (CASSANDRA-1866)
 * flush before repair (CASSANDRA-1748)
 * SSTableExport validates key order (CASSANDRA-1884)
 * large row support for SSTableExport (CASSANDRA-1867)
 * Re-cache hot keys post-compaction without hitting disk (CASSANDRA-1878)
 * manage read repair in coordinator instead of data source, to
   provide latency information to dynamic snitch (CASSANDRA-1873)


0.7.0-rc2
 * fix live-column-count of slice ranges including tombstoned supercolumn 
   with live subcolumn (CASSANDRA-1591)
 * rename o.a.c.internal.AntientropyStage -> AntiEntropyStage,
   o.a.c.request.Request_responseStage -> RequestResponseStage,
   o.a.c.internal.Internal_responseStage -> InternalResponseStage
 * add AbstractType.fromString (CASSANDRA-1767)
 * require index_type to be present when specifying index_name
   on ColumnDef (CASSANDRA-1759)
 * fix add/remove index bugs in CFMetadata (CASSANDRA-1768)
 * rebuild Strategy during system_update_keyspace (CASSANDRA-1762)
 * cli updates prompt to ... in continuation lines (CASSANDRA-1770)
 * support multiple Mutations per key in hadoop ColumnFamilyOutputFormat
   (CASSANDRA-1774)
 * improvements to Debian init script (CASSANDRA-1772)
 * use local classloader to check for version.properties (CASSANDRA-1778)
 * Validate that column names in column_metadata are valid for the
   defined comparator, and decode properly in cli (CASSANDRA-1773)
 * use cross-platform newlines in cli (CASSANDRA-1786)
 * add ExpiringColumn support to sstable import/export (CASSANDRA-1754)
 * add flush for each append to periodic commitlog mode; added
   periodic_without_flush option to disable this (CASSANDRA-1780)
 * close file handle used for post-flush truncate (CASSANDRA-1790)
 * various code cleanup (CASSANDRA-1793, -1794, -1795)
 * fix range queries against wrapped range (CASSANDRA-1781)
 * fix consistencylevel calculations for NetworkTopologyStrategy
   (CASSANDRA-1804)
 * cli support index type enum names (CASSANDRA-1810)
 * improved validation of column_metadata (CASSANDRA-1813)
 * reads at ConsistencyLevel > 1 throw UnavailableException
   immediately if insufficient live nodes exist (CASSANDRA-1803)
 * copy bytebuffers for local writes to avoid retaining the entire
   Thrift frame (CASSANDRA-1801)
 * fix NPE adding index to column w/o prior metadata (CASSANDRA-1764)
 * reduce fat client timeout (CASSANDRA-1730)
 * fix botched merge of CASSANDRA-1316


0.7.0-rc1
 * fix compaction and flush races with schema updates (CASSANDRA-1715)
 * add clustertool, config-converter, sstablekeys, and schematool 
   Windows .bat files (CASSANDRA-1723)
 * reject range queries received during bootstrap (CASSANDRA-1739)
 * fix wrapping-range queries on non-minimum token (CASSANDRA-1700)
 * add nodetool cfhistogram (CASSANDRA-1698)
 * limit repaired ranges to what the nodes have in common (CASSANDRA-1674)
 * index scan treats missing columns as not matching secondary
   expressions (CASSANDRA-1745)
 * Fix misuse of DataOutputBuffer.getData in AntiEntropyService
   (CASSANDRA-1729)
 * detect and warn when obsolete version of JNA is present (CASSANDRA-1760)
 * reduce fat client timeout (CASSANDRA-1730)
 * cleanup smallest CFs first to increase free temp space for larger ones
   (CASSANDRA-1811)
 * Update windows .bat files to work outside of main Cassandra
   directory (CASSANDRA-1713)
 * fix read repair regression from 0.6.7 (CASSANDRA-1727)
 * more-efficient read repair (CASSANDRA-1719)
 * fix hinted handoff replay (CASSANDRA-1656)
 * log type of dropped messages (CASSANDRA-1677)
 * upgrade to SLF4J 1.6.1
 * fix ByteBuffer bug in ExpiringColumn.updateDigest (CASSANDRA-1679)
 * fix IntegerType.getString (CASSANDRA-1681)
 * make -Djava.net.preferIPv4Stack=true the default (CASSANDRA-628)
 * add INTERNAL_RESPONSE verb to differentiate from responses related
   to client requests (CASSANDRA-1685)
 * log tpstats when dropping messages (CASSANDRA-1660)
 * include unreachable nodes in describeSchemaVersions (CASSANDRA-1678)
 * Avoid dropping messages off the client request path (CASSANDRA-1676)
 * fix jna errno reporting (CASSANDRA-1694)
 * add friendlier error for UnknownHostException on startup (CASSANDRA-1697)
 * include jna dependency in RPM package (CASSANDRA-1690)
 * add --skip-keys option to stress.py (CASSANDRA-1696)
 * improve cli handling of non-string keys and column names 
   (CASSANDRA-1701, -1693)
 * r/m extra subcomparator line in cli keyspaces output (CASSANDRA-1712)
 * add read repair chance to cli "show keyspaces"
 * upgrade to ConcurrentLinkedHashMap 1.1 (CASSANDRA-975)
 * fix index scan routing (CASSANDRA-1722)
 * fix tombstoning of supercolumns in range queries (CASSANDRA-1734)
 * clear endpoint cache after updating keyspace metadata (CASSANDRA-1741)
 * fix wrapping-range queries on non-minimum token (CASSANDRA-1700)
 * truncate includes secondary indexes (CASSANDRA-1747)
 * retain reference to PendingFile sstables (CASSANDRA-1749)
 * fix sstableimport regression (CASSANDRA-1753)
 * fix for bootstrap when no non-system tables are defined (CASSANDRA-1732)
 * handle replica unavailability in index scan (CASSANDRA-1755)
 * fix service initialization order deadlock (CASSANDRA-1756)
 * multi-line cli commands (CASSANDRA-1742)
 * fix race between snapshot and compaction (CASSANDRA-1736)
 * add listEndpointsPendingHints, deleteHintsForEndpoint JMX methods 
   (CASSANDRA-1551)


0.7.0-beta3
 * add strategy options to describe_keyspace output (CASSANDRA-1560)
 * log warning when using randomly generated token (CASSANDRA-1552)
 * re-organize JMX into .db, .net, .internal, .request (CASSANDRA-1217)
 * allow nodes to change IPs between restarts (CASSANDRA-1518)
 * remember ring state between restarts by default (CASSANDRA-1518)
 * flush index built flag so we can read it before log replay (CASSANDRA-1541)
 * lock row cache updates to prevent race condition (CASSANDRA-1293)
 * remove assertion causing rare (and harmless) error messages in
   commitlog (CASSANDRA-1330)
 * fix moving nodes with no keyspaces defined (CASSANDRA-1574)
 * fix unbootstrap when no data is present in a transfer range (CASSANDRA-1573)
 * take advantage of AVRO-495 to simplify our avro IDL (CASSANDRA-1436)
 * extend authorization hierarchy to column family (CASSANDRA-1554)
 * deletion support in secondary indexes (CASSANDRA-1571)
 * meaningful error message for invalid replication strategy class 
   (CASSANDRA-1566)
 * allow keyspace creation with RF > N (CASSANDRA-1428)
 * improve cli error handling (CASSANDRA-1580)
 * add cache save/load ability (CASSANDRA-1417, 1606, 1647)
 * add StorageService.getDrainProgress (CASSANDRA-1588)
 * Disallow bootstrap to an in-use token (CASSANDRA-1561)
 * Allow dynamic secondary index creation and destruction (CASSANDRA-1532)
 * log auto-guessed memtable thresholds (CASSANDRA-1595)
 * add ColumnDef support to cli (CASSANDRA-1583)
 * reduce index sample time by 75% (CASSANDRA-1572)
 * add cli support for column, strategy metadata (CASSANDRA-1578, 1612)
 * add cli support for schema modification (CASSANDRA-1584)
 * delete temp files on failed compactions (CASSANDRA-1596)
 * avoid blocking for dead nodes during removetoken (CASSANDRA-1605)
 * remove ConsistencyLevel.ZERO (CASSANDRA-1607)
 * expose in-progress compaction type in jmx (CASSANDRA-1586)
 * removed IClock & related classes from internals (CASSANDRA-1502)
 * fix removing tokens from SystemTable on decommission and removetoken
   (CASSANDRA-1609)
 * include CF metadata in cli 'show keyspaces' (CASSANDRA-1613)
 * switch from Properties to HashMap in PropertyFileSnitch to
   avoid synchronization bottleneck (CASSANDRA-1481)
 * PropertyFileSnitch configuration file renamed to 
   cassandra-topology.properties
 * add cli support for get_range_slices (CASSANDRA-1088, CASSANDRA-1619)
 * Make memtable flush thresholds per-CF instead of global 
   (CASSANDRA-1007, 1637)
 * add cli support for binary data without CfDef hints (CASSANDRA-1603)
 * fix building SSTable statistics post-stream (CASSANDRA-1620)
 * fix potential infinite loop in 2ary index queries (CASSANDRA-1623)
 * allow creating NTS keyspaces with no replicas configured (CASSANDRA-1626)
 * add jmx histogram of sstables accessed per read (CASSANDRA-1624)
 * remove system_rename_column_family and system_rename_keyspace from the
   client API until races can be fixed (CASSANDRA-1630, CASSANDRA-1585)
 * add cli sanity tests (CASSANDRA-1582)
 * update GC settings in cassandra.bat (CASSANDRA-1636)
 * cli support for index queries (CASSANDRA-1635)
 * cli support for updating schema memtable settings (CASSANDRA-1634)
 * cli --file option (CASSANDRA-1616)
 * reduce automatically chosen memtable sizes by 50% (CASSANDRA-1641)
 * move endpoint cache from snitch to strategy (CASSANDRA-1643)
 * fix commitlog recovery deleting the newly-created segment as well as
   the old ones (CASSANDRA-1644)
 * upgrade to Thrift 0.5 (CASSANDRA-1367)
 * renamed CL.DCQUORUM to LOCAL_QUORUM and DCQUORUMSYNC to EACH_QUORUM
 * cli truncate support (CASSANDRA-1653)
 * update GC settings in cassandra.bat (CASSANDRA-1636)
 * avoid logging when a node's ip/token is gossipped back to it (CASSANDRA-1666)


0.7-beta2
 * always use UTF-8 for hint keys (CASSANDRA-1439)
 * remove cassandra.yaml dependency from Hadoop and Pig (CASSADRA-1322)
 * expose CfDef metadata in describe_keyspaces (CASSANDRA-1363)
 * restore use of mmap_index_only option (CASSANDRA-1241)
 * dropping a keyspace with no column families generated an error 
   (CASSANDRA-1378)
 * rename RackAwareStrategy to OldNetworkTopologyStrategy, RackUnawareStrategy 
   to SimpleStrategy, DatacenterShardStrategy to NetworkTopologyStrategy,
   AbstractRackAwareSnitch to AbstractNetworkTopologySnitch (CASSANDRA-1392)
 * merge StorageProxy.mutate, mutateBlocking (CASSANDRA-1396)
 * faster UUIDType, LongType comparisons (CASSANDRA-1386, 1393)
 * fix setting read_repair_chance from CLI addColumnFamily (CASSANDRA-1399)
 * fix updates to indexed columns (CASSANDRA-1373)
 * fix race condition leaving to FileNotFoundException (CASSANDRA-1382)
 * fix sharded lock hash on index write path (CASSANDRA-1402)
 * add support for GT/E, LT/E in subordinate index clauses (CASSANDRA-1401)
 * cfId counter got out of sync when CFs were added (CASSANDRA-1403)
 * less chatty schema updates (CASSANDRA-1389)
 * rename column family mbeans. 'type' will now include either 
   'IndexColumnFamilies' or 'ColumnFamilies' depending on the CFS type.
   (CASSANDRA-1385)
 * disallow invalid keyspace and column family names. This includes name that
   matches a '^\w+' regex. (CASSANDRA-1377)
 * use JNA, if present, to take snapshots (CASSANDRA-1371)
 * truncate hints if starting 0.7 for the first time (CASSANDRA-1414)
 * fix FD leak in single-row slicepredicate queries (CASSANDRA-1416)
 * allow index expressions against columns that are not part of the 
   SlicePredicate (CASSANDRA-1410)
 * config-converter properly handles snitches and framed support 
   (CASSANDRA-1420)
 * remove keyspace argument from multiget_count (CASSANDRA-1422)
 * allow specifying cassandra.yaml location as (local or remote) URL
   (CASSANDRA-1126)
 * fix using DynamicEndpointSnitch with NetworkTopologyStrategy
   (CASSANDRA-1429)
 * Add CfDef.default_validation_class (CASSANDRA-891)
 * fix EstimatedHistogram.max (CASSANDRA-1413)
 * quorum read optimization (CASSANDRA-1622)
 * handle zero-length (or missing) rows during HH paging (CASSANDRA-1432)
 * include secondary indexes during schema migrations (CASSANDRA-1406)
 * fix commitlog header race during schema change (CASSANDRA-1435)
 * fix ColumnFamilyStoreMBeanIterator to use new type name (CASSANDRA-1433)
 * correct filename generated by xml->yaml converter (CASSANDRA-1419)
 * add CMSInitiatingOccupancyFraction=75 and UseCMSInitiatingOccupancyOnly
   to default JVM options
 * decrease jvm heap for cassandra-cli (CASSANDRA-1446)
 * ability to modify keyspaces and column family definitions on a live cluster
   (CASSANDRA-1285)
 * support for Hadoop Streaming [non-jvm map/reduce via stdin/out]
   (CASSANDRA-1368)
 * Move persistent sstable stats from the system table to an sstable component
   (CASSANDRA-1430)
 * remove failed bootstrap attempt from pending ranges when gossip times
   it out after 1h (CASSANDRA-1463)
 * eager-create tcp connections to other cluster members (CASSANDRA-1465)
 * enumerate stages and derive stage from message type instead of 
   transmitting separately (CASSANDRA-1465)
 * apply reversed flag during collation from different data sources
   (CASSANDRA-1450)
 * make failure to remove commitlog segment non-fatal (CASSANDRA-1348)
 * correct ordering of drain operations so CL.recover is no longer 
   necessary (CASSANDRA-1408)
 * removed keyspace from describe_splits method (CASSANDRA-1425)
 * rename check_schema_agreement to describe_schema_versions
   (CASSANDRA-1478)
 * fix QUORUM calculation for RF > 3 (CASSANDRA-1487)
 * remove tombstones during non-major compactions when bloom filter
   verifies that row does not exist in other sstables (CASSANDRA-1074)
 * nodes that coordinated a loadbalance in the past could not be seen by
   newly added nodes (CASSANDRA-1467)
 * exposed endpoint states (gossip details) via jmx (CASSANDRA-1467)
 * ensure that compacted sstables are not included when new readers are
   instantiated (CASSANDRA-1477)
 * by default, calculate heap size and memtable thresholds at runtime (CASSANDRA-1469)
 * fix races dealing with adding/dropping keyspaces and column families in
   rapid succession (CASSANDRA-1477)
 * clean up of Streaming system (CASSANDRA-1503, 1504, 1506)
 * add options to configure Thrift socket keepalive and buffer sizes (CASSANDRA-1426)
 * make contrib CassandraServiceDataCleaner recursive (CASSANDRA-1509)
 * min, max compaction threshold are configurable and persistent 
   per-ColumnFamily (CASSANDRA-1468)
 * fix replaying the last mutation in a commitlog unnecessarily 
   (CASSANDRA-1512)
 * invoke getDefaultUncaughtExceptionHandler from DTPE with the original
   exception rather than the ExecutionException wrapper (CASSANDRA-1226)
 * remove Clock from the Thrift (and Avro) API (CASSANDRA-1501)
 * Close intra-node sockets when connection is broken (CASSANDRA-1528)
 * RPM packaging spec file (CASSANDRA-786)
 * weighted request scheduler (CASSANDRA-1485)
 * treat expired columns as deleted (CASSANDRA-1539)
 * make IndexInterval configurable (CASSANDRA-1488)
 * add describe_snitch to Thrift API (CASSANDRA-1490)
 * MD5 authenticator compares plain text submitted password with MD5'd
   saved property, instead of vice versa (CASSANDRA-1447)
 * JMX MessagingService pending and completed counts (CASSANDRA-1533)
 * fix race condition processing repair responses (CASSANDRA-1511)
 * make repair blocking (CASSANDRA-1511)
 * create EndpointSnitchInfo and MBean to expose rack and DC (CASSANDRA-1491)
 * added option to contrib/word_count to output results back to Cassandra
   (CASSANDRA-1342)
 * rewrite Hadoop ColumnFamilyRecordWriter to pool connections, retry to
   multiple Cassandra nodes, and smooth impact on the Cassandra cluster
   by using smaller batch sizes (CASSANDRA-1434)
 * fix setting gc_grace_seconds via CLI (CASSANDRA-1549)
 * support TTL'd index values (CASSANDRA-1536)
 * make removetoken work like decommission (CASSANDRA-1216)
 * make cli comparator-aware and improve quote rules (CASSANDRA-1523,-1524)
 * make nodetool compact and cleanup blocking (CASSANDRA-1449)
 * add memtable, cache information to GCInspector logs (CASSANDRA-1558)
 * enable/disable HintedHandoff via JMX (CASSANDRA-1550)
 * Ignore stray files in the commit log directory (CASSANDRA-1547)
 * Disallow bootstrap to an in-use token (CASSANDRA-1561)


0.7-beta1
 * sstable versioning (CASSANDRA-389)
 * switched to slf4j logging (CASSANDRA-625)
 * add (optional) expiration time for column (CASSANDRA-699)
 * access levels for authentication/authorization (CASSANDRA-900)
 * add ReadRepairChance to CF definition (CASSANDRA-930)
 * fix heisenbug in system tests, especially common on OS X (CASSANDRA-944)
 * convert to byte[] keys internally and all public APIs (CASSANDRA-767)
 * ability to alter schema definitions on a live cluster (CASSANDRA-44)
 * renamed configuration file to cassandra.xml, and log4j.properties to
   log4j-server.properties, which must now be loaded from
   the classpath (which is how our scripts in bin/ have always done it)
   (CASSANDRA-971)
 * change get_count to require a SlicePredicate. create multi_get_count
   (CASSANDRA-744)
 * re-organized endpointsnitch implementations and added SimpleSnitch
   (CASSANDRA-994)
 * Added preload_row_cache option (CASSANDRA-946)
 * add CRC to commitlog header (CASSANDRA-999)
 * removed deprecated batch_insert and get_range_slice methods (CASSANDRA-1065)
 * add truncate thrift method (CASSANDRA-531)
 * http mini-interface using mx4j (CASSANDRA-1068)
 * optimize away copy of sliced row on memtable read path (CASSANDRA-1046)
 * replace constant-size 2GB mmaped segments and special casing for index 
   entries spanning segment boundaries, with SegmentedFile that computes 
   segments that always contain entire entries/rows (CASSANDRA-1117)
 * avoid reading large rows into memory during compaction (CASSANDRA-16)
 * added hadoop OutputFormat (CASSANDRA-1101)
 * efficient Streaming (no more anticompaction) (CASSANDRA-579)
 * split commitlog header into separate file and add size checksum to
   mutations (CASSANDRA-1179)
 * avoid allocating a new byte[] for each mutation on replay (CASSANDRA-1219)
 * revise HH schema to be per-endpoint (CASSANDRA-1142)
 * add joining/leaving status to nodetool ring (CASSANDRA-1115)
 * allow multiple repair sessions per node (CASSANDRA-1190)
 * optimize away MessagingService for local range queries (CASSANDRA-1261)
 * make framed transport the default so malformed requests can't OOM the 
   server (CASSANDRA-475)
 * significantly faster reads from row cache (CASSANDRA-1267)
 * take advantage of row cache during range queries (CASSANDRA-1302)
 * make GCGraceSeconds a per-ColumnFamily value (CASSANDRA-1276)
 * keep persistent row size and column count statistics (CASSANDRA-1155)
 * add IntegerType (CASSANDRA-1282)
 * page within a single row during hinted handoff (CASSANDRA-1327)
 * push DatacenterShardStrategy configuration into keyspace definition,
   eliminating datacenter.properties. (CASSANDRA-1066)
 * optimize forward slices starting with '' and single-index-block name 
   queries by skipping the column index (CASSANDRA-1338)
 * streaming refactor (CASSANDRA-1189)
 * faster comparison for UUID types (CASSANDRA-1043)
 * secondary index support (CASSANDRA-749 and subtasks)
 * make compaction buckets deterministic (CASSANDRA-1265)


0.6.6
 * Allow using DynamicEndpointSnitch with RackAwareStrategy (CASSANDRA-1429)
 * remove the remaining vestiges of the unfinished DatacenterShardStrategy 
   (replaced by NetworkTopologyStrategy in 0.7)
   

0.6.5
 * fix key ordering in range query results with RandomPartitioner
   and ConsistencyLevel > ONE (CASSANDRA-1145)
 * fix for range query starting with the wrong token range (CASSANDRA-1042)
 * page within a single row during hinted handoff (CASSANDRA-1327)
 * fix compilation on non-sun JDKs (CASSANDRA-1061)
 * remove String.trim() call on row keys in batch mutations (CASSANDRA-1235)
 * Log summary of dropped messages instead of spamming log (CASSANDRA-1284)
 * add dynamic endpoint snitch (CASSANDRA-981)
 * fix streaming for keyspaces with hyphens in their name (CASSANDRA-1377)
 * fix errors in hard-coded bloom filter optKPerBucket by computing it
   algorithmically (CASSANDRA-1220
 * remove message deserialization stage, and uncap read/write stages
   so slow reads/writes don't block gossip processing (CASSANDRA-1358)
 * add jmx port configuration to Debian package (CASSANDRA-1202)
 * use mlockall via JNA, if present, to prevent Linux from swapping
   out parts of the JVM (CASSANDRA-1214)


0.6.4
 * avoid queuing multiple hint deliveries for the same endpoint
   (CASSANDRA-1229)
 * better performance for and stricter checking of UTF8 column names
   (CASSANDRA-1232)
 * extend option to lower compaction priority to hinted handoff
   as well (CASSANDRA-1260)
 * log errors in gossip instead of re-throwing (CASSANDRA-1289)
 * avoid aborting commitlog replay prematurely if a flushed-but-
   not-removed commitlog segment is encountered (CASSANDRA-1297)
 * fix duplicate rows being read during mapreduce (CASSANDRA-1142)
 * failure detection wasn't closing command sockets (CASSANDRA-1221)
 * cassandra-cli.bat works on windows (CASSANDRA-1236)
 * pre-emptively drop requests that cannot be processed within RPCTimeout
   (CASSANDRA-685)
 * add ack to Binary write verb and update CassandraBulkLoader
   to wait for acks for each row (CASSANDRA-1093)
 * added describe_partitioner Thrift method (CASSANDRA-1047)
 * Hadoop jobs no longer require the Cassandra storage-conf.xml
   (CASSANDRA-1280, CASSANDRA-1047)
 * log thread pool stats when GC is excessive (CASSANDRA-1275)
 * remove gossip message size limit (CASSANDRA-1138)
 * parallelize local and remote reads during multiget, and respect snitch 
   when determining whether to do local read for CL.ONE (CASSANDRA-1317)
 * fix read repair to use requested consistency level on digest mismatch,
   rather than assuming QUORUM (CASSANDRA-1316)
 * process digest mismatch re-reads in parallel (CASSANDRA-1323)
 * switch hints CF comparator to BytesType (CASSANDRA-1274)


0.6.3
 * retry to make streaming connections up to 8 times. (CASSANDRA-1019)
 * reject describe_ring() calls on invalid keyspaces (CASSANDRA-1111)
 * fix cache size calculation for size of 100% (CASSANDRA-1129)
 * fix cache capacity only being recalculated once (CASSANDRA-1129)
 * remove hourly scan of all hints on the off chance that the gossiper
   missed a status change; instead, expose deliverHintsToEndpoint to JMX
   so it can be done manually, if necessary (CASSANDRA-1141)
 * don't reject reads at CL.ALL (CASSANDRA-1152)
 * reject deletions to supercolumns in CFs containing only standard
   columns (CASSANDRA-1139)
 * avoid preserving login information after client disconnects
   (CASSANDRA-1057)
 * prefer sun jdk to openjdk in debian init script (CASSANDRA-1174)
 * detect partioner config changes between restarts and fail fast 
   (CASSANDRA-1146)
 * use generation time to resolve node token reassignment disagreements
   (CASSANDRA-1118)
 * restructure the startup ordering of Gossiper and MessageService to avoid
   timing anomalies (CASSANDRA-1160)
 * detect incomplete commit log hearders (CASSANDRA-1119)
 * force anti-entropy service to stream files on the stream stage to avoid
   sending streams out of order (CASSANDRA-1169)
 * remove inactive stream managers after AES streams files (CASSANDRA-1169)
 * allow removing entire row through batch_mutate Deletion (CASSANDRA-1027)
 * add JMX metrics for row-level bloom filter false positives (CASSANDRA-1212)
 * added a redhat init script to contrib (CASSANDRA-1201)
 * use midpoint when bootstrapping a new machine into range with not
   much data yet instead of random token (CASSANDRA-1112)
 * kill server on OOM in executor stage as well as Thrift (CASSANDRA-1226)
 * remove opportunistic repairs, when two machines with overlapping replica
   responsibilities happen to finish major compactions of the same CF near
   the same time.  repairs are now fully manual (CASSANDRA-1190)
 * add ability to lower compaction priority (default is no change from 0.6.2)
   (CASSANDRA-1181)


0.6.2
 * fix contrib/word_count build. (CASSANDRA-992)
 * split CommitLogExecutorService into BatchCommitLogExecutorService and 
   PeriodicCommitLogExecutorService (CASSANDRA-1014)
 * add latency histograms to CFSMBean (CASSANDRA-1024)
 * make resolving timestamp ties deterministic by using value bytes
   as a tiebreaker (CASSANDRA-1039)
 * Add option to turn off Hinted Handoff (CASSANDRA-894)
 * fix windows startup (CASSANDRA-948)
 * make concurrent_reads, concurrent_writes configurable at runtime via JMX
   (CASSANDRA-1060)
 * disable GCInspector on non-Sun JVMs (CASSANDRA-1061)
 * fix tombstone handling in sstable rows with no other data (CASSANDRA-1063)
 * fix size of row in spanned index entries (CASSANDRA-1056)
 * install json2sstable, sstable2json, and sstablekeys to Debian package
 * StreamingService.StreamDestinations wouldn't empty itself after streaming
   finished (CASSANDRA-1076)
 * added Collections.shuffle(splits) before returning the splits in 
   ColumnFamilyInputFormat (CASSANDRA-1096)
 * do not recalculate cache capacity post-compaction if it's been manually 
   modified (CASSANDRA-1079)
 * better defaults for flush sorter + writer executor queue sizes
   (CASSANDRA-1100)
 * windows scripts for SSTableImport/Export (CASSANDRA-1051)
 * windows script for nodetool (CASSANDRA-1113)
 * expose PhiConvictThreshold (CASSANDRA-1053)
 * make repair of RF==1 a no-op (CASSANDRA-1090)
 * improve default JVM GC options (CASSANDRA-1014)
 * fix SlicePredicate serialization inside Hadoop jobs (CASSANDRA-1049)
 * close Thrift sockets in Hadoop ColumnFamilyRecordReader (CASSANDRA-1081)


0.6.1
 * fix NPE in sstable2json when no excluded keys are given (CASSANDRA-934)
 * keep the replica set constant throughout the read repair process
   (CASSANDRA-937)
 * allow querying getAllRanges with empty token list (CASSANDRA-933)
 * fix command line arguments inversion in clustertool (CASSANDRA-942)
 * fix race condition that could trigger a false-positive assertion
   during post-flush discard of old commitlog segments (CASSANDRA-936)
 * fix neighbor calculation for anti-entropy repair (CASSANDRA-924)
 * perform repair even for small entropy differences (CASSANDRA-924)
 * Use hostnames in CFInputFormat to allow Hadoop's naive string-based
   locality comparisons to work (CASSANDRA-955)
 * cache read-only BufferedRandomAccessFile length to avoid
   3 system calls per invocation (CASSANDRA-950)
 * nodes with IPv6 (and no IPv4) addresses could not join cluster
   (CASSANDRA-969)
 * Retrieve the correct number of undeleted columns, if any, from
   a supercolumn in a row that had been deleted previously (CASSANDRA-920)
 * fix index scans that cross the 2GB mmap boundaries for both mmap
   and standard i/o modes (CASSANDRA-866)
 * expose drain via nodetool (CASSANDRA-978)


0.6.0-RC1
 * JMX drain to flush memtables and run through commit log (CASSANDRA-880)
 * Bootstrapping can skip ranges under the right conditions (CASSANDRA-902)
 * fix merging row versions in range_slice for CL > ONE (CASSANDRA-884)
 * default write ConsistencyLeven chaned from ZERO to ONE
 * fix for index entries spanning mmap buffer boundaries (CASSANDRA-857)
 * use lexical comparison if time part of TimeUUIDs are the same 
   (CASSANDRA-907)
 * bound read, mutation, and response stages to fix possible OOM
   during log replay (CASSANDRA-885)
 * Use microseconds-since-epoch (UTC) in cli, instead of milliseconds
 * Treat batch_mutate Deletion with null supercolumn as "apply this predicate 
   to top level supercolumns" (CASSANDRA-834)
 * Streaming destination nodes do not update their JMX status (CASSANDRA-916)
 * Fix internal RPC timeout calculation (CASSANDRA-911)
 * Added Pig loadfunc to contrib/pig (CASSANDRA-910)


0.6.0-beta3
 * fix compaction bucketing bug (CASSANDRA-814)
 * update windows batch file (CASSANDRA-824)
 * deprecate KeysCachedFraction configuration directive in favor
   of KeysCached; move to unified-per-CF key cache (CASSANDRA-801)
 * add invalidateRowCache to ColumnFamilyStoreMBean (CASSANDRA-761)
 * send Handoff hints to natural locations to reduce load on
   remaining nodes in a failure scenario (CASSANDRA-822)
 * Add RowWarningThresholdInMB configuration option to warn before very 
   large rows get big enough to threaten node stability, and -x option to
   be able to remove them with sstable2json if the warning is unheeded
   until it's too late (CASSANDRA-843)
 * Add logging of GC activity (CASSANDRA-813)
 * fix ConcurrentModificationException in commitlog discard (CASSANDRA-853)
 * Fix hardcoded row count in Hadoop RecordReader (CASSANDRA-837)
 * Add a jmx status to the streaming service and change several DEBUG
   messages to INFO (CASSANDRA-845)
 * fix classpath in cassandra-cli.bat for Windows (CASSANDRA-858)
 * allow re-specifying host, port to cassandra-cli if invalid ones
   are first tried (CASSANDRA-867)
 * fix race condition handling rpc timeout in the coordinator
   (CASSANDRA-864)
 * Remove CalloutLocation and StagingFileDirectory from storage-conf files 
   since those settings are no longer used (CASSANDRA-878)
 * Parse a long from RowWarningThresholdInMB instead of an int (CASSANDRA-882)
 * Remove obsolete ControlPort code from DatabaseDescriptor (CASSANDRA-886)
 * move skipBytes side effect out of assert (CASSANDRA-899)
 * add "double getLoad" to StorageServiceMBean (CASSANDRA-898)
 * track row stats per CF at compaction time (CASSANDRA-870)
 * disallow CommitLogDirectory matching a DataFileDirectory (CASSANDRA-888)
 * default key cache size is 200k entries, changed from 10% (CASSANDRA-863)
 * add -Dcassandra-foreground=yes to cassandra.bat
 * exit if cluster name is changed unexpectedly (CASSANDRA-769)


0.6.0-beta1/beta2
 * add batch_mutate thrift command, deprecating batch_insert (CASSANDRA-336)
 * remove get_key_range Thrift API, deprecated in 0.5 (CASSANDRA-710)
 * add optional login() Thrift call for authentication (CASSANDRA-547)
 * support fat clients using gossiper and StorageProxy to perform
   replication in-process [jvm-only] (CASSANDRA-535)
 * support mmapped I/O for reads, on by default on 64bit JVMs 
   (CASSANDRA-408, CASSANDRA-669)
 * improve insert concurrency, particularly during Hinted Handoff
   (CASSANDRA-658)
 * faster network code (CASSANDRA-675)
 * stress.py moved to contrib (CASSANDRA-635)
 * row caching [must be explicitly enabled per-CF in config] (CASSANDRA-678)
 * present a useful measure of compaction progress in JMX (CASSANDRA-599)
 * add bin/sstablekeys (CASSNADRA-679)
 * add ConsistencyLevel.ANY (CASSANDRA-687)
 * make removetoken remove nodes from gossip entirely (CASSANDRA-644)
 * add ability to set cache sizes at runtime (CASSANDRA-708)
 * report latency and cache hit rate statistics with lifetime totals
   instead of average over the last minute (CASSANDRA-702)
 * support get_range_slice for RandomPartitioner (CASSANDRA-745)
 * per-keyspace replication factory and replication strategy (CASSANDRA-620)
 * track latency in microseconds (CASSANDRA-733)
 * add describe_ Thrift methods, deprecating get_string_property and 
   get_string_list_property
 * jmx interface for tracking operation mode and streams in general.
   (CASSANDRA-709)
 * keep memtables in sorted order to improve range query performance
   (CASSANDRA-799)
 * use while loop instead of recursion when trimming sstables compaction list 
   to avoid blowing stack in pathological cases (CASSANDRA-804)
 * basic Hadoop map/reduce support (CASSANDRA-342)


0.5.1
 * ensure all files for an sstable are streamed to the same directory.
   (CASSANDRA-716)
 * more accurate load estimate for bootstrapping (CASSANDRA-762)
 * tolerate dead or unavailable bootstrap target on write (CASSANDRA-731)
 * allow larger numbers of keys (> 140M) in a sstable bloom filter
   (CASSANDRA-790)
 * include jvm argument improvements from CASSANDRA-504 in debian package
 * change streaming chunk size to 32MB to accomodate Windows XP limitations
   (was 64MB) (CASSANDRA-795)
 * fix get_range_slice returning results in the wrong order (CASSANDRA-781)
 

0.5.0 final
 * avoid attempting to delete temporary bootstrap files twice (CASSANDRA-681)
 * fix bogus NaN in nodeprobe cfstats output (CASSANDRA-646)
 * provide a policy for dealing with single thread executors w/ a full queue
   (CASSANDRA-694)
 * optimize inner read in MessagingService, vastly improving multiple-node
   performance (CASSANDRA-675)
 * wait for table flush before streaming data back to a bootstrapping node.
   (CASSANDRA-696)
 * keep track of bootstrapping sources by table so that bootstrapping doesn't 
   give the indication of finishing early (CASSANDRA-673)


0.5.0 RC3
 * commit the correct version of the patch for CASSANDRA-663


0.5.0 RC2 (unreleased)
 * fix bugs in converting get_range_slice results to Thrift 
   (CASSANDRA-647, CASSANDRA-649)
 * expose java.util.concurrent.TimeoutException in StorageProxy methods
   (CASSANDRA-600)
 * TcpConnectionManager was holding on to disconnected connections, 
   giving the false indication they were being used. (CASSANDRA-651)
 * Remove duplicated write. (CASSANDRA-662)
 * Abort bootstrap if IP is already in the token ring (CASSANDRA-663)
 * increase default commitlog sync period, and wait for last sync to 
   finish before submitting another (CASSANDRA-668)


0.5.0 RC1
 * Fix potential NPE in get_range_slice (CASSANDRA-623)
 * add CRC32 to commitlog entries (CASSANDRA-605)
 * fix data streaming on windows (CASSANDRA-630)
 * GC compacted sstables after cleanup and compaction (CASSANDRA-621)
 * Speed up anti-entropy validation (CASSANDRA-629)
 * Fix anti-entropy assertion error (CASSANDRA-639)
 * Fix pending range conflicts when bootstapping or moving
   multiple nodes at once (CASSANDRA-603)
 * Handle obsolete gossip related to node movement in the case where
   one or more nodes is down when the movement occurs (CASSANDRA-572)
 * Include dead nodes in gossip to avoid a variety of problems
   and fix HH to removed nodes (CASSANDRA-634)
 * return an InvalidRequestException for mal-formed SlicePredicates
   (CASSANDRA-643)
 * fix bug determining closest neighbor for use in multiple datacenters
   (CASSANDRA-648)
 * Vast improvements in anticompaction speed (CASSANDRA-607)
 * Speed up log replay and writes by avoiding redundant serializations
   (CASSANDRA-652)


0.5.0 beta 2
 * Bootstrap improvements (several tickets)
 * add nodeprobe repair anti-entropy feature (CASSANDRA-193, CASSANDRA-520)
 * fix possibility of partition when many nodes restart at once
   in clusters with multiple seeds (CASSANDRA-150)
 * fix NPE in get_range_slice when no data is found (CASSANDRA-578)
 * fix potential NPE in hinted handoff (CASSANDRA-585)
 * fix cleanup of local "system" keyspace (CASSANDRA-576)
 * improve computation of cluster load balance (CASSANDRA-554)
 * added super column read/write, column count, and column/row delete to
   cassandra-cli (CASSANDRA-567, CASSANDRA-594)
 * fix returning live subcolumns of deleted supercolumns (CASSANDRA-583)
 * respect JAVA_HOME in bin/ scripts (several tickets)
 * add StorageService.initClient for fat clients on the JVM (CASSANDRA-535)
   (see contrib/client_only for an example of use)
 * make consistency_level functional in get_range_slice (CASSANDRA-568)
 * optimize key deserialization for RandomPartitioner (CASSANDRA-581)
 * avoid GCing tombstones except on major compaction (CASSANDRA-604)
 * increase failure conviction threshold, resulting in less nodes
   incorrectly (and temporarily) marked as down (CASSANDRA-610)
 * respect memtable thresholds during log replay (CASSANDRA-609)
 * support ConsistencyLevel.ALL on read (CASSANDRA-584)
 * add nodeprobe removetoken command (CASSANDRA-564)


0.5.0 beta
 * Allow multiple simultaneous flushes, improving flush throughput 
   on multicore systems (CASSANDRA-401)
 * Split up locks to improve write and read throughput on multicore systems
   (CASSANDRA-444, CASSANDRA-414)
 * More efficient use of memory during compaction (CASSANDRA-436)
 * autobootstrap option: when enabled, all non-seed nodes will attempt
   to bootstrap when started, until bootstrap successfully
   completes. -b option is removed.  (CASSANDRA-438)
 * Unless a token is manually specified in the configuration xml,
   a bootstraping node will use a token that gives it half the
   keys from the most-heavily-loaded node in the cluster,
   instead of generating a random token. 
   (CASSANDRA-385, CASSANDRA-517)
 * Miscellaneous bootstrap fixes (several tickets)
 * Ability to change a node's token even after it has data on it
   (CASSANDRA-541)
 * Ability to decommission a live node from the ring (CASSANDRA-435)
 * Semi-automatic loadbalancing via nodeprobe (CASSANDRA-192)
 * Add ability to set compaction thresholds at runtime via
   JMX / nodeprobe.  (CASSANDRA-465)
 * Add "comment" field to ColumnFamily definition. (CASSANDRA-481)
 * Additional JMX metrics (CASSANDRA-482)
 * JSON based export and import tools (several tickets)
 * Hinted Handoff fixes (several tickets)
 * Add key cache to improve read performance (CASSANDRA-423)
 * Simplified construction of custom ReplicationStrategy classes
   (CASSANDRA-497)
 * Graphical application (Swing) for ring integrity verification and 
   visualization was added to contrib (CASSANDRA-252)
 * Add DCQUORUM, DCQUORUMSYNC consistency levels and corresponding
   ReplicationStrategy / EndpointSnitch classes.  Experimental.
   (CASSANDRA-492)
 * Web client interface added to contrib (CASSANDRA-457)
 * More-efficient flush for Random, CollatedOPP partitioners 
   for normal writes (CASSANDRA-446) and bulk load (CASSANDRA-420)
 * Add MemtableFlushAfterMinutes, a global replacement for the old 
   per-CF FlushPeriodInMinutes setting (CASSANDRA-463)
 * optimizations to slice reading (CASSANDRA-350) and supercolumn
   queries (CASSANDRA-510)
 * force binding to given listenaddress for nodes with multiple
   interfaces (CASSANDRA-546)
 * stress.py benchmarking tool improvements (several tickets)
 * optimized replica placement code (CASSANDRA-525)
 * faster log replay on restart (CASSANDRA-539, CASSANDRA-540)
 * optimized local-node writes (CASSANDRA-558)
 * added get_range_slice, deprecating get_key_range (CASSANDRA-344)
 * expose TimedOutException to thrift (CASSANDRA-563)
 

0.4.2
 * Add validation disallowing null keys (CASSANDRA-486)
 * Fix race conditions in TCPConnectionManager (CASSANDRA-487)
 * Fix using non-utf8-aware comparison as a sanity check.
   (CASSANDRA-493)
 * Improve default garbage collector options (CASSANDRA-504)
 * Add "nodeprobe flush" (CASSANDRA-505)
 * remove NotFoundException from get_slice throws list (CASSANDRA-518)
 * fix get (not get_slice) of entire supercolumn (CASSANDRA-508)
 * fix null token during bootstrap (CASSANDRA-501)


0.4.1
 * Fix FlushPeriod columnfamily configuration regression
   (CASSANDRA-455)
 * Fix long column name support (CASSANDRA-460)
 * Fix for serializing a row that only contains tombstones
   (CASSANDRA-458)
 * Fix for discarding unneeded commitlog segments (CASSANDRA-459)
 * Add SnapshotBeforeCompaction configuration option (CASSANDRA-426)
 * Fix compaction abort under insufficient disk space (CASSANDRA-473)
 * Fix reading subcolumn slice from tombstoned CF (CASSANDRA-484)
 * Fix race condition in RVH causing occasional NPE (CASSANDRA-478)


0.4.0
 * fix get_key_range problems when a node is down (CASSANDRA-440)
   and add UnavailableException to more Thrift methods
 * Add example EndPointSnitch contrib code (several tickets)


0.4.0 RC2
 * fix SSTable generation clash during compaction (CASSANDRA-418)
 * reject method calls with null parameters (CASSANDRA-308)
 * properly order ranges in nodeprobe output (CASSANDRA-421)
 * fix logging of certain errors on executor threads (CASSANDRA-425)


0.4.0 RC1
 * Bootstrap feature is live; use -b on startup (several tickets)
 * Added multiget api (CASSANDRA-70)
 * fix Deadlock with SelectorManager.doProcess and TcpConnection.write
   (CASSANDRA-392)
 * remove key cache b/c of concurrency bugs in third-party
   CLHM library (CASSANDRA-405)
 * update non-major compaction logic to use two threshold values
   (CASSANDRA-407)
 * add periodic / batch commitlog sync modes (several tickets)
 * inline BatchMutation into batch_insert params (CASSANDRA-403)
 * allow setting the logging level at runtime via mbean (CASSANDRA-402)
 * change default comparator to BytesType (CASSANDRA-400)
 * add forwards-compatible ConsistencyLevel parameter to get_key_range
   (CASSANDRA-322)
 * r/m special case of blocking for local destination when writing with 
   ConsistencyLevel.ZERO (CASSANDRA-399)
 * Fixes to make BinaryMemtable [bulk load interface] useful (CASSANDRA-337);
   see contrib/bmt_example for an example of using it.
 * More JMX properties added (several tickets)
 * Thrift changes (several tickets)
    - Merged _super get methods with the normal ones; return values
      are now of ColumnOrSuperColumn.
    - Similarly, merged batch_insert_super into batch_insert.



0.4.0 beta
 * On-disk data format has changed to allow billions of keys/rows per
   node instead of only millions
 * Multi-keyspace support
 * Scan all sstables for all queries to avoid situations where
   different types of operation on the same ColumnFamily could
   disagree on what data was present
 * Snapshot support via JMX
 * Thrift API has changed a _lot_:
    - removed time-sorted CFs; instead, user-defined comparators
      may be defined on the column names, which are now byte arrays.
      Default comparators are provided for UTF8, Bytes, Ascii, Long (i64),
      and UUID types.
    - removed colon-delimited strings in thrift api in favor of explicit
      structs such as ColumnPath, ColumnParent, etc.  Also normalized
      thrift struct and argument naming.
    - Added columnFamily argument to get_key_range.
    - Change signature of get_slice to accept starting and ending
      columns as well as an offset.  (This allows use of indexes.)
      Added "ascending" flag to allow reasonably-efficient reverse
      scans as well.  Removed get_slice_by_range as redundant.
    - get_key_range operates on one CF at a time
    - changed `block` boolean on insert methods to ConsistencyLevel enum,
      with options of NONE, ONE, QUORUM, and ALL.
    - added similar consistency_level parameter to read methods
    - column-name-set slice with no names given now returns zero columns
      instead of all of them.  ("all" can run your server out of memory.
      use a range-based slice with a high max column count instead.)
 * Removed the web interface. Node information can now be obtained by 
   using the newly introduced nodeprobe utility.
 * More JMX stats
 * Remove magic values from internals (e.g. special key to indicate
   when to flush memtables)
 * Rename configuration "table" to "keyspace"
 * Moved to crash-only design; no more shutdown (just kill the process)
 * Lots of bug fixes

Full list of issues resolved in 0.4 is at https://issues.apache.org/jira/secure/IssueNavigator.jspa?reset=true&&pid=12310865&fixfor=12313862&resolution=1&sorter/field=issuekey&sorter/order=DESC


0.3.0 RC3
 * Fix potential deadlock under load in TCPConnection.
   (CASSANDRA-220)


0.3.0 RC2
 * Fix possible data loss when server is stopped after replaying
   log but before new inserts force memtable flush.
   (CASSANDRA-204)
 * Added BUGS file


0.3.0 RC1
 * Range queries on keys, including user-defined key collation
 * Remove support
 * Workarounds for a weird bug in JDK select/register that seems
   particularly common on VM environments. Cassandra should deploy
   fine on EC2 now
 * Much improved infrastructure: the beginnings of a decent test suite
   ("ant test" for unit tests; "nosetests" for system tests), code
   coverage reporting, etc.
 * Expanded node status reporting via JMX
 * Improved error reporting/logging on both server and client
 * Reduced memory footprint in default configuration
 * Combined blocking and non-blocking versions of insert APIs
 * Added FlushPeriodInMinutes configuration parameter to force
   flushing of infrequently-updated ColumnFamilies<|MERGE_RESOLUTION|>--- conflicted
+++ resolved
@@ -1,14 +1,10 @@
-<<<<<<< HEAD
 3.9
  * Fix SASI PREFIX search in CONTAINS mode with partial terms (CASSANDRA-12073)
  * Increase size of flushExecutor thread pool (CASSANDRA-12071)
 Merged from 3.0:
-=======
-3.0.9
  * Fix column ordering of results with static columns for Thrift requests in
    a mixed 2.x/3.x cluster, also fix potential non-resolved duplication of
    those static columns in query results (CASSANDRA-12123)
->>>>>>> 22176951
  * Avoid digest mismatch with empty but static rows (CASSANDRA-12090)
  * Fix EOF exception when altering column type (CASSANDRA-11820)
 Merged from 2.2:
