<<<<<<< HEAD
3.11.3
 * Allow existing nodes to use all peers in shadow round (CASSANDRA-13851)
 * Fix cqlsh to read connection.ssl cqlshrc option again (CASSANDRA-14299)
 * Downgrade log level to trace for CommitLogSegmentManager (CASSANDRA-14370)
 * CQL fromJson(null) throws NullPointerException (CASSANDRA-13891)
 * Serialize empty buffer as empty string for json output format (CASSANDRA-14245)
 * Allow logging implementation to be interchanged for embedded testing (CASSANDRA-13396)
 * SASI tokenizer for simple delimiter based entries (CASSANDRA-14247)
 * Fix Loss of digits when doing CAST from varint/bigint to decimal (CASSANDRA-14170)
 * RateBasedBackPressure unnecessarily invokes a lock on the Guava RateLimiter (CASSANDRA-14163)
 * Fix wildcard GROUP BY queries (CASSANDRA-14209)
Merged from 3.0:
 * Add missed CQL keywords to documentation (CASSANDRA-14359)
=======
3.0.17
 * Deprecate background repair and probablistic read_repair_chance table options
   (CASSANDRA-13910)
>>>>>>> eaf9bf18
 * Fix unbounded validation compactions on repair / revert CASSANDRA-13797 (CASSANDRA-14332)
 * Avoid deadlock when running nodetool refresh before node is fully up (CASSANDRA-14310)
 * Handle all exceptions when opening sstables (CASSANDRA-14202)
 * Handle incompletely written hint descriptors during startup (CASSANDRA-14080)
 * Handle repeat open bound from SRP in read repair (CASSANDRA-14330)
 * Use zero as default score in DynamicEndpointSnitch (CASSANDRA-14252)
 * Respect max hint window when hinting for LWT (CASSANDRA-14215)
 * Adding missing WriteType enum values to v3, v4, and v5 spec (CASSANDRA-13697)
 * Don't regenerate bloomfilter and summaries on startup (CASSANDRA-11163)
 * Fix NPE when performing comparison against a null frozen in LWT (CASSANDRA-14087)
 * Log when SSTables are deleted (CASSANDRA-14302)
 * Fix batch commitlog sync regression (CASSANDRA-14292)
 * Write to pending endpoint when view replica is also base replica (CASSANDRA-14251)
 * Chain commit log marker potential performance regression in batch commit mode (CASSANDRA-14194)
 * Fully utilise specified compaction threads (CASSANDRA-14210)
 * Pre-create deletion log records to finish compactions quicker (CASSANDRA-12763)
Merged from 2.2:
 * Fix JSON queries with IN restrictions and ORDER BY clause (CASSANDRA-14286)
 * Backport circleci yaml (CASSANDRA-14240)
Merged from 2.1:
 * Check checksum before decompressing data (CASSANDRA-14284)
 * CVE-2017-5929 Security vulnerability in Logback warning in NEWS.txt (CASSANDRA-14183)


3.11.2
 * Fix ReadCommandTest (CASSANDRA-14234)
 * Remove trailing period from latency reports at keyspace level (CASSANDRA-14233)
 * Backport CASSANDRA-13080: Use new token allocation for non bootstrap case as well (CASSANDRA-14212)
 * Remove dependencies on JVM internal classes from JMXServerUtils (CASSANDRA-14173) 
 * Add DEFAULT, UNSET, MBEAN and MBEANS to `ReservedKeywords` (CASSANDRA-14205)
 * Add Unittest for schema migration fix (CASSANDRA-14140)
 * Print correct snitch info from nodetool describecluster (CASSANDRA-13528)
 * Close socket on error during connect on OutboundTcpConnection (CASSANDRA-9630)
 * Enable CDC unittest (CASSANDRA-14141)
 * Acquire read lock before accessing CompactionStrategyManager fields (CASSANDRA-14139)
 * Split CommitLogStressTest to avoid timeout (CASSANDRA-14143)
 * Avoid invalidating disk boundaries unnecessarily (CASSANDRA-14083)
 * Avoid exposing compaction strategy index externally (CASSANDRA-14082)
 * Prevent continuous schema exchange between 3.0 and 3.11 nodes (CASSANDRA-14109)
 * Fix imbalanced disks when replacing node with same address with JBOD (CASSANDRA-14084)
 * Reload compaction strategies when disk boundaries are invalidated (CASSANDRA-13948)
 * Remove OpenJDK log warning (CASSANDRA-13916)
 * Prevent compaction strategies from looping indefinitely (CASSANDRA-14079)
 * Cache disk boundaries (CASSANDRA-13215)
 * Add asm jar to build.xml for maven builds (CASSANDRA-11193)
 * Round buffer size to powers of 2 for the chunk cache (CASSANDRA-13897)
 * Update jackson JSON jars (CASSANDRA-13949)
 * Avoid locks when checking LCS fanout and if we should defrag (CASSANDRA-13930)
 * Correctly count range tombstones in traces and tombstone thresholds (CASSANDRA-8527)
Merged from 3.0:
 * Add MinGW uname check to start scripts (CASSANDRA-12840)
 * Use the correct digest file and reload sstable metadata in nodetool verify (CASSANDRA-14217)
 * Handle failure when mutating repaired status in Verifier (CASSANDRA-13933)
 * Set encoding for javadoc generation (CASSANDRA-14154)
 * Fix index target computation for dense composite tables with dropped compact storage (CASSANDRA-14104)
 * Improve commit log chain marker updating (CASSANDRA-14108)
 * Extra range tombstone bound creates double rows (CASSANDRA-14008)
 * Fix SStable ordering by max timestamp in SinglePartitionReadCommand (CASSANDRA-14010)
 * Accept role names containing forward-slash (CASSANDRA-14088)
 * Optimize CRC check chance probability calculations (CASSANDRA-14094)
 * Fix cleanup on keyspace with no replicas (CASSANDRA-13526)
 * Fix updating base table rows with TTL not removing view entries (CASSANDRA-14071)
 * Reduce garbage created by DynamicSnitch (CASSANDRA-14091)
 * More frequent commitlog chained markers (CASSANDRA-13987)
 * Fix serialized size of DataLimits (CASSANDRA-14057)
 * Add flag to allow dropping oversized read repair mutations (CASSANDRA-13975)
 * Fix SSTableLoader logger message (CASSANDRA-14003)
 * Fix repair race that caused gossip to block (CASSANDRA-13849)
 * Tracing interferes with digest requests when using RandomPartitioner (CASSANDRA-13964)
 * Add flag to disable materialized views, and warnings on creation (CASSANDRA-13959)
 * Don't let user drop or generally break tables in system_distributed (CASSANDRA-13813)
 * Provide a JMX call to sync schema with local storage (CASSANDRA-13954)
 * Mishandling of cells for removed/dropped columns when reading legacy files (CASSANDRA-13939)
 * Deserialise sstable metadata in nodetool verify (CASSANDRA-13922)
Merged from 2.2:
 * Fix the inspectJvmOptions startup check (CASSANDRA-14112)
 * Fix race that prevents submitting compaction for a table when executor is full (CASSANDRA-13801)
 * Rely on the JVM to handle OutOfMemoryErrors (CASSANDRA-13006)
 * Grab refs during scrub/index redistribution/cleanup (CASSANDRA-13873)
Merged from 2.1:
 * Protect against overflow of local expiration time (CASSANDRA-14092)
 * RPM package spec: fix permissions for installed jars and config files (CASSANDRA-14181)
 * More PEP8 compiance for cqlsh (CASSANDRA-14021)


3.11.1
 * Fix the computation of cdc_total_space_in_mb for exabyte filesystems (CASSANDRA-13808)
 * AbstractTokenTreeBuilder#serializedSize returns wrong value when there is a single leaf and overflow collisions (CASSANDRA-13869)
 * Add a compaction option to TWCS to ignore sstables overlapping checks (CASSANDRA-13418)
 * BTree.Builder memory leak (CASSANDRA-13754)
 * Revert CASSANDRA-10368 of supporting non-pk column filtering due to correctness (CASSANDRA-13798)
 * Add a skip read validation flag to cassandra-stress (CASSANDRA-13772)
 * Fix cassandra-stress hang issues when an error during cluster connection happens (CASSANDRA-12938)
 * Better bootstrap failure message when blocked by (potential) range movement (CASSANDRA-13744)
 * "ignore" option is ignored in sstableloader (CASSANDRA-13721)
 * Deadlock in AbstractCommitLogSegmentManager (CASSANDRA-13652)
 * Duplicate the buffer before passing it to analyser in SASI operation (CASSANDRA-13512)
 * Properly evict pstmts from prepared statements cache (CASSANDRA-13641)
Merged from 3.0:
 * Improve TRUNCATE performance (CASSANDRA-13909)
 * Implement short read protection on partition boundaries (CASSANDRA-13595)
 * Fix ISE thrown by UPI.Serializer.hasNext() for some SELECT queries (CASSANDRA-13911)
 * Filter header only commit logs before recovery (CASSANDRA-13918)
 * AssertionError prepending to a list (CASSANDRA-13149)
 * Fix support for SuperColumn tables (CASSANDRA-12373)
 * Handle limit correctly on tables with strict liveness (CASSANDRA-13883)
 * Fix missing original update in TriggerExecutor (CASSANDRA-13894)
 * Remove non-rpc-ready nodes from counter leader candidates (CASSANDRA-13043)
 * Improve short read protection performance (CASSANDRA-13794)
 * Fix sstable reader to support range-tombstone-marker for multi-slices (CASSANDRA-13787)
 * Fix short read protection for tables with no clustering columns (CASSANDRA-13880)
 * Make isBuilt volatile in PartitionUpdate (CASSANDRA-13619)
 * Prevent integer overflow of timestamps in CellTest and RowsTest (CASSANDRA-13866)
 * Fix counter application order in short read protection (CASSANDRA-12872)
 * Don't block RepairJob execution on validation futures (CASSANDRA-13797)
 * Wait for all management tasks to complete before shutting down CLSM (CASSANDRA-13123)
 * INSERT statement fails when Tuple type is used as clustering column with default DESC order (CASSANDRA-13717)
 * Fix pending view mutations handling and cleanup batchlog when there are local and remote paired mutations (CASSANDRA-13069)
 * Improve config validation and documentation on overflow and NPE (CASSANDRA-13622)
 * Range deletes in a CAS batch are ignored (CASSANDRA-13655)
 * Avoid assertion error when IndexSummary > 2G (CASSANDRA-12014)
 * Change repair midpoint logging for tiny ranges (CASSANDRA-13603)
 * Better handle corrupt final commitlog segment (CASSANDRA-11995)
 * StreamingHistogram is not thread safe (CASSANDRA-13756)
 * Fix MV timestamp issues (CASSANDRA-11500)
 * Better tolerate improperly formatted bcrypt hashes (CASSANDRA-13626)
 * Fix race condition in read command serialization (CASSANDRA-13363)
 * Fix AssertionError in short read protection (CASSANDRA-13747)
 * Don't skip corrupted sstables on startup (CASSANDRA-13620)
 * Fix the merging of cells with different user type versions (CASSANDRA-13776)
 * Copy session properties on cqlsh.py do_login (CASSANDRA-13640)
 * Potential AssertionError during ReadRepair of range tombstone and partition deletions (CASSANDRA-13719)
 * Don't let stress write warmup data if n=0 (CASSANDRA-13773)
 * Gossip thread slows down when using batch commit log (CASSANDRA-12966)
 * Randomize batchlog endpoint selection with only 1 or 2 racks (CASSANDRA-12884)
 * Fix digest calculation for counter cells (CASSANDRA-13750)
 * Fix ColumnDefinition.cellValueType() for non-frozen collection and change SSTabledump to use type.toJSONString() (CASSANDRA-13573)
 * Skip materialized view addition if the base table doesn't exist (CASSANDRA-13737)
 * Drop table should remove corresponding entries in dropped_columns table (CASSANDRA-13730)
 * Log warn message until legacy auth tables have been migrated (CASSANDRA-13371)
 * Fix incorrect [2.1 <- 3.0] serialization of counter cells created in 2.0 (CASSANDRA-13691)
 * Fix invalid writetime for null cells (CASSANDRA-13711)
 * Fix ALTER TABLE statement to atomically propagate changes to the table and its MVs (CASSANDRA-12952)
 * Fixed ambiguous output of nodetool tablestats command (CASSANDRA-13722)
 * Fix Digest mismatch Exception if hints file has UnknownColumnFamily (CASSANDRA-13696)
 * Purge tombstones created by expired cells (CASSANDRA-13643)
 * Make concat work with iterators that have different subsets of columns (CASSANDRA-13482)
 * Set test.runners based on cores and memory size (CASSANDRA-13078)
 * Allow different NUMACTL_ARGS to be passed in (CASSANDRA-13557)
 * Allow native function calls in CQLSSTableWriter (CASSANDRA-12606)
 * Fix secondary index queries on COMPACT tables (CASSANDRA-13627)
 * Nodetool listsnapshots output is missing a newline, if there are no snapshots (CASSANDRA-13568)
 * sstabledump reports incorrect usage for argument order (CASSANDRA-13532)
Merged from 2.2:
 * Safely handle empty buffers when outputting to JSON (CASSANDRA-13868)
 * Copy session properties on cqlsh.py do_login (CASSANDRA-13847)
 * Fix load over calculated issue in IndexSummaryRedistribution (CASSANDRA-13738)
 * Fix compaction and flush exception not captured (CASSANDRA-13833)
 * Uncaught exceptions in Netty pipeline (CASSANDRA-13649)
 * Prevent integer overflow on exabyte filesystems (CASSANDRA-13067)
 * Fix queries with LIMIT and filtering on clustering columns (CASSANDRA-11223)
 * Fix potential NPE when resume bootstrap fails (CASSANDRA-13272)
 * Fix toJSONString for the UDT, tuple and collection types (CASSANDRA-13592)
 * Fix nested Tuples/UDTs validation (CASSANDRA-13646)
Merged from 2.1:
 * Clone HeartBeatState when building gossip messages. Make its generation/version volatile (CASSANDRA-13700)


3.11.0
 * Allow native function calls in CQLSSTableWriter (CASSANDRA-12606)
 * Replace string comparison with regex/number checks in MessagingService test (CASSANDRA-13216)
 * Fix formatting of duration columns in CQLSH (CASSANDRA-13549)
 * Fix the problem with duplicated rows when using paging with SASI (CASSANDRA-13302)
 * Allow CONTAINS statements filtering on the partition key and it’s parts (CASSANDRA-13275)
 * Fall back to even ranges calculation in clusters with vnodes when tokens are distributed unevenly (CASSANDRA-13229)
 * Fix duration type validation to prevent overflow (CASSANDRA-13218)
 * Forbid unsupported creation of SASI indexes over partition key columns (CASSANDRA-13228)
 * Reject multiple values for a key in CQL grammar. (CASSANDRA-13369)
 * UDA fails without input rows (CASSANDRA-13399)
 * Fix compaction-stress by using daemonInitialization (CASSANDRA-13188)
 * V5 protocol flags decoding broken (CASSANDRA-13443)
 * Use write lock not read lock for removing sstables from compaction strategies. (CASSANDRA-13422)
 * Use corePoolSize equal to maxPoolSize in JMXEnabledThreadPoolExecutors (CASSANDRA-13329)
 * Avoid rebuilding SASI indexes containing no values (CASSANDRA-12962)
 * Add charset to Analyser input stream (CASSANDRA-13151)
 * Fix testLimitSSTables flake caused by concurrent flush (CASSANDRA-12820)
 * cdc column addition strikes again (CASSANDRA-13382)
 * Fix static column indexes (CASSANDRA-13277)
 * DataOutputBuffer.asNewBuffer broken (CASSANDRA-13298)
 * unittest CipherFactoryTest failed on MacOS (CASSANDRA-13370)
 * Forbid SELECT restrictions and CREATE INDEX over non-frozen UDT columns (CASSANDRA-13247)
 * Default logging we ship will incorrectly print "?:?" for "%F:%L" pattern (CASSANDRA-13317)
 * Possible AssertionError in UnfilteredRowIteratorWithLowerBound (CASSANDRA-13366)
 * Support unaligned memory access for AArch64 (CASSANDRA-13326)
 * Improve SASI range iterator efficiency on intersection with an empty range (CASSANDRA-12915).
 * Fix equality comparisons of columns using the duration type (CASSANDRA-13174)
 * Obfuscate password in stress-graphs (CASSANDRA-12233)
 * Move to FastThreadLocalThread and FastThreadLocal (CASSANDRA-13034)
 * nodetool stopdaemon errors out (CASSANDRA-13030)
 * Tables in system_distributed should not use gcgs of 0 (CASSANDRA-12954)
 * Fix primary index calculation for SASI (CASSANDRA-12910)
 * More fixes to the TokenAllocator (CASSANDRA-12990)
 * NoReplicationTokenAllocator should work with zero replication factor (CASSANDRA-12983)
 * Address message coalescing regression (CASSANDRA-12676)
 * Delete illegal character from StandardTokenizerImpl.jflex (CASSANDRA-13417)
 * Fix cqlsh automatic protocol downgrade regression (CASSANDRA-13307)
 * Tracing payload not passed from QueryMessage to tracing session (CASSANDRA-12835)
Merged from 3.0:
 * Ensure int overflow doesn't occur when calculating large partition warning size (CASSANDRA-13172)
 * Ensure consistent view of partition columns between coordinator and replica in ColumnFilter (CASSANDRA-13004)
 * Failed unregistering mbean during drop keyspace (CASSANDRA-13346)
 * nodetool scrub/cleanup/upgradesstables exit code is wrong (CASSANDRA-13542)
 * Fix the reported number of sstable data files accessed per read (CASSANDRA-13120)
 * Fix schema digest mismatch during rolling upgrades from versions before 3.0.12 (CASSANDRA-13559)
 * Upgrade JNA version to 4.4.0 (CASSANDRA-13072)
 * Interned ColumnIdentifiers should use minimal ByteBuffers (CASSANDRA-13533)
 * ReverseIndexedReader may drop rows during 2.1 to 3.0 upgrade (CASSANDRA-13525)
 * Fix repair process violating start/end token limits for small ranges (CASSANDRA-13052)
 * Add storage port options to sstableloader (CASSANDRA-13518)
 * Properly handle quoted index names in cqlsh DESCRIBE output (CASSANDRA-12847)
 * Avoid reading static row twice from old format sstables (CASSANDRA-13236)
 * Fix NPE in StorageService.excise() (CASSANDRA-13163)
 * Expire OutboundTcpConnection messages by a single Thread (CASSANDRA-13265)
 * Fail repair if insufficient responses received (CASSANDRA-13397)
 * Fix SSTableLoader fail when the loaded table contains dropped columns (CASSANDRA-13276)
 * Avoid name clashes in CassandraIndexTest (CASSANDRA-13427)
 * Handling partially written hint files (CASSANDRA-12728)
 * Interrupt replaying hints on decommission (CASSANDRA-13308)
 * Handling partially written hint files (CASSANDRA-12728)
 * Fix NPE issue in StorageService (CASSANDRA-13060)
 * Make reading of range tombstones more reliable (CASSANDRA-12811)
 * Fix startup problems due to schema tables not completely flushed (CASSANDRA-12213)
 * Fix view builder bug that can filter out data on restart (CASSANDRA-13405)
 * Fix 2i page size calculation when there are no regular columns (CASSANDRA-13400)
 * Fix the conversion of 2.X expired rows without regular column data (CASSANDRA-13395)
 * Fix hint delivery when using ext+internal IPs with prefer_local enabled (CASSANDRA-13020)
 * Fix possible NPE on upgrade to 3.0/3.X in case of IO errors (CASSANDRA-13389)
 * Legacy deserializer can create empty range tombstones (CASSANDRA-13341)
 * Legacy caching options can prevent 3.0 upgrade (CASSANDRA-13384)
 * Use the Kernel32 library to retrieve the PID on Windows and fix startup checks (CASSANDRA-13333)
 * Fix code to not exchange schema across major versions (CASSANDRA-13274)
 * Dropping column results in "corrupt" SSTable (CASSANDRA-13337)
 * Bugs handling range tombstones in the sstable iterators (CASSANDRA-13340)
 * Fix CONTAINS filtering for null collections (CASSANDRA-13246)
 * Applying: Use a unique metric reservoir per test run when using Cassandra-wide metrics residing in MBeans (CASSANDRA-13216)
 * Propagate row deletions in 2i tables on upgrade (CASSANDRA-13320)
 * Slice.isEmpty() returns false for some empty slices (CASSANDRA-13305)
 * Add formatted row output to assertEmpty in CQL Tester (CASSANDRA-13238)
 * Prevent data loss on upgrade 2.1 - 3.0 by adding component separator to LogRecord absolute path (CASSANDRA-13294)
 * Improve testing on macOS by eliminating sigar logging (CASSANDRA-13233)
 * Cqlsh copy-from should error out when csv contains invalid data for collections (CASSANDRA-13071)
 * Fix "multiple versions of ant detected..." when running ant test (CASSANDRA-13232)
 * Coalescing strategy sleeps too much (CASSANDRA-13090)
 * Faster StreamingHistogram (CASSANDRA-13038)
 * Legacy deserializer can create unexpected boundary range tombstones (CASSANDRA-13237)
 * Remove unnecessary assertion from AntiCompactionTest (CASSANDRA-13070)
 * Fix cqlsh COPY for dates before 1900 (CASSANDRA-13185)
 * Use keyspace replication settings on system.size_estimates table (CASSANDRA-9639)
 * Add vm.max_map_count StartupCheck (CASSANDRA-13008)
 * Hint related logging should include the IP address of the destination in addition to
   host ID (CASSANDRA-13205)
 * Reloading logback.xml does not work (CASSANDRA-13173)
 * Lightweight transactions temporarily fail after upgrade from 2.1 to 3.0 (CASSANDRA-13109)
 * Duplicate rows after upgrading from 2.1.16 to 3.0.10/3.9 (CASSANDRA-13125)
 * Fix UPDATE queries with empty IN restrictions (CASSANDRA-13152)
 * Fix handling of partition with partition-level deletion plus
   live rows in sstabledump (CASSANDRA-13177)
 * Provide user workaround when system_schema.columns does not contain entries
   for a table that's in system_schema.tables (CASSANDRA-13180)
 * Nodetool upgradesstables/scrub/compact ignores system tables (CASSANDRA-13410)
 * Fix schema version calculation for rolling upgrades (CASSANDRA-13441)
Merged from 2.2:
 * Nodes started with join_ring=False should be able to serve requests when authentication is enabled (CASSANDRA-11381)
 * cqlsh COPY FROM: increment error count only for failures, not for attempts (CASSANDRA-13209)
 * Avoid starting gossiper in RemoveTest (CASSANDRA-13407)
 * Fix weightedSize() for row-cache reported by JMX and NodeTool (CASSANDRA-13393)
 * Fix JVM metric names (CASSANDRA-13103)
 * Honor truststore-password parameter in cassandra-stress (CASSANDRA-12773)
 * Discard in-flight shadow round responses (CASSANDRA-12653)
 * Don't anti-compact repaired data to avoid inconsistencies (CASSANDRA-13153)
 * Wrong logger name in AnticompactionTask (CASSANDRA-13343)
 * Commitlog replay may fail if last mutation is within 4 bytes of end of segment (CASSANDRA-13282)
 * Fix queries updating multiple time the same list (CASSANDRA-13130)
 * Fix GRANT/REVOKE when keyspace isn't specified (CASSANDRA-13053)
 * Fix flaky LongLeveledCompactionStrategyTest (CASSANDRA-12202)
 * Fix failing COPY TO STDOUT (CASSANDRA-12497)
 * Fix ColumnCounter::countAll behaviour for reverse queries (CASSANDRA-13222)
 * Exceptions encountered calling getSeeds() breaks OTC thread (CASSANDRA-13018)
 * Fix negative mean latency metric (CASSANDRA-12876)
 * Use only one file pointer when creating commitlog segments (CASSANDRA-12539)
Merged from 2.1:
 * Fix 2ndary index queries on partition keys for tables with static columns (CASSANDRA-13147)
 * Fix ParseError unhashable type list in cqlsh copy from (CASSANDRA-13364)
 * Remove unused repositories (CASSANDRA-13278)
 * Log stacktrace of uncaught exceptions (CASSANDRA-13108)
 * Use portable stderr for java error in startup (CASSANDRA-13211)
 * Fix Thread Leak in OutboundTcpConnection (CASSANDRA-13204)
 * Coalescing strategy can enter infinite loop (CASSANDRA-13159)


3.10
 * Fix secondary index queries regression (CASSANDRA-13013)
 * Add duration type to the protocol V5 (CASSANDRA-12850)
 * Fix duration type validation (CASSANDRA-13143)
 * Fix flaky GcCompactionTest (CASSANDRA-12664)
 * Fix TestHintedHandoff.hintedhandoff_decom_test (CASSANDRA-13058)
 * Fixed query monitoring for range queries (CASSANDRA-13050)
 * Remove outboundBindAny configuration property (CASSANDRA-12673)
 * Use correct bounds for all-data range when filtering (CASSANDRA-12666)
 * Remove timing window in test case (CASSANDRA-12875)
 * Resolve unit testing without JCE security libraries installed (CASSANDRA-12945)
 * Fix inconsistencies in cassandra-stress load balancing policy (CASSANDRA-12919)
 * Fix validation of non-frozen UDT cells (CASSANDRA-12916)
 * Don't shut down socket input/output on StreamSession (CASSANDRA-12903)
 * Fix Murmur3PartitionerTest (CASSANDRA-12858)
 * Move cqlsh syntax rules into separate module and allow easier customization (CASSANDRA-12897)
 * Fix CommitLogSegmentManagerTest (CASSANDRA-12283)
 * Fix cassandra-stress truncate option (CASSANDRA-12695)
 * Fix crossNode value when receiving messages (CASSANDRA-12791)
 * Don't load MX4J beans twice (CASSANDRA-12869)
 * Extend native protocol request flags, add versions to SUPPORTED, and introduce ProtocolVersion enum (CASSANDRA-12838)
 * Set JOINING mode when running pre-join tasks (CASSANDRA-12836)
 * remove net.mintern.primitive library due to license issue (CASSANDRA-12845)
 * Properly format IPv6 addresses when logging JMX service URL (CASSANDRA-12454)
 * Optimize the vnode allocation for single replica per DC (CASSANDRA-12777)
 * Use non-token restrictions for bounds when token restrictions are overridden (CASSANDRA-12419)
 * Fix CQLSH auto completion for PER PARTITION LIMIT (CASSANDRA-12803)
 * Use different build directories for Eclipse and Ant (CASSANDRA-12466)
 * Avoid potential AttributeError in cqlsh due to no table metadata (CASSANDRA-12815)
 * Fix RandomReplicationAwareTokenAllocatorTest.testExistingCluster (CASSANDRA-12812)
 * Upgrade commons-codec to 1.9 (CASSANDRA-12790)
 * Make the fanout size for LeveledCompactionStrategy to be configurable (CASSANDRA-11550)
 * Add duration data type (CASSANDRA-11873)
 * Fix timeout in ReplicationAwareTokenAllocatorTest (CASSANDRA-12784)
 * Improve sum aggregate functions (CASSANDRA-12417)
 * Make cassandra.yaml docs for batch_size_*_threshold_in_kb reflect changes in CASSANDRA-10876 (CASSANDRA-12761)
 * cqlsh fails to format collections when using aliases (CASSANDRA-11534)
 * Check for hash conflicts in prepared statements (CASSANDRA-12733)
 * Exit query parsing upon first error (CASSANDRA-12598)
 * Fix cassandra-stress to use single seed in UUID generation (CASSANDRA-12729)
 * CQLSSTableWriter does not allow Update statement (CASSANDRA-12450)
 * Config class uses boxed types but DD exposes primitive types (CASSANDRA-12199)
 * Add pre- and post-shutdown hooks to Storage Service (CASSANDRA-12461)
 * Add hint delivery metrics (CASSANDRA-12693)
 * Remove IndexInfo cache from FileIndexInfoRetriever (CASSANDRA-12731)
 * ColumnIndex does not reuse buffer (CASSANDRA-12502)
 * cdc column addition still breaks schema migration tasks (CASSANDRA-12697)
 * Upgrade metrics-reporter dependencies (CASSANDRA-12089)
 * Tune compaction thread count via nodetool (CASSANDRA-12248)
 * Add +=/-= shortcut syntax for update queries (CASSANDRA-12232)
 * Include repair session IDs in repair start message (CASSANDRA-12532)
 * Add a blocking task to Index, run before joining the ring (CASSANDRA-12039)
 * Fix NPE when using CQLSSTableWriter (CASSANDRA-12667)
 * Support optional backpressure strategies at the coordinator (CASSANDRA-9318)
 * Make randompartitioner work with new vnode allocation (CASSANDRA-12647)
 * Fix cassandra-stress graphing (CASSANDRA-12237)
 * Allow filtering on partition key columns for queries without secondary indexes (CASSANDRA-11031)
 * Fix Cassandra Stress reporting thread model and precision (CASSANDRA-12585)
 * Add JMH benchmarks.jar (CASSANDRA-12586)
 * Cleanup uses of AlterTableStatementColumn (CASSANDRA-12567)
 * Add keep-alive to streaming (CASSANDRA-11841)
 * Tracing payload is passed through newSession(..) (CASSANDRA-11706)
 * avoid deleting non existing sstable files and improve related log messages (CASSANDRA-12261)
 * json/yaml output format for nodetool compactionhistory (CASSANDRA-12486)
 * Retry all internode messages once after a connection is
   closed and reopened (CASSANDRA-12192)
 * Add support to rebuild from targeted replica (CASSANDRA-9875)
 * Add sequence distribution type to cassandra stress (CASSANDRA-12490)
 * "SELECT * FROM foo LIMIT ;" does not error out (CASSANDRA-12154)
 * Define executeLocally() at the ReadQuery Level (CASSANDRA-12474)
 * Extend read/write failure messages with a map of replica addresses
   to error codes in the v5 native protocol (CASSANDRA-12311)
 * Fix rebuild of SASI indexes with existing index files (CASSANDRA-12374)
 * Let DatabaseDescriptor not implicitly startup services (CASSANDRA-9054, 12550)
 * Fix clustering indexes in presence of static columns in SASI (CASSANDRA-12378)
 * Fix queries on columns with reversed type on SASI indexes (CASSANDRA-12223)
 * Added slow query log (CASSANDRA-12403)
 * Count full coordinated request against timeout (CASSANDRA-12256)
 * Allow TTL with null value on insert and update (CASSANDRA-12216)
 * Make decommission operation resumable (CASSANDRA-12008)
 * Add support to one-way targeted repair (CASSANDRA-9876)
 * Remove clientutil jar (CASSANDRA-11635)
 * Fix compaction throughput throttle (CASSANDRA-12366, CASSANDRA-12717)
 * Delay releasing Memtable memory on flush until PostFlush has finished running (CASSANDRA-12358)
 * Cassandra stress should dump all setting on startup (CASSANDRA-11914)
 * Make it possible to compact a given token range (CASSANDRA-10643)
 * Allow updating DynamicEndpointSnitch properties via JMX (CASSANDRA-12179)
 * Collect metrics on queries by consistency level (CASSANDRA-7384)
 * Add support for GROUP BY to SELECT statement (CASSANDRA-10707)
 * Deprecate memtable_cleanup_threshold and update default for memtable_flush_writers (CASSANDRA-12228)
 * Upgrade to OHC 0.4.4 (CASSANDRA-12133)
 * Add version command to cassandra-stress (CASSANDRA-12258)
 * Create compaction-stress tool (CASSANDRA-11844)
 * Garbage-collecting compaction operation and schema option (CASSANDRA-7019)
 * Add beta protocol flag for v5 native protocol (CASSANDRA-12142)
 * Support filtering on non-PRIMARY KEY columns in the CREATE
   MATERIALIZED VIEW statement's WHERE clause (CASSANDRA-10368)
 * Unify STDOUT and SYSTEMLOG logback format (CASSANDRA-12004)
 * COPY FROM should raise error for non-existing input files (CASSANDRA-12174)
 * Faster write path (CASSANDRA-12269)
 * Option to leave omitted columns in INSERT JSON unset (CASSANDRA-11424)
 * Support json/yaml output in nodetool tpstats (CASSANDRA-12035)
 * Expose metrics for successful/failed authentication attempts (CASSANDRA-10635)
 * Prepend snapshot name with "truncated" or "dropped" when a snapshot
   is taken before truncating or dropping a table (CASSANDRA-12178)
 * Optimize RestrictionSet (CASSANDRA-12153)
 * cqlsh does not automatically downgrade CQL version (CASSANDRA-12150)
 * Omit (de)serialization of state variable in UDAs (CASSANDRA-9613)
 * Create a system table to expose prepared statements (CASSANDRA-8831)
 * Reuse DataOutputBuffer from ColumnIndex (CASSANDRA-11970)
 * Remove DatabaseDescriptor dependency from SegmentedFile (CASSANDRA-11580)
 * Add supplied username to authentication error messages (CASSANDRA-12076)
 * Remove pre-startup check for open JMX port (CASSANDRA-12074)
 * Remove compaction Severity from DynamicEndpointSnitch (CASSANDRA-11738)
 * Restore resumable hints delivery (CASSANDRA-11960)
 * Properly report LWT contention (CASSANDRA-12626)
Merged from 3.0:
 * Dump threads when unit tests time out (CASSANDRA-13117)
 * Better error when modifying function permissions without explicit keyspace (CASSANDRA-12925)
 * Indexer is not correctly invoked when building indexes over sstables (CASSANDRA-13075)
 * Read repair is not blocking repair to finish in foreground repair (CASSANDRA-13115)
 * Stress daemon help is incorrect(CASSANDRA-12563)
 * Remove ALTER TYPE support (CASSANDRA-12443)
 * Fix assertion for certain legacy range tombstone pattern (CASSANDRA-12203)
 * Replace empty strings with null values if they cannot be converted (CASSANDRA-12794)
 * Fix deserialization of 2.x DeletedCells (CASSANDRA-12620)
 * Add parent repair session id to anticompaction log message (CASSANDRA-12186)
 * Improve contention handling on failure to acquire MV lock for streaming and hints (CASSANDRA-12905)
 * Fix DELETE and UPDATE queries with empty IN restrictions (CASSANDRA-12829)
 * Mark MVs as built after successful bootstrap (CASSANDRA-12984)
 * Estimated TS drop-time histogram updated with Cell.NO_DELETION_TIME (CASSANDRA-13040)
 * Nodetool compactionstats fails with NullPointerException (CASSANDRA-13021)
 * Thread local pools never cleaned up (CASSANDRA-13033)
 * Set RPC_READY to false when draining or if a node is marked as shutdown (CASSANDRA-12781)
 * CQL often queries static columns unnecessarily (CASSANDRA-12768)
 * Make sure sstables only get committed when it's safe to discard commit log records (CASSANDRA-12956)
 * Reject default_time_to_live option when creating or altering MVs (CASSANDRA-12868)
 * Nodetool should use a more sane max heap size (CASSANDRA-12739)
 * LocalToken ensures token values are cloned on heap (CASSANDRA-12651)
 * AnticompactionRequestSerializer serializedSize is incorrect (CASSANDRA-12934)
 * Prevent reloading of logback.xml from UDF sandbox (CASSANDRA-12535)
 * Reenable HeapPool (CASSANDRA-12900)
 * Disallow offheap_buffers memtable allocation (CASSANDRA-11039)
 * Fix CommitLogSegmentManagerTest (CASSANDRA-12283)
 * Pass root cause to CorruptBlockException when uncompression failed (CASSANDRA-12889)
 * Batch with multiple conditional updates for the same partition causes AssertionError (CASSANDRA-12867)
 * Make AbstractReplicationStrategy extendable from outside its package (CASSANDRA-12788)
 * Don't tell users to turn off consistent rangemovements during rebuild. (CASSANDRA-12296)
 * Fix CommitLogTest.testDeleteIfNotDirty (CASSANDRA-12854)
 * Avoid deadlock due to MV lock contention (CASSANDRA-12689)
 * Fix for KeyCacheCqlTest flakiness (CASSANDRA-12801)
 * Include SSTable filename in compacting large row message (CASSANDRA-12384)
 * Fix potential socket leak (CASSANDRA-12329, CASSANDRA-12330)
 * Fix ViewTest.testCompaction (CASSANDRA-12789)
 * Improve avg aggregate functions (CASSANDRA-12417)
 * Preserve quoted reserved keyword column names in MV creation (CASSANDRA-11803)
 * nodetool stopdaemon errors out (CASSANDRA-12646)
 * Split materialized view mutations on build to prevent OOM (CASSANDRA-12268)
 * mx4j does not work in 3.0.8 (CASSANDRA-12274)
 * Abort cqlsh copy-from in case of no answer after prolonged period of time (CASSANDRA-12740)
 * Avoid sstable corrupt exception due to dropped static column (CASSANDRA-12582)
 * Make stress use client mode to avoid checking commit log size on startup (CASSANDRA-12478)
 * Fix exceptions with new vnode allocation (CASSANDRA-12715)
 * Unify drain and shutdown processes (CASSANDRA-12509)
 * Fix NPE in ComponentOfSlice.isEQ() (CASSANDRA-12706)
 * Fix failure in LogTransactionTest (CASSANDRA-12632)
 * Fix potentially incomplete non-frozen UDT values when querying with the
   full primary key specified (CASSANDRA-12605)
 * Make sure repaired tombstones are dropped when only_purge_repaired_tombstones is enabled (CASSANDRA-12703)
 * Skip writing MV mutations to commitlog on mutation.applyUnsafe() (CASSANDRA-11670)
 * Establish consistent distinction between non-existing partition and NULL value for LWTs on static columns (CASSANDRA-12060)
 * Extend ColumnIdentifier.internedInstances key to include the type that generated the byte buffer (CASSANDRA-12516)
 * Handle composite prefixes with final EOC=0 as in 2.x and refactor LegacyLayout.decodeBound (CASSANDRA-12423)
 * select_distinct_with_deletions_test failing on non-vnode environments (CASSANDRA-11126)
 * Stack Overflow returned to queries while upgrading (CASSANDRA-12527)
 * Fix legacy regex for temporary files from 2.2 (CASSANDRA-12565)
 * Add option to state current gc_grace_seconds to tools/bin/sstablemetadata (CASSANDRA-12208)
 * Fix file system race condition that may cause LogAwareFileLister to fail to classify files (CASSANDRA-11889)
 * Fix file handle leaks due to simultaneous compaction/repair and
   listing snapshots, calculating snapshot sizes, or making schema
   changes (CASSANDRA-11594)
 * Fix nodetool repair exits with 0 for some errors (CASSANDRA-12508)
 * Do not shut down BatchlogManager twice during drain (CASSANDRA-12504)
 * Disk failure policy should not be invoked on out of space (CASSANDRA-12385)
 * Calculate last compacted key on startup (CASSANDRA-6216)
 * Add schema to snapshot manifest, add USING TIMESTAMP clause to ALTER TABLE statements (CASSANDRA-7190)
 * If CF has no clustering columns, any row cache is full partition cache (CASSANDRA-12499)
 * Correct log message for statistics of offheap memtable flush (CASSANDRA-12776)
 * Explicitly set locale for string validation (CASSANDRA-12541,CASSANDRA-12542,CASSANDRA-12543,CASSANDRA-12545)
Merged from 2.2:
 * Fix speculative retry bugs (CASSANDRA-13009)
 * Fix handling of nulls and unsets in IN conditions (CASSANDRA-12981)
 * Fix race causing infinite loop if Thrift server is stopped before it starts listening (CASSANDRA-12856)
 * CompactionTasks now correctly drops sstables out of compaction when not enough disk space is available (CASSANDRA-12979)
 * Remove support for non-JavaScript UDFs (CASSANDRA-12883)
 * Fix DynamicEndpointSnitch noop in multi-datacenter situations (CASSANDRA-13074)
 * cqlsh copy-from: encode column names to avoid primary key parsing errors (CASSANDRA-12909)
 * Temporarily fix bug that creates commit log when running offline tools (CASSANDRA-8616)
 * Reduce granuality of OpOrder.Group during index build (CASSANDRA-12796)
 * Test bind parameters and unset parameters in InsertUpdateIfConditionTest (CASSANDRA-12980)
 * Use saved tokens when setting local tokens on StorageService.joinRing (CASSANDRA-12935)
 * cqlsh: fix DESC TYPES errors (CASSANDRA-12914)
 * Fix leak on skipped SSTables in sstableupgrade (CASSANDRA-12899)
 * Avoid blocking gossip during pending range calculation (CASSANDRA-12281)
 * Fix purgeability of tombstones with max timestamp (CASSANDRA-12792)
 * Fail repair if participant dies during sync or anticompaction (CASSANDRA-12901)
 * cqlsh COPY: unprotected pk values before converting them if not using prepared statements (CASSANDRA-12863)
 * Fix Util.spinAssertEquals (CASSANDRA-12283)
 * Fix potential NPE for compactionstats (CASSANDRA-12462)
 * Prepare legacy authenticate statement if credentials table initialised after node startup (CASSANDRA-12813)
 * Change cassandra.wait_for_tracing_events_timeout_secs default to 0 (CASSANDRA-12754)
 * Clean up permissions when a UDA is dropped (CASSANDRA-12720)
 * Limit colUpdateTimeDelta histogram updates to reasonable deltas (CASSANDRA-11117)
 * Fix leak errors and execution rejected exceptions when draining (CASSANDRA-12457)
 * Fix merkle tree depth calculation (CASSANDRA-12580)
 * Make Collections deserialization more robust (CASSANDRA-12618)
 * Better handle invalid system roles table (CASSANDRA-12700)
 * Fix exceptions when enabling gossip on nodes that haven't joined the ring (CASSANDRA-12253)
 * Fix authentication problem when invoking cqlsh copy from a SOURCE command (CASSANDRA-12642)
 * Decrement pending range calculator jobs counter in finally block
 * cqlshlib tests: increase default execute timeout (CASSANDRA-12481)
 * Forward writes to replacement node when replace_address != broadcast_address (CASSANDRA-8523)
 * Fail repair on non-existing table (CASSANDRA-12279)
 * Enable repair -pr and -local together (fix regression of CASSANDRA-7450) (CASSANDRA-12522)
 * Split consistent range movement flag correction (CASSANDRA-12786)
Merged from 2.1:
 * Upgrade netty version to fix memory leak with client encryption (CASSANDRA-13114)
 * cqlsh copy-from: sort user type fields in csv (CASSANDRA-12959)
 * Don't skip sstables based on maxLocalDeletionTime (CASSANDRA-12765)


3.8, 3.9
 * Fix value skipping with counter columns (CASSANDRA-11726)
 * Fix nodetool tablestats miss SSTable count (CASSANDRA-12205)
 * Fixed flacky SSTablesIteratedTest (CASSANDRA-12282)
 * Fixed flacky SSTableRewriterTest: check file counts before calling validateCFS (CASSANDRA-12348)
 * cqlsh: Fix handling of $$-escaped strings (CASSANDRA-12189)
 * Fix SSL JMX requiring truststore containing server cert (CASSANDRA-12109)
 * RTE from new CDC column breaks in flight queries (CASSANDRA-12236)
 * Fix hdr logging for single operation workloads (CASSANDRA-12145)
 * Fix SASI PREFIX search in CONTAINS mode with partial terms (CASSANDRA-12073)
 * Increase size of flushExecutor thread pool (CASSANDRA-12071)
 * Partial revert of CASSANDRA-11971, cannot recycle buffer in SP.sendMessagesToNonlocalDC (CASSANDRA-11950)
 * Upgrade netty to 4.0.39 (CASSANDRA-12032, CASSANDRA-12034)
 * Improve details in compaction log message (CASSANDRA-12080)
 * Allow unset values in CQLSSTableWriter (CASSANDRA-11911)
 * Chunk cache to request compressor-compatible buffers if pool space is exhausted (CASSANDRA-11993)
 * Remove DatabaseDescriptor dependencies from SequentialWriter (CASSANDRA-11579)
 * Move skip_stop_words filter before stemming (CASSANDRA-12078)
 * Support seek() in EncryptedFileSegmentInputStream (CASSANDRA-11957)
 * SSTable tools mishandling LocalPartitioner (CASSANDRA-12002)
 * When SEPWorker assigned work, set thread name to match pool (CASSANDRA-11966)
 * Add cross-DC latency metrics (CASSANDRA-11596)
 * Allow terms in selection clause (CASSANDRA-10783)
 * Add bind variables to trace (CASSANDRA-11719)
 * Switch counter shards' clock to timestamps (CASSANDRA-9811)
 * Introduce HdrHistogram and response/service/wait separation to stress tool (CASSANDRA-11853)
 * entry-weighers in QueryProcessor should respect partitionKeyBindIndexes field (CASSANDRA-11718)
 * Support older ant versions (CASSANDRA-11807)
 * Estimate compressed on disk size when deciding if sstable size limit reached (CASSANDRA-11623)
 * cassandra-stress profiles should support case sensitive schemas (CASSANDRA-11546)
 * Remove DatabaseDescriptor dependency from FileUtils (CASSANDRA-11578)
 * Faster streaming (CASSANDRA-9766)
 * Add prepared query parameter to trace for "Execute CQL3 prepared query" session (CASSANDRA-11425)
 * Add repaired percentage metric (CASSANDRA-11503)
 * Add Change-Data-Capture (CASSANDRA-8844)
Merged from 3.0:
 * Fix paging for 2.x to 3.x upgrades (CASSANDRA-11195)
 * Fix clean interval not sent to commit log for empty memtable flush (CASSANDRA-12436)
 * Fix potential resource leak in RMIServerSocketFactoryImpl (CASSANDRA-12331)
 * Make sure compaction stats are updated when compaction is interrupted (CASSANDRA-12100)
 * Change commitlog and sstables to track dirty and clean intervals (CASSANDRA-11828)
 * NullPointerException during compaction on table with static columns (CASSANDRA-12336)
 * Fixed ConcurrentModificationException when reading metrics in GraphiteReporter (CASSANDRA-11823)
 * Fix upgrade of super columns on thrift (CASSANDRA-12335)
 * Fixed flacky BlacklistingCompactionsTest, switched to fixed size types and increased corruption size (CASSANDRA-12359)
 * Rerun ReplicationAwareTokenAllocatorTest on failure to avoid flakiness (CASSANDRA-12277)
 * Exception when computing read-repair for range tombstones (CASSANDRA-12263)
 * Lost counter writes in compact table and static columns (CASSANDRA-12219)
 * AssertionError with MVs on updating a row that isn't indexed due to a null value (CASSANDRA-12247)
 * Disable RR and speculative retry with EACH_QUORUM reads (CASSANDRA-11980)
 * Add option to override compaction space check (CASSANDRA-12180)
 * Faster startup by only scanning each directory for temporary files once (CASSANDRA-12114)
 * Respond with v1/v2 protocol header when responding to driver that attempts
   to connect with too low of a protocol version (CASSANDRA-11464)
 * NullPointerExpception when reading/compacting table (CASSANDRA-11988)
 * Fix problem with undeleteable rows on upgrade to new sstable format (CASSANDRA-12144)
 * Fix potential bad messaging service message for paged range reads
   within mixed-version 3.x clusters (CASSANDRA-12249)
 * Fix paging logic for deleted partitions with static columns (CASSANDRA-12107)
 * Wait until the message is being send to decide which serializer must be used (CASSANDRA-11393)
 * Fix migration of static thrift column names with non-text comparators (CASSANDRA-12147)
 * Fix upgrading sparse tables that are incorrectly marked as dense (CASSANDRA-11315)
 * Fix reverse queries ignoring range tombstones (CASSANDRA-11733)
 * Avoid potential race when rebuilding CFMetaData (CASSANDRA-12098)
 * Avoid missing sstables when getting the canonical sstables (CASSANDRA-11996)
 * Always select the live sstables when getting sstables in bounds (CASSANDRA-11944)
 * Fix column ordering of results with static columns for Thrift requests in
   a mixed 2.x/3.x cluster, also fix potential non-resolved duplication of
   those static columns in query results (CASSANDRA-12123)
 * Avoid digest mismatch with empty but static rows (CASSANDRA-12090)
 * Fix EOF exception when altering column type (CASSANDRA-11820)
 * Fix potential race in schema during new table creation (CASSANDRA-12083)
 * cqlsh: fix error handling in rare COPY FROM failure scenario (CASSANDRA-12070)
 * Disable autocompaction during drain (CASSANDRA-11878)
 * Add a metrics timer to MemtablePool and use it to track time spent blocked on memory in MemtableAllocator (CASSANDRA-11327)
 * Fix upgrading schema with super columns with non-text subcomparators (CASSANDRA-12023)
 * Add TimeWindowCompactionStrategy (CASSANDRA-9666)
 * Fix JsonTransformer output of partition with deletion info (CASSANDRA-12418)
 * Fix NPE in SSTableLoader when specifying partial directory path (CASSANDRA-12609)
Merged from 2.2:
 * Add local address entry in PropertyFileSnitch (CASSANDRA-11332)
 * cqlsh copy: fix missing counter values (CASSANDRA-12476)
 * Move migration tasks to non-periodic queue, assure flush executor shutdown after non-periodic executor (CASSANDRA-12251)
 * cqlsh copy: fixed possible race in initializing feeding thread (CASSANDRA-11701)
 * Only set broadcast_rpc_address on Ec2MultiRegionSnitch if it's not set (CASSANDRA-11357)
 * Update StorageProxy range metrics for timeouts, failures and unavailables (CASSANDRA-9507)
 * Add Sigar to classes included in clientutil.jar (CASSANDRA-11635)
 * Add decay to histograms and timers used for metrics (CASSANDRA-11752)
 * Fix hanging stream session (CASSANDRA-10992)
 * Fix INSERT JSON, fromJson() support of smallint, tinyint types (CASSANDRA-12371)
 * Restore JVM metric export for metric reporters (CASSANDRA-12312)
 * Release sstables of failed stream sessions only when outgoing transfers are finished (CASSANDRA-11345)
 * Wait for tracing events before returning response and query at same consistency level client side (CASSANDRA-11465)
 * cqlsh copyutil should get host metadata by connected address (CASSANDRA-11979)
 * Fixed cqlshlib.test.remove_test_db (CASSANDRA-12214)
 * Synchronize ThriftServer::stop() (CASSANDRA-12105)
 * Use dedicated thread for JMX notifications (CASSANDRA-12146)
 * Improve streaming synchronization and fault tolerance (CASSANDRA-11414)
 * MemoryUtil.getShort() should return an unsigned short also for architectures not supporting unaligned memory accesses (CASSANDRA-11973)
Merged from 2.1:
 * Fix queries with empty ByteBuffer values in clustering column restrictions (CASSANDRA-12127)
 * Disable passing control to post-flush after flush failure to prevent data loss (CASSANDRA-11828)
 * Allow STCS-in-L0 compactions to reduce scope with LCS (CASSANDRA-12040)
 * cannot use cql since upgrading python to 2.7.11+ (CASSANDRA-11850)
 * Fix filtering on clustering columns when 2i is used (CASSANDRA-11907)


3.0.8
 * Fix potential race in schema during new table creation (CASSANDRA-12083)
 * cqlsh: fix error handling in rare COPY FROM failure scenario (CASSANDRA-12070)
 * Disable autocompaction during drain (CASSANDRA-11878)
 * Add a metrics timer to MemtablePool and use it to track time spent blocked on memory in MemtableAllocator (CASSANDRA-11327)
 * Fix upgrading schema with super columns with non-text subcomparators (CASSANDRA-12023)
 * Add TimeWindowCompactionStrategy (CASSANDRA-9666)
Merged from 2.2:
 * Allow nodetool info to run with readonly JMX access (CASSANDRA-11755)
 * Validate bloom_filter_fp_chance against lowest supported
   value when the table is created (CASSANDRA-11920)
 * Don't send erroneous NEW_NODE notifications on restart (CASSANDRA-11038)
 * StorageService shutdown hook should use a volatile variable (CASSANDRA-11984)
Merged from 2.1:
 * Add system property to set the max number of native transport requests in queue (CASSANDRA-11363)
 * Fix queries with empty ByteBuffer values in clustering column restrictions (CASSANDRA-12127)
 * Disable passing control to post-flush after flush failure to prevent data loss (CASSANDRA-11828)
 * Allow STCS-in-L0 compactions to reduce scope with LCS (CASSANDRA-12040)
 * cannot use cql since upgrading python to 2.7.11+ (CASSANDRA-11850)
 * Fix filtering on clustering columns when 2i is used (CASSANDRA-11907)
 * Avoid stalling paxos when the paxos state expires (CASSANDRA-12043)
 * Remove finished incoming streaming connections from MessagingService (CASSANDRA-11854)
 * Don't try to get sstables for non-repairing column families (CASSANDRA-12077)
 * Avoid marking too many sstables as repaired (CASSANDRA-11696)
 * Prevent select statements with clustering key > 64k (CASSANDRA-11882)
 * Fix clock skew corrupting other nodes with paxos (CASSANDRA-11991)
 * Remove distinction between non-existing static columns and existing but null in LWTs (CASSANDRA-9842)
 * Cache local ranges when calculating repair neighbors (CASSANDRA-11934)
 * Allow LWT operation on static column with only partition keys (CASSANDRA-10532)
 * Create interval tree over canonical sstables to avoid missing sstables during streaming (CASSANDRA-11886)
 * cqlsh COPY FROM: shutdown parent cluster after forking, to avoid corrupting SSL connections (CASSANDRA-11749)


3.7
 * Support multiple folders for user defined compaction tasks (CASSANDRA-11765)
 * Fix race in CompactionStrategyManager's pause/resume (CASSANDRA-11922)
Merged from 3.0:
 * Fix legacy serialization of Thrift-generated non-compound range tombstones
   when communicating with 2.x nodes (CASSANDRA-11930)
 * Fix Directories instantiations where CFS.initialDirectories should be used (CASSANDRA-11849)
 * Avoid referencing DatabaseDescriptor in AbstractType (CASSANDRA-11912)
 * Don't use static dataDirectories field in Directories instances (CASSANDRA-11647)
 * Fix sstables not being protected from removal during index build (CASSANDRA-11905)
 * cqlsh: Suppress stack trace from Read/WriteFailures (CASSANDRA-11032)
 * Remove unneeded code to repair index summaries that have
   been improperly down-sampled (CASSANDRA-11127)
 * Avoid WriteTimeoutExceptions during commit log replay due to materialized
   view lock contention (CASSANDRA-11891)
 * Prevent OOM failures on SSTable corruption, improve tests for corruption detection (CASSANDRA-9530)
 * Use CFS.initialDirectories when clearing snapshots (CASSANDRA-11705)
 * Allow compaction strategies to disable early open (CASSANDRA-11754)
 * Refactor Materialized View code (CASSANDRA-11475)
 * Update Java Driver (CASSANDRA-11615)
Merged from 2.2:
 * Persist local metadata earlier in startup sequence (CASSANDRA-11742)
 * cqlsh: fix tab completion for case-sensitive identifiers (CASSANDRA-11664)
 * Avoid showing estimated key as -1 in tablestats (CASSANDRA-11587)
 * Fix possible race condition in CommitLog.recover (CASSANDRA-11743)
 * Enable client encryption in sstableloader with cli options (CASSANDRA-11708)
 * Possible memory leak in NIODataInputStream (CASSANDRA-11867)
 * Add seconds to cqlsh tracing session duration (CASSANDRA-11753)
 * Fix commit log replay after out-of-order flush completion (CASSANDRA-9669)
 * Prohibit Reversed Counter type as part of the PK (CASSANDRA-9395)
 * cqlsh: correctly handle non-ascii chars in error messages (CASSANDRA-11626)
Merged from 2.1:
 * Run CommitLog tests with different compression settings (CASSANDRA-9039)
 * cqlsh: apply current keyspace to source command (CASSANDRA-11152)
 * Clear out parent repair session if repair coordinator dies (CASSANDRA-11824)
 * Set default streaming_socket_timeout_in_ms to 24 hours (CASSANDRA-11840)
 * Do not consider local node a valid source during replace (CASSANDRA-11848)
 * Add message dropped tasks to nodetool netstats (CASSANDRA-11855)
 * Avoid holding SSTableReaders for duration of incremental repair (CASSANDRA-11739)


3.6
 * Correctly migrate schema for frozen UDTs during 2.x -> 3.x upgrades
   (does not affect any released versions) (CASSANDRA-11613)
 * Allow server startup if JMX is configured directly (CASSANDRA-11725)
 * Prevent direct memory OOM on buffer pool allocations (CASSANDRA-11710)
 * Enhanced Compaction Logging (CASSANDRA-10805)
 * Make prepared statement cache size configurable (CASSANDRA-11555)
 * Integrated JMX authentication and authorization (CASSANDRA-10091)
 * Add units to stress ouput (CASSANDRA-11352)
 * Fix PER PARTITION LIMIT for single and multi partitions queries (CASSANDRA-11603)
 * Add uncompressed chunk cache for RandomAccessReader (CASSANDRA-5863)
 * Clarify ClusteringPrefix hierarchy (CASSANDRA-11213)
 * Always perform collision check before joining ring (CASSANDRA-10134)
 * SSTableWriter output discrepancy (CASSANDRA-11646)
 * Fix potential timeout in NativeTransportService.testConcurrentDestroys (CASSANDRA-10756)
 * Support large partitions on the 3.0 sstable format (CASSANDRA-11206,11763)
 * Add support to rebuild from specific range (CASSANDRA-10406)
 * Optimize the overlapping lookup by calculating all the
   bounds in advance (CASSANDRA-11571)
 * Support json/yaml output in nodetool tablestats (CASSANDRA-5977)
 * (stress) Add datacenter option to -node options (CASSANDRA-11591)
 * Fix handling of empty slices (CASSANDRA-11513)
 * Make number of cores used by cqlsh COPY visible to testing code (CASSANDRA-11437)
 * Allow filtering on clustering columns for queries without secondary indexes (CASSANDRA-11310)
 * Refactor Restriction hierarchy (CASSANDRA-11354)
 * Eliminate allocations in R/W path (CASSANDRA-11421)
 * Update Netty to 4.0.36 (CASSANDRA-11567)
 * Fix PER PARTITION LIMIT for queries requiring post-query ordering (CASSANDRA-11556)
 * Allow instantiation of UDTs and tuples in UDFs (CASSANDRA-10818)
 * Support UDT in CQLSSTableWriter (CASSANDRA-10624)
 * Support for non-frozen user-defined types, updating
   individual fields of user-defined types (CASSANDRA-7423)
 * Make LZ4 compression level configurable (CASSANDRA-11051)
 * Allow per-partition LIMIT clause in CQL (CASSANDRA-7017)
 * Make custom filtering more extensible with UserExpression (CASSANDRA-11295)
 * Improve field-checking and error reporting in cassandra.yaml (CASSANDRA-10649)
 * Print CAS stats in nodetool proxyhistograms (CASSANDRA-11507)
 * More user friendly error when providing an invalid token to nodetool (CASSANDRA-9348)
 * Add static column support to SASI index (CASSANDRA-11183)
 * Support EQ/PREFIX queries in SASI CONTAINS mode without tokenization (CASSANDRA-11434)
 * Support LIKE operator in prepared statements (CASSANDRA-11456)
 * Add a command to see if a Materialized View has finished building (CASSANDRA-9967)
 * Log endpoint and port associated with streaming operation (CASSANDRA-8777)
 * Print sensible units for all log messages (CASSANDRA-9692)
 * Upgrade Netty to version 4.0.34 (CASSANDRA-11096)
 * Break the CQL grammar into separate Parser and Lexer (CASSANDRA-11372)
 * Compress only inter-dc traffic by default (CASSANDRA-8888)
 * Add metrics to track write amplification (CASSANDRA-11420)
 * cassandra-stress: cannot handle "value-less" tables (CASSANDRA-7739)
 * Add/drop multiple columns in one ALTER TABLE statement (CASSANDRA-10411)
 * Add require_endpoint_verification opt for internode encryption (CASSANDRA-9220)
 * Add auto import java.util for UDF code block (CASSANDRA-11392)
 * Add --hex-format option to nodetool getsstables (CASSANDRA-11337)
 * sstablemetadata should print sstable min/max token (CASSANDRA-7159)
 * Do not wrap CassandraException in TriggerExecutor (CASSANDRA-9421)
 * COPY TO should have higher double precision (CASSANDRA-11255)
 * Stress should exit with non-zero status after failure (CASSANDRA-10340)
 * Add client to cqlsh SHOW_SESSION (CASSANDRA-8958)
 * Fix nodetool tablestats keyspace level metrics (CASSANDRA-11226)
 * Store repair options in parent_repair_history (CASSANDRA-11244)
 * Print current leveling in sstableofflinerelevel (CASSANDRA-9588)
 * Change repair message for keyspaces with RF 1 (CASSANDRA-11203)
 * Remove hard-coded SSL cipher suites and protocols (CASSANDRA-10508)
 * Improve concurrency in CompactionStrategyManager (CASSANDRA-10099)
 * (cqlsh) interpret CQL type for formatting blobs (CASSANDRA-11274)
 * Refuse to start and print txn log information in case of disk
   corruption (CASSANDRA-10112)
 * Resolve some eclipse-warnings (CASSANDRA-11086)
 * (cqlsh) Show static columns in a different color (CASSANDRA-11059)
 * Allow to remove TTLs on table with default_time_to_live (CASSANDRA-11207)
Merged from 3.0:
 * Disallow creating view with a static column (CASSANDRA-11602)
 * Reduce the amount of object allocations caused by the getFunctions methods (CASSANDRA-11593)
 * Potential error replaying commitlog with smallint/tinyint/date/time types (CASSANDRA-11618)
 * Fix queries with filtering on counter columns (CASSANDRA-11629)
 * Improve tombstone printing in sstabledump (CASSANDRA-11655)
 * Fix paging for range queries where all clustering columns are specified (CASSANDRA-11669)
 * Don't require HEAP_NEW_SIZE to be set when using G1 (CASSANDRA-11600)
 * Fix sstabledump not showing cells after tombstone marker (CASSANDRA-11654)
 * Ignore all LocalStrategy keyspaces for streaming and other related
   operations (CASSANDRA-11627)
 * Ensure columnfilter covers indexed columns for thrift 2i queries (CASSANDRA-11523)
 * Only open one sstable scanner per sstable (CASSANDRA-11412)
 * Option to specify ProtocolVersion in cassandra-stress (CASSANDRA-11410)
 * ArithmeticException in avgFunctionForDecimal (CASSANDRA-11485)
 * LogAwareFileLister should only use OLD sstable files in current folder to determine disk consistency (CASSANDRA-11470)
 * Notify indexers of expired rows during compaction (CASSANDRA-11329)
 * Properly respond with ProtocolError when a v1/v2 native protocol
   header is received (CASSANDRA-11464)
 * Validate that num_tokens and initial_token are consistent with one another (CASSANDRA-10120)
Merged from 2.2:
 * Exit JVM if JMX server fails to startup (CASSANDRA-11540)
 * Produce a heap dump when exiting on OOM (CASSANDRA-9861)
 * Restore ability to filter on clustering columns when using a 2i (CASSANDRA-11510)
 * JSON datetime formatting needs timezone (CASSANDRA-11137)
 * Fix is_dense recalculation for Thrift-updated tables (CASSANDRA-11502)
 * Remove unnescessary file existence check during anticompaction (CASSANDRA-11660)
 * Add missing files to debian packages (CASSANDRA-11642)
 * Avoid calling Iterables::concat in loops during ModificationStatement::getFunctions (CASSANDRA-11621)
 * cqlsh: COPY FROM should use regular inserts for single statement batches and
   report errors correctly if workers processes crash on initialization (CASSANDRA-11474)
 * Always close cluster with connection in CqlRecordWriter (CASSANDRA-11553)
 * Allow only DISTINCT queries with partition keys restrictions (CASSANDRA-11339)
 * CqlConfigHelper no longer requires both a keystore and truststore to work (CASSANDRA-11532)
 * Make deprecated repair methods backward-compatible with previous notification service (CASSANDRA-11430)
 * IncomingStreamingConnection version check message wrong (CASSANDRA-11462)
Merged from 2.1:
 * Support mlockall on IBM POWER arch (CASSANDRA-11576)
 * Add option to disable use of severity in DynamicEndpointSnitch (CASSANDRA-11737)
 * cqlsh COPY FROM fails for null values with non-prepared statements (CASSANDRA-11631)
 * Make cython optional in pylib/setup.py (CASSANDRA-11630)
 * Change order of directory searching for cassandra.in.sh to favor local one (CASSANDRA-11628)
 * cqlsh COPY FROM fails with []{} chars in UDT/tuple fields/values (CASSANDRA-11633)
 * clqsh: COPY FROM throws TypeError with Cython extensions enabled (CASSANDRA-11574)
 * cqlsh: COPY FROM ignores NULL values in conversion (CASSANDRA-11549)
 * Validate levels when building LeveledScanner to avoid overlaps with orphaned sstables (CASSANDRA-9935)


3.5
 * StaticTokenTreeBuilder should respect posibility of duplicate tokens (CASSANDRA-11525)
 * Correctly fix potential assertion error during compaction (CASSANDRA-11353)
 * Avoid index segment stitching in RAM which lead to OOM on big SSTable files (CASSANDRA-11383)
 * Fix clustering and row filters for LIKE queries on clustering columns (CASSANDRA-11397)
Merged from 3.0:
 * Fix rare NPE on schema upgrade from 2.x to 3.x (CASSANDRA-10943)
 * Improve backoff policy for cqlsh COPY FROM (CASSANDRA-11320)
 * Improve IF NOT EXISTS check in CREATE INDEX (CASSANDRA-11131)
 * Upgrade ohc to 0.4.3
 * Enable SO_REUSEADDR for JMX RMI server sockets (CASSANDRA-11093)
 * Allocate merkletrees with the correct size (CASSANDRA-11390)
 * Support streaming pre-3.0 sstables (CASSANDRA-10990)
 * Add backpressure to compressed or encrypted commit log (CASSANDRA-10971)
 * SSTableExport supports secondary index tables (CASSANDRA-11330)
 * Fix sstabledump to include missing info in debug output (CASSANDRA-11321)
 * Establish and implement canonical bulk reading workload(s) (CASSANDRA-10331)
 * Fix paging for IN queries on tables without clustering columns (CASSANDRA-11208)
 * Remove recursive call from CompositesSearcher (CASSANDRA-11304)
 * Fix filtering on non-primary key columns for queries without index (CASSANDRA-6377)
 * Fix sstableloader fail when using materialized view (CASSANDRA-11275)
Merged from 2.2:
 * DatabaseDescriptor should log stacktrace in case of Eception during seed provider creation (CASSANDRA-11312)
 * Use canonical path for directory in SSTable descriptor (CASSANDRA-10587)
 * Add cassandra-stress keystore option (CASSANDRA-9325)
 * Dont mark sstables as repairing with sub range repairs (CASSANDRA-11451)
 * Notify when sstables change after cancelling compaction (CASSANDRA-11373)
 * cqlsh: COPY FROM should check that explicit column names are valid (CASSANDRA-11333)
 * Add -Dcassandra.start_gossip startup option (CASSANDRA-10809)
 * Fix UTF8Validator.validate() for modified UTF-8 (CASSANDRA-10748)
 * Clarify that now() function is calculated on the coordinator node in CQL documentation (CASSANDRA-10900)
 * Fix bloom filter sizing with LCS (CASSANDRA-11344)
 * (cqlsh) Fix error when result is 0 rows with EXPAND ON (CASSANDRA-11092)
 * Add missing newline at end of bin/cqlsh (CASSANDRA-11325)
 * Unresolved hostname leads to replace being ignored (CASSANDRA-11210)
 * Only log yaml config once, at startup (CASSANDRA-11217)
 * Reference leak with parallel repairs on the same table (CASSANDRA-11215)
Merged from 2.1:
 * Add a -j parameter to scrub/cleanup/upgradesstables to state how
   many threads to use (CASSANDRA-11179)
 * COPY FROM on large datasets: fix progress report and debug performance (CASSANDRA-11053)
 * InvalidateKeys should have a weak ref to key cache (CASSANDRA-11176)


3.4
 * (cqlsh) add cqlshrc option to always connect using ssl (CASSANDRA-10458)
 * Cleanup a few resource warnings (CASSANDRA-11085)
 * Allow custom tracing implementations (CASSANDRA-10392)
 * Extract LoaderOptions to be able to be used from outside (CASSANDRA-10637)
 * fix OnDiskIndexTest to properly treat empty ranges (CASSANDRA-11205)
 * fix TrackerTest to handle new notifications (CASSANDRA-11178)
 * add SASI validation for partitioner and complex columns (CASSANDRA-11169)
 * Add caching of encrypted credentials in PasswordAuthenticator (CASSANDRA-7715)
 * fix SASI memtable switching on flush (CASSANDRA-11159)
 * Remove duplicate offline compaction tracking (CASSANDRA-11148)
 * fix EQ semantics of analyzed SASI indexes (CASSANDRA-11130)
 * Support long name output for nodetool commands (CASSANDRA-7950)
 * Encrypted hints (CASSANDRA-11040)
 * SASI index options validation (CASSANDRA-11136)
 * Optimize disk seek using min/max column name meta data when the LIMIT clause is used
   (CASSANDRA-8180)
 * Add LIKE support to CQL3 (CASSANDRA-11067)
 * Generic Java UDF types (CASSANDRA-10819)
 * cqlsh: Include sub-second precision in timestamps by default (CASSANDRA-10428)
 * Set javac encoding to utf-8 (CASSANDRA-11077)
 * Integrate SASI index into Cassandra (CASSANDRA-10661)
 * Add --skip-flush option to nodetool snapshot
 * Skip values for non-queried columns (CASSANDRA-10657)
 * Add support for secondary indexes on static columns (CASSANDRA-8103)
 * CommitLogUpgradeTestMaker creates broken commit logs (CASSANDRA-11051)
 * Add metric for number of dropped mutations (CASSANDRA-10866)
 * Simplify row cache invalidation code (CASSANDRA-10396)
 * Support user-defined compaction through nodetool (CASSANDRA-10660)
 * Stripe view locks by key and table ID to reduce contention (CASSANDRA-10981)
 * Add nodetool gettimeout and settimeout commands (CASSANDRA-10953)
 * Add 3.0 metadata to sstablemetadata output (CASSANDRA-10838)
Merged from 3.0:
 * MV should only query complex columns included in the view (CASSANDRA-11069)
 * Failed aggregate creation breaks server permanently (CASSANDRA-11064)
 * Add sstabledump tool (CASSANDRA-7464)
 * Introduce backpressure for hints (CASSANDRA-10972)
 * Fix ClusteringPrefix not being able to read tombstone range boundaries (CASSANDRA-11158)
 * Prevent logging in sandboxed state (CASSANDRA-11033)
 * Disallow drop/alter operations of UDTs used by UDAs (CASSANDRA-10721)
 * Add query time validation method on Index (CASSANDRA-11043)
 * Avoid potential AssertionError in mixed version cluster (CASSANDRA-11128)
 * Properly handle hinted handoff after topology changes (CASSANDRA-5902)
 * AssertionError when listing sstable files on inconsistent disk state (CASSANDRA-11156)
 * Fix wrong rack counting and invalid conditions check for TokenAllocation
   (CASSANDRA-11139)
 * Avoid creating empty hint files (CASSANDRA-11090)
 * Fix leak detection strong reference loop using weak reference (CASSANDRA-11120)
 * Configurie BatchlogManager to stop delayed tasks on shutdown (CASSANDRA-11062)
 * Hadoop integration is incompatible with Cassandra Driver 3.0.0 (CASSANDRA-11001)
 * Add dropped_columns to the list of schema table so it gets handled
   properly (CASSANDRA-11050)
 * Fix NPE when using forceRepairRangeAsync without DC (CASSANDRA-11239)
Merged from 2.2:
 * Preserve order for preferred SSL cipher suites (CASSANDRA-11164)
 * Range.compareTo() violates the contract of Comparable (CASSANDRA-11216)
 * Avoid NPE when serializing ErrorMessage with null message (CASSANDRA-11167)
 * Replacing an aggregate with a new version doesn't reset INITCOND (CASSANDRA-10840)
 * (cqlsh) cqlsh cannot be called through symlink (CASSANDRA-11037)
 * fix ohc and java-driver pom dependencies in build.xml (CASSANDRA-10793)
 * Protect from keyspace dropped during repair (CASSANDRA-11065)
 * Handle adding fields to a UDT in SELECT JSON and toJson() (CASSANDRA-11146)
 * Better error message for cleanup (CASSANDRA-10991)
 * cqlsh pg-style-strings broken if line ends with ';' (CASSANDRA-11123)
 * Always persist upsampled index summaries (CASSANDRA-10512)
 * (cqlsh) Fix inconsistent auto-complete (CASSANDRA-10733)
 * Make SELECT JSON and toJson() threadsafe (CASSANDRA-11048)
 * Fix SELECT on tuple relations for mixed ASC/DESC clustering order (CASSANDRA-7281)
 * Use cloned TokenMetadata in size estimates to avoid race against membership check
   (CASSANDRA-10736)
 * (cqlsh) Support utf-8/cp65001 encoding on Windows (CASSANDRA-11030)
 * Fix paging on DISTINCT queries repeats result when first row in partition changes
   (CASSANDRA-10010)
 * (cqlsh) Support timezone conversion using pytz (CASSANDRA-10397)
 * cqlsh: change default encoding to UTF-8 (CASSANDRA-11124)
Merged from 2.1:
 * Checking if an unlogged batch is local is inefficient (CASSANDRA-11529)
 * Fix out-of-space error treatment in memtable flushing (CASSANDRA-11448).
 * Don't do defragmentation if reading from repaired sstables (CASSANDRA-10342)
 * Fix streaming_socket_timeout_in_ms not enforced (CASSANDRA-11286)
 * Avoid dropping message too quickly due to missing unit conversion (CASSANDRA-11302)
 * Don't remove FailureDetector history on removeEndpoint (CASSANDRA-10371)
 * Only notify if repair status changed (CASSANDRA-11172)
 * Use logback setting for 'cassandra -v' command (CASSANDRA-10767)
 * Fix sstableloader to unthrottle streaming by default (CASSANDRA-9714)
 * Fix incorrect warning in 'nodetool status' (CASSANDRA-10176)
 * Properly release sstable ref when doing offline scrub (CASSANDRA-10697)
 * Improve nodetool status performance for large cluster (CASSANDRA-7238)
 * Gossiper#isEnabled is not thread safe (CASSANDRA-11116)
 * Avoid major compaction mixing repaired and unrepaired sstables in DTCS (CASSANDRA-11113)
 * Make it clear what DTCS timestamp_resolution is used for (CASSANDRA-11041)
 * (cqlsh) Display milliseconds when datetime overflows (CASSANDRA-10625)


3.3
 * Avoid infinite loop if owned range is smaller than number of
   data dirs (CASSANDRA-11034)
 * Avoid bootstrap hanging when existing nodes have no data to stream (CASSANDRA-11010)
Merged from 3.0:
 * Remove double initialization of newly added tables (CASSANDRA-11027)
 * Filter keys searcher results by target range (CASSANDRA-11104)
 * Fix deserialization of legacy read commands (CASSANDRA-11087)
 * Fix incorrect computation of deletion time in sstable metadata (CASSANDRA-11102)
 * Avoid memory leak when collecting sstable metadata (CASSANDRA-11026)
 * Mutations do not block for completion under view lock contention (CASSANDRA-10779)
 * Invalidate legacy schema tables when unloading them (CASSANDRA-11071)
 * (cqlsh) handle INSERT and UPDATE statements with LWT conditions correctly
   (CASSANDRA-11003)
 * Fix DISTINCT queries in mixed version clusters (CASSANDRA-10762)
 * Migrate build status for indexes along with legacy schema (CASSANDRA-11046)
 * Ensure SSTables for legacy KEYS indexes can be read (CASSANDRA-11045)
 * Added support for IBM zSystems architecture (CASSANDRA-11054)
 * Update CQL documentation (CASSANDRA-10899)
 * Check the column name, not cell name, for dropped columns when reading
   legacy sstables (CASSANDRA-11018)
 * Don't attempt to index clustering values of static rows (CASSANDRA-11021)
 * Remove checksum files after replaying hints (CASSANDRA-10947)
 * Support passing base table metadata to custom 2i validation (CASSANDRA-10924)
 * Ensure stale index entries are purged during reads (CASSANDRA-11013)
 * (cqlsh) Also apply --connect-timeout to control connection
   timeout (CASSANDRA-10959)
 * Fix AssertionError when removing from list using UPDATE (CASSANDRA-10954)
 * Fix UnsupportedOperationException when reading old sstable with range
   tombstone (CASSANDRA-10743)
 * MV should use the maximum timestamp of the primary key (CASSANDRA-10910)
 * Fix potential assertion error during compaction (CASSANDRA-10944)
Merged from 2.2:
 * maxPurgeableTimestamp needs to check memtables too (CASSANDRA-9949)
 * Apply change to compaction throughput in real time (CASSANDRA-10025)
 * (cqlsh) encode input correctly when saving history
 * Fix potential NPE on ORDER BY queries with IN (CASSANDRA-10955)
 * Start L0 STCS-compactions even if there is a L0 -> L1 compaction
   going (CASSANDRA-10979)
 * Make UUID LSB unique per process (CASSANDRA-7925)
 * Avoid NPE when performing sstable tasks (scrub etc.) (CASSANDRA-10980)
 * Make sure client gets tombstone overwhelmed warning (CASSANDRA-9465)
 * Fix error streaming section more than 2GB (CASSANDRA-10961)
 * Histogram buckets exposed in jmx are sorted incorrectly (CASSANDRA-10975)
 * Enable GC logging by default (CASSANDRA-10140)
 * Optimize pending range computation (CASSANDRA-9258)
 * Skip commit log and saved cache directories in SSTable version startup check (CASSANDRA-10902)
 * drop/alter user should be case sensitive (CASSANDRA-10817)
Merged from 2.1:
 * test_bulk_round_trip_blogposts is failing occasionally (CASSANDRA-10938)
 * Fix isJoined return true only after becoming cluster member (CASANDRA-11007)
 * Fix bad gossip generation seen in long-running clusters (CASSANDRA-10969)
 * Avoid NPE when incremental repair fails (CASSANDRA-10909)
 * Unmark sstables compacting once they are done in cleanup/scrub/upgradesstables (CASSANDRA-10829)
 * Allow simultaneous bootstrapping with strict consistency when no vnodes are used (CASSANDRA-11005)
 * Log a message when major compaction does not result in a single file (CASSANDRA-10847)
 * (cqlsh) fix cqlsh_copy_tests when vnodes are disabled (CASSANDRA-10997)
 * (cqlsh) Add request timeout option to cqlsh (CASSANDRA-10686)
 * Avoid AssertionError while submitting hint with LWT (CASSANDRA-10477)
 * If CompactionMetadata is not in stats file, use index summary instead (CASSANDRA-10676)
 * Retry sending gossip syn multiple times during shadow round (CASSANDRA-8072)
 * Fix pending range calculation during moves (CASSANDRA-10887)
 * Sane default (200Mbps) for inter-DC streaming througput (CASSANDRA-8708)



3.2
 * Make sure tokens don't exist in several data directories (CASSANDRA-6696)
 * Add requireAuthorization method to IAuthorizer (CASSANDRA-10852)
 * Move static JVM options to conf/jvm.options file (CASSANDRA-10494)
 * Fix CassandraVersion to accept x.y version string (CASSANDRA-10931)
 * Add forceUserDefinedCleanup to allow more flexible cleanup (CASSANDRA-10708)
 * (cqlsh) allow setting TTL with COPY (CASSANDRA-9494)
 * Fix counting of received sstables in streaming (CASSANDRA-10949)
 * Implement hints compression (CASSANDRA-9428)
 * Fix potential assertion error when reading static columns (CASSANDRA-10903)
 * Fix EstimatedHistogram creation in nodetool tablehistograms (CASSANDRA-10859)
 * Establish bootstrap stream sessions sequentially (CASSANDRA-6992)
 * Sort compactionhistory output by timestamp (CASSANDRA-10464)
 * More efficient BTree removal (CASSANDRA-9991)
 * Make tablehistograms accept the same syntax as tablestats (CASSANDRA-10149)
 * Group pending compactions based on table (CASSANDRA-10718)
 * Add compressor name in sstablemetadata output (CASSANDRA-9879)
 * Fix type casting for counter columns (CASSANDRA-10824)
 * Prevent running Cassandra as root (CASSANDRA-8142)
 * bound maximum in-flight commit log replay mutation bytes to 64 megabytes (CASSANDRA-8639)
 * Normalize all scripts (CASSANDRA-10679)
 * Make compression ratio much more accurate (CASSANDRA-10225)
 * Optimize building of Clustering object when only one is created (CASSANDRA-10409)
 * Make index building pluggable (CASSANDRA-10681)
 * Add sstable flush observer (CASSANDRA-10678)
 * Improve NTS endpoints calculation (CASSANDRA-10200)
 * Improve performance of the folderSize function (CASSANDRA-10677)
 * Add support for type casting in selection clause (CASSANDRA-10310)
 * Added graphing option to cassandra-stress (CASSANDRA-7918)
 * Abort in-progress queries that time out (CASSANDRA-7392)
 * Add transparent data encryption core classes (CASSANDRA-9945)
Merged from 3.0:
 * Better handling of SSL connection errors inter-node (CASSANDRA-10816)
 * Avoid NoSuchElementException when executing empty batch (CASSANDRA-10711)
 * Avoid building PartitionUpdate in toString (CASSANDRA-10897)
 * Reduce heap spent when receiving many SSTables (CASSANDRA-10797)
 * Add back support for 3rd party auth providers to bulk loader (CASSANDRA-10873)
 * Eliminate the dependency on jgrapht for UDT resolution (CASSANDRA-10653)
 * (Hadoop) Close Clusters and Sessions in Hadoop Input/Output classes (CASSANDRA-10837)
 * Fix sstableloader not working with upper case keyspace name (CASSANDRA-10806)
Merged from 2.2:
 * jemalloc detection fails due to quoting issues in regexv (CASSANDRA-10946)
 * (cqlsh) show correct column names for empty result sets (CASSANDRA-9813)
 * Add new types to Stress (CASSANDRA-9556)
 * Add property to allow listening on broadcast interface (CASSANDRA-9748)
Merged from 2.1:
 * Match cassandra-loader options in COPY FROM (CASSANDRA-9303)
 * Fix binding to any address in CqlBulkRecordWriter (CASSANDRA-9309)
 * cqlsh fails to decode utf-8 characters for text typed columns (CASSANDRA-10875)
 * Log error when stream session fails (CASSANDRA-9294)
 * Fix bugs in commit log archiving startup behavior (CASSANDRA-10593)
 * (cqlsh) further optimise COPY FROM (CASSANDRA-9302)
 * Allow CREATE TABLE WITH ID (CASSANDRA-9179)
 * Make Stress compiles within eclipse (CASSANDRA-10807)
 * Cassandra Daemon should print JVM arguments (CASSANDRA-10764)
 * Allow cancellation of index summary redistribution (CASSANDRA-8805)


3.1.1
Merged from 3.0:
  * Fix upgrade data loss due to range tombstone deleting more data than then should
    (CASSANDRA-10822)


3.1
Merged from 3.0:
 * Avoid MV race during node decommission (CASSANDRA-10674)
 * Disable reloading of GossipingPropertyFileSnitch (CASSANDRA-9474)
 * Handle single-column deletions correction in materialized views
   when the column is part of the view primary key (CASSANDRA-10796)
 * Fix issue with datadir migration on upgrade (CASSANDRA-10788)
 * Fix bug with range tombstones on reverse queries and test coverage for
   AbstractBTreePartition (CASSANDRA-10059)
 * Remove 64k limit on collection elements (CASSANDRA-10374)
 * Remove unclear Indexer.indexes() method (CASSANDRA-10690)
 * Fix NPE on stream read error (CASSANDRA-10771)
 * Normalize cqlsh DESC output (CASSANDRA-10431)
 * Rejects partition range deletions when columns are specified (CASSANDRA-10739)
 * Fix error when saving cached key for old format sstable (CASSANDRA-10778)
 * Invalidate prepared statements on DROP INDEX (CASSANDRA-10758)
 * Fix SELECT statement with IN restrictions on partition key,
   ORDER BY and LIMIT (CASSANDRA-10729)
 * Improve stress performance over 1k threads (CASSANDRA-7217)
 * Wait for migration responses to complete before bootstrapping (CASSANDRA-10731)
 * Unable to create a function with argument of type Inet (CASSANDRA-10741)
 * Fix backward incompatibiliy in CqlInputFormat (CASSANDRA-10717)
 * Correctly preserve deletion info on updated rows when notifying indexers
   of single-row deletions (CASSANDRA-10694)
 * Notify indexers of partition delete during cleanup (CASSANDRA-10685)
 * Keep the file open in trySkipCache (CASSANDRA-10669)
 * Updated trigger example (CASSANDRA-10257)
Merged from 2.2:
 * Verify tables in pseudo-system keyspaces at startup (CASSANDRA-10761)
 * Fix IllegalArgumentException in DataOutputBuffer.reallocate for large buffers (CASSANDRA-10592)
 * Show CQL help in cqlsh in web browser (CASSANDRA-7225)
 * Serialize on disk the proper SSTable compression ratio (CASSANDRA-10775)
 * Reject index queries while the index is building (CASSANDRA-8505)
 * CQL.textile syntax incorrectly includes optional keyspace for aggregate SFUNC and FINALFUNC (CASSANDRA-10747)
 * Fix JSON update with prepared statements (CASSANDRA-10631)
 * Don't do anticompaction after subrange repair (CASSANDRA-10422)
 * Fix SimpleDateType type compatibility (CASSANDRA-10027)
 * (Hadoop) fix splits calculation (CASSANDRA-10640)
 * (Hadoop) ensure that Cluster instances are always closed (CASSANDRA-10058)
Merged from 2.1:
 * Fix Stress profile parsing on Windows (CASSANDRA-10808)
 * Fix incremental repair hang when replica is down (CASSANDRA-10288)
 * Optimize the way we check if a token is repaired in anticompaction (CASSANDRA-10768)
 * Add proper error handling to stream receiver (CASSANDRA-10774)
 * Warn or fail when changing cluster topology live (CASSANDRA-10243)
 * Status command in debian/ubuntu init script doesn't work (CASSANDRA-10213)
 * Some DROP ... IF EXISTS incorrectly result in exceptions on non-existing KS (CASSANDRA-10658)
 * DeletionTime.compareTo wrong in rare cases (CASSANDRA-10749)
 * Force encoding when computing statement ids (CASSANDRA-10755)
 * Properly reject counters as map keys (CASSANDRA-10760)
 * Fix the sstable-needs-cleanup check (CASSANDRA-10740)
 * (cqlsh) Print column names before COPY operation (CASSANDRA-8935)
 * Fix CompressedInputStream for proper cleanup (CASSANDRA-10012)
 * (cqlsh) Support counters in COPY commands (CASSANDRA-9043)
 * Try next replica if not possible to connect to primary replica on
   ColumnFamilyRecordReader (CASSANDRA-2388)
 * Limit window size in DTCS (CASSANDRA-10280)
 * sstableloader does not use MAX_HEAP_SIZE env parameter (CASSANDRA-10188)
 * (cqlsh) Improve COPY TO performance and error handling (CASSANDRA-9304)
 * Create compression chunk for sending file only (CASSANDRA-10680)
 * Forbid compact clustering column type changes in ALTER TABLE (CASSANDRA-8879)
 * Reject incremental repair with subrange repair (CASSANDRA-10422)
 * Add a nodetool command to refresh size_estimates (CASSANDRA-9579)
 * Invalidate cache after stream receive task is completed (CASSANDRA-10341)
 * Reject counter writes in CQLSSTableWriter (CASSANDRA-10258)
 * Remove superfluous COUNTER_MUTATION stage mapping (CASSANDRA-10605)


3.0
 * Fix AssertionError while flushing memtable due to materialized views
   incorrectly inserting empty rows (CASSANDRA-10614)
 * Store UDA initcond as CQL literal in the schema table, instead of a blob (CASSANDRA-10650)
 * Don't use -1 for the position of partition key in schema (CASSANDRA-10491)
 * Fix distinct queries in mixed version cluster (CASSANDRA-10573)
 * Skip sstable on clustering in names query (CASSANDRA-10571)
 * Remove value skipping as it breaks read-repair (CASSANDRA-10655)
 * Fix bootstrapping with MVs (CASSANDRA-10621)
 * Make sure EACH_QUORUM reads are using NTS (CASSANDRA-10584)
 * Fix MV replica filtering for non-NetworkTopologyStrategy (CASSANDRA-10634)
 * (Hadoop) fix CIF describeSplits() not handling 0 size estimates (CASSANDRA-10600)
 * Fix reading of legacy sstables (CASSANDRA-10590)
 * Use CQL type names in schema metadata tables (CASSANDRA-10365)
 * Guard batchlog replay against integer division by zero (CASSANDRA-9223)
 * Fix bug when adding a column to thrift with the same name than a primary key (CASSANDRA-10608)
 * Add client address argument to IAuthenticator::newSaslNegotiator (CASSANDRA-8068)
 * Fix implementation of LegacyLayout.LegacyBoundComparator (CASSANDRA-10602)
 * Don't use 'names query' read path for counters (CASSANDRA-10572)
 * Fix backward compatibility for counters (CASSANDRA-10470)
 * Remove memory_allocator paramter from cassandra.yaml (CASSANDRA-10581,10628)
 * Execute the metadata reload task of all registered indexes on CFS::reload (CASSANDRA-10604)
 * Fix thrift cas operations with defined columns (CASSANDRA-10576)
 * Fix PartitionUpdate.operationCount()for updates with static column operations (CASSANDRA-10606)
 * Fix thrift get() queries with defined columns (CASSANDRA-10586)
 * Fix marking of indexes as built and removed (CASSANDRA-10601)
 * Skip initialization of non-registered 2i instances, remove Index::getIndexName (CASSANDRA-10595)
 * Fix batches on multiple tables (CASSANDRA-10554)
 * Ensure compaction options are validated when updating KeyspaceMetadata (CASSANDRA-10569)
 * Flatten Iterator Transformation Hierarchy (CASSANDRA-9975)
 * Remove token generator (CASSANDRA-5261)
 * RolesCache should not be created for any authenticator that does not requireAuthentication (CASSANDRA-10562)
 * Fix LogTransaction checking only a single directory for files (CASSANDRA-10421)
 * Fix handling of range tombstones when reading old format sstables (CASSANDRA-10360)
 * Aggregate with Initial Condition fails with C* 3.0 (CASSANDRA-10367)
Merged from 2.2:
 * (cqlsh) show partial trace if incomplete after max_trace_wait (CASSANDRA-7645)
 * Use most up-to-date version of schema for system tables (CASSANDRA-10652)
 * Deprecate memory_allocator in cassandra.yaml (CASSANDRA-10581,10628)
 * Expose phi values from failure detector via JMX and tweak debug
   and trace logging (CASSANDRA-9526)
 * Fix IllegalArgumentException in DataOutputBuffer.reallocate for large buffers (CASSANDRA-10592)
Merged from 2.1:
 * Shutdown compaction in drain to prevent leak (CASSANDRA-10079)
 * (cqlsh) fix COPY using wrong variable name for time_format (CASSANDRA-10633)
 * Do not run SizeEstimatesRecorder if a node is not a member of the ring (CASSANDRA-9912)
 * Improve handling of dead nodes in gossip (CASSANDRA-10298)
 * Fix logback-tools.xml incorrectly configured for outputing to System.err
   (CASSANDRA-9937)
 * Fix streaming to catch exception so retry not fail (CASSANDRA-10557)
 * Add validation method to PerRowSecondaryIndex (CASSANDRA-10092)
 * Support encrypted and plain traffic on the same port (CASSANDRA-10559)
 * Do STCS in DTCS windows (CASSANDRA-10276)
 * Avoid repetition of JVM_OPTS in debian package (CASSANDRA-10251)
 * Fix potential NPE from handling result of SIM.highestSelectivityIndex (CASSANDRA-10550)
 * Fix paging issues with partitions containing only static columns data (CASSANDRA-10381)
 * Fix conditions on static columns (CASSANDRA-10264)
 * AssertionError: attempted to delete non-existing file CommitLog (CASSANDRA-10377)
 * Fix sorting for queries with an IN condition on partition key columns (CASSANDRA-10363)


3.0-rc2
 * Fix SELECT DISTINCT queries between 2.2.2 nodes and 3.0 nodes (CASSANDRA-10473)
 * Remove circular references in SegmentedFile (CASSANDRA-10543)
 * Ensure validation of indexed values only occurs once per-partition (CASSANDRA-10536)
 * Fix handling of static columns for range tombstones in thrift (CASSANDRA-10174)
 * Support empty ColumnFilter for backward compatility on empty IN (CASSANDRA-10471)
 * Remove Pig support (CASSANDRA-10542)
 * Fix LogFile throws Exception when assertion is disabled (CASSANDRA-10522)
 * Revert CASSANDRA-7486, make CMS default GC, move GC config to
   conf/jvm.options (CASSANDRA-10403)
 * Fix TeeingAppender causing some logs to be truncated/empty (CASSANDRA-10447)
 * Allow EACH_QUORUM for reads (CASSANDRA-9602)
 * Fix potential ClassCastException while upgrading (CASSANDRA-10468)
 * Fix NPE in MVs on update (CASSANDRA-10503)
 * Only include modified cell data in indexing deltas (CASSANDRA-10438)
 * Do not load keyspace when creating sstable writer (CASSANDRA-10443)
 * If node is not yet gossiping write all MV updates to batchlog only (CASSANDRA-10413)
 * Re-populate token metadata after commit log recovery (CASSANDRA-10293)
 * Provide additional metrics for materialized views (CASSANDRA-10323)
 * Flush system schema tables after local schema changes (CASSANDRA-10429)
Merged from 2.2:
 * Reduce contention getting instances of CompositeType (CASSANDRA-10433)
 * Fix the regression when using LIMIT with aggregates (CASSANDRA-10487)
 * Avoid NoClassDefFoundError during DataDescriptor initialization on windows (CASSANDRA-10412)
 * Preserve case of quoted Role & User names (CASSANDRA-10394)
 * cqlsh pg-style-strings broken (CASSANDRA-10484)
 * cqlsh prompt includes name of keyspace after failed `use` statement (CASSANDRA-10369)
Merged from 2.1:
 * (cqlsh) Distinguish negative and positive infinity in output (CASSANDRA-10523)
 * (cqlsh) allow custom time_format for COPY TO (CASSANDRA-8970)
 * Don't allow startup if the node's rack has changed (CASSANDRA-10242)
 * (cqlsh) show partial trace if incomplete after max_trace_wait (CASSANDRA-7645)
 * Allow LOCAL_JMX to be easily overridden (CASSANDRA-10275)
 * Mark nodes as dead even if they've already left (CASSANDRA-10205)


3.0.0-rc1
 * Fix mixed version read request compatibility for compact static tables
   (CASSANDRA-10373)
 * Fix paging of DISTINCT with static and IN (CASSANDRA-10354)
 * Allow MATERIALIZED VIEW's SELECT statement to restrict primary key
   columns (CASSANDRA-9664)
 * Move crc_check_chance out of compression options (CASSANDRA-9839)
 * Fix descending iteration past end of BTreeSearchIterator (CASSANDRA-10301)
 * Transfer hints to a different node on decommission (CASSANDRA-10198)
 * Check partition keys for CAS operations during stmt validation (CASSANDRA-10338)
 * Add custom query expressions to SELECT (CASSANDRA-10217)
 * Fix minor bugs in MV handling (CASSANDRA-10362)
 * Allow custom indexes with 0,1 or multiple target columns (CASSANDRA-10124)
 * Improve MV schema representation (CASSANDRA-9921)
 * Add flag to enable/disable coordinator batchlog for MV writes (CASSANDRA-10230)
 * Update cqlsh COPY for new internal driver serialization interface (CASSANDRA-10318)
 * Give index implementations more control over rebuild operations (CASSANDRA-10312)
 * Update index file format (CASSANDRA-10314)
 * Add "shadowable" row tombstones to deal with mv timestamp issues (CASSANDRA-10261)
 * CFS.loadNewSSTables() broken for pre-3.0 sstables
 * Cache selected index in read command to reduce lookups (CASSANDRA-10215)
 * Small optimizations of sstable index serialization (CASSANDRA-10232)
 * Support for both encrypted and unencrypted native transport connections (CASSANDRA-9590)
Merged from 2.2:
 * Configurable page size in cqlsh (CASSANDRA-9855)
 * Defer default role manager setup until all nodes are on 2.2+ (CASSANDRA-9761)
 * Handle missing RoleManager in config after upgrade to 2.2 (CASSANDRA-10209)
Merged from 2.1:
 * Bulk Loader API could not tolerate even node failure (CASSANDRA-10347)
 * Avoid misleading pushed notifications when multiple nodes
   share an rpc_address (CASSANDRA-10052)
 * Fix dropping undroppable when message queue is full (CASSANDRA-10113)
 * Fix potential ClassCastException during paging (CASSANDRA-10352)
 * Prevent ALTER TYPE from creating circular references (CASSANDRA-10339)
 * Fix cache handling of 2i and base tables (CASSANDRA-10155, 10359)
 * Fix NPE in nodetool compactionhistory (CASSANDRA-9758)
 * (Pig) support BulkOutputFormat as a URL parameter (CASSANDRA-7410)
 * BATCH statement is broken in cqlsh (CASSANDRA-10272)
 * (cqlsh) Make cqlsh PEP8 Compliant (CASSANDRA-10066)
 * (cqlsh) Fix error when starting cqlsh with --debug (CASSANDRA-10282)
 * Scrub, Cleanup and Upgrade do not unmark compacting until all operations
   have completed, regardless of the occurence of exceptions (CASSANDRA-10274)


3.0.0-beta2
 * Fix columns returned by AbstractBtreePartitions (CASSANDRA-10220)
 * Fix backward compatibility issue due to AbstractBounds serialization bug (CASSANDRA-9857)
 * Fix startup error when upgrading nodes (CASSANDRA-10136)
 * Base table PRIMARY KEY can be assumed to be NOT NULL in MV creation (CASSANDRA-10147)
 * Improve batchlog write patch (CASSANDRA-9673)
 * Re-apply MaterializedView updates on commitlog replay (CASSANDRA-10164)
 * Require AbstractType.isByteOrderComparable declaration in constructor (CASSANDRA-9901)
 * Avoid digest mismatch on upgrade to 3.0 (CASSANDRA-9554)
 * Fix Materialized View builder when adding multiple MVs (CASSANDRA-10156)
 * Choose better poolingOptions for protocol v4 in cassandra-stress (CASSANDRA-10182)
 * Fix LWW bug affecting Materialized Views (CASSANDRA-10197)
 * Ensures frozen sets and maps are always sorted (CASSANDRA-10162)
 * Don't deadlock when flushing CFS backed custom indexes (CASSANDRA-10181)
 * Fix double flushing of secondary index tables (CASSANDRA-10180)
 * Fix incorrect handling of range tombstones in thrift (CASSANDRA-10046)
 * Only use batchlog when paired materialized view replica is remote (CASSANDRA-10061)
 * Reuse TemporalRow when updating multiple MaterializedViews (CASSANDRA-10060)
 * Validate gc_grace_seconds for batchlog writes and MVs (CASSANDRA-9917)
 * Fix sstablerepairedset (CASSANDRA-10132)
Merged from 2.2:
 * Cancel transaction for sstables we wont redistribute index summary
   for (CASSANDRA-10270)
 * Retry snapshot deletion after compaction and gc on Windows (CASSANDRA-10222)
 * Fix failure to start with space in directory path on Windows (CASSANDRA-10239)
 * Fix repair hang when snapshot failed (CASSANDRA-10057)
 * Fall back to 1/4 commitlog volume for commitlog_total_space on small disks
   (CASSANDRA-10199)
Merged from 2.1:
 * Added configurable warning threshold for GC duration (CASSANDRA-8907)
 * Fix handling of streaming EOF (CASSANDRA-10206)
 * Only check KeyCache when it is enabled
 * Change streaming_socket_timeout_in_ms default to 1 hour (CASSANDRA-8611)
 * (cqlsh) update list of CQL keywords (CASSANDRA-9232)
 * Add nodetool gettraceprobability command (CASSANDRA-10234)
Merged from 2.0:
 * Fix rare race where older gossip states can be shadowed (CASSANDRA-10366)
 * Fix consolidating racks violating the RF contract (CASSANDRA-10238)
 * Disallow decommission when node is in drained state (CASSANDRA-8741)


2.2.1
 * Fix race during construction of commit log (CASSANDRA-10049)
 * Fix LeveledCompactionStrategyTest (CASSANDRA-9757)
 * Fix broken UnbufferedDataOutputStreamPlus.writeUTF (CASSANDRA-10203)
 * (cqlsh) default load-from-file encoding to utf-8 (CASSANDRA-9898)
 * Avoid returning Permission.NONE when failing to query users table (CASSANDRA-10168)
 * (cqlsh) add CLEAR command (CASSANDRA-10086)
 * Support string literals as Role names for compatibility (CASSANDRA-10135)
Merged from 2.1:
 * Only check KeyCache when it is enabled
 * Change streaming_socket_timeout_in_ms default to 1 hour (CASSANDRA-8611)
 * (cqlsh) update list of CQL keywords (CASSANDRA-9232)


3.0.0-beta1
 * Redesign secondary index API (CASSANDRA-9459, 7771, 9041)
 * Fix throwing ReadFailure instead of ReadTimeout on range queries (CASSANDRA-10125)
 * Rewrite hinted handoff (CASSANDRA-6230)
 * Fix query on static compact tables (CASSANDRA-10093)
 * Fix race during construction of commit log (CASSANDRA-10049)
 * Add option to only purge repaired tombstones (CASSANDRA-6434)
 * Change authorization handling for MVs (CASSANDRA-9927)
 * Add custom JMX enabled executor for UDF sandbox (CASSANDRA-10026)
 * Fix row deletion bug for Materialized Views (CASSANDRA-10014)
 * Support mixed-version clusters with Cassandra 2.1 and 2.2 (CASSANDRA-9704)
 * Fix multiple slices on RowSearchers (CASSANDRA-10002)
 * Fix bug in merging of collections (CASSANDRA-10001)
 * Optimize batchlog replay to avoid full scans (CASSANDRA-7237)
 * Repair improvements when using vnodes (CASSANDRA-5220)
 * Disable scripted UDFs by default (CASSANDRA-9889)
 * Bytecode inspection for Java-UDFs (CASSANDRA-9890)
 * Use byte to serialize MT hash length (CASSANDRA-9792)
 * Replace usage of Adler32 with CRC32 (CASSANDRA-8684)
 * Fix migration to new format from 2.1 SSTable (CASSANDRA-10006)
 * SequentialWriter should extend BufferedDataOutputStreamPlus (CASSANDRA-9500)
 * Use the same repairedAt timestamp within incremental repair session (CASSANDRA-9111)
Merged from 2.2:
 * Allow count(*) and count(1) to be use as normal aggregation (CASSANDRA-10114)
 * An NPE is thrown if the column name is unknown for an IN relation (CASSANDRA-10043)
 * Apply commit_failure_policy to more errors on startup (CASSANDRA-9749)
 * Fix histogram overflow exception (CASSANDRA-9973)
 * Route gossip messages over dedicated socket (CASSANDRA-9237)
 * Add checksum to saved cache files (CASSANDRA-9265)
 * Log warning when using an aggregate without partition key (CASSANDRA-9737)
Merged from 2.1:
 * (cqlsh) Allow encoding to be set through command line (CASSANDRA-10004)
 * Add new JMX methods to change local compaction strategy (CASSANDRA-9965)
 * Write hints for paxos commits (CASSANDRA-7342)
 * (cqlsh) Fix timestamps before 1970 on Windows, always
   use UTC for timestamp display (CASSANDRA-10000)
 * (cqlsh) Avoid overwriting new config file with old config
   when both exist (CASSANDRA-9777)
 * Release snapshot selfRef when doing snapshot repair (CASSANDRA-9998)
 * Cannot replace token does not exist - DN node removed as Fat Client (CASSANDRA-9871)
Merged from 2.0:
 * Don't cast expected bf size to an int (CASSANDRA-9959)
 * Make getFullyExpiredSSTables less expensive (CASSANDRA-9882)


3.0.0-alpha1
 * Implement proper sandboxing for UDFs (CASSANDRA-9402)
 * Simplify (and unify) cleanup of compaction leftovers (CASSANDRA-7066)
 * Allow extra schema definitions in cassandra-stress yaml (CASSANDRA-9850)
 * Metrics should use up to date nomenclature (CASSANDRA-9448)
 * Change CREATE/ALTER TABLE syntax for compression (CASSANDRA-8384)
 * Cleanup crc and adler code for java 8 (CASSANDRA-9650)
 * Storage engine refactor (CASSANDRA-8099, 9743, 9746, 9759, 9781, 9808, 9825,
   9848, 9705, 9859, 9867, 9874, 9828, 9801)
 * Update Guava to 18.0 (CASSANDRA-9653)
 * Bloom filter false positive ratio is not honoured (CASSANDRA-8413)
 * New option for cassandra-stress to leave a ratio of columns null (CASSANDRA-9522)
 * Change hinted_handoff_enabled yaml setting, JMX (CASSANDRA-9035)
 * Add algorithmic token allocation (CASSANDRA-7032)
 * Add nodetool command to replay batchlog (CASSANDRA-9547)
 * Make file buffer cache independent of paths being read (CASSANDRA-8897)
 * Remove deprecated legacy Hadoop code (CASSANDRA-9353)
 * Decommissioned nodes will not rejoin the cluster (CASSANDRA-8801)
 * Change gossip stabilization to use endpoit size (CASSANDRA-9401)
 * Change default garbage collector to G1 (CASSANDRA-7486)
 * Populate TokenMetadata early during startup (CASSANDRA-9317)
 * Undeprecate cache recentHitRate (CASSANDRA-6591)
 * Add support for selectively varint encoding fields (CASSANDRA-9499, 9865)
 * Materialized Views (CASSANDRA-6477)
Merged from 2.2:
 * Avoid grouping sstables for anticompaction with DTCS (CASSANDRA-9900)
 * UDF / UDA execution time in trace (CASSANDRA-9723)
 * Fix broken internode SSL (CASSANDRA-9884)
Merged from 2.1:
 * Add new JMX methods to change local compaction strategy (CASSANDRA-9965)
 * Fix handling of enable/disable autocompaction (CASSANDRA-9899)
 * Add consistency level to tracing ouput (CASSANDRA-9827)
 * Remove repair snapshot leftover on startup (CASSANDRA-7357)
 * Use random nodes for batch log when only 2 racks (CASSANDRA-8735)
 * Ensure atomicity inside thrift and stream session (CASSANDRA-7757)
 * Fix nodetool info error when the node is not joined (CASSANDRA-9031)
Merged from 2.0:
 * Log when messages are dropped due to cross_node_timeout (CASSANDRA-9793)
 * Don't track hotness when opening from snapshot for validation (CASSANDRA-9382)


2.2.0
 * Allow the selection of columns together with aggregates (CASSANDRA-9767)
 * Fix cqlsh copy methods and other windows specific issues (CASSANDRA-9795)
 * Don't wrap byte arrays in SequentialWriter (CASSANDRA-9797)
 * sum() and avg() functions missing for smallint and tinyint types (CASSANDRA-9671)
 * Revert CASSANDRA-9542 (allow native functions in UDA) (CASSANDRA-9771)
Merged from 2.1:
 * Fix MarshalException when upgrading superColumn family (CASSANDRA-9582)
 * Fix broken logging for "empty" flushes in Memtable (CASSANDRA-9837)
 * Handle corrupt files on startup (CASSANDRA-9686)
 * Fix clientutil jar and tests (CASSANDRA-9760)
 * (cqlsh) Allow the SSL protocol version to be specified through the
    config file or environment variables (CASSANDRA-9544)
Merged from 2.0:
 * Add tool to find why expired sstables are not getting dropped (CASSANDRA-10015)
 * Remove erroneous pending HH tasks from tpstats/jmx (CASSANDRA-9129)
 * Don't cast expected bf size to an int (CASSANDRA-9959)
 * checkForEndpointCollision fails for legitimate collisions (CASSANDRA-9765)
 * Complete CASSANDRA-8448 fix (CASSANDRA-9519)
 * Don't include auth credentials in debug log (CASSANDRA-9682)
 * Can't transition from write survey to normal mode (CASSANDRA-9740)
 * Scrub (recover) sstables even when -Index.db is missing (CASSANDRA-9591)
 * Fix growing pending background compaction (CASSANDRA-9662)


2.2.0-rc2
 * Re-enable memory-mapped I/O on Windows (CASSANDRA-9658)
 * Warn when an extra-large partition is compacted (CASSANDRA-9643)
 * (cqlsh) Allow setting the initial connection timeout (CASSANDRA-9601)
 * BulkLoader has --transport-factory option but does not use it (CASSANDRA-9675)
 * Allow JMX over SSL directly from nodetool (CASSANDRA-9090)
 * Update cqlsh for UDFs (CASSANDRA-7556)
 * Change Windows kernel default timer resolution (CASSANDRA-9634)
 * Deprected sstable2json and json2sstable (CASSANDRA-9618)
 * Allow native functions in user-defined aggregates (CASSANDRA-9542)
 * Don't repair system_distributed by default (CASSANDRA-9621)
 * Fix mixing min, max, and count aggregates for blob type (CASSANRA-9622)
 * Rename class for DATE type in Java driver (CASSANDRA-9563)
 * Duplicate compilation of UDFs on coordinator (CASSANDRA-9475)
 * Fix connection leak in CqlRecordWriter (CASSANDRA-9576)
 * Mlockall before opening system sstables & remove boot_without_jna option (CASSANDRA-9573)
 * Add functions to convert timeuuid to date or time, deprecate dateOf and unixTimestampOf (CASSANDRA-9229)
 * Make sure we cancel non-compacting sstables from LifecycleTransaction (CASSANDRA-9566)
 * Fix deprecated repair JMX API (CASSANDRA-9570)
 * Add logback metrics (CASSANDRA-9378)
 * Update and refactor ant test/test-compression to run the tests in parallel (CASSANDRA-9583)
 * Fix upgrading to new directory for secondary index (CASSANDRA-9687)
Merged from 2.1:
 * (cqlsh) Fix bad check for CQL compatibility when DESCRIBE'ing
   COMPACT STORAGE tables with no clustering columns
 * Eliminate strong self-reference chains in sstable ref tidiers (CASSANDRA-9656)
 * Ensure StreamSession uses canonical sstable reader instances (CASSANDRA-9700)
 * Ensure memtable book keeping is not corrupted in the event we shrink usage (CASSANDRA-9681)
 * Update internal python driver for cqlsh (CASSANDRA-9064)
 * Fix IndexOutOfBoundsException when inserting tuple with too many
   elements using the string literal notation (CASSANDRA-9559)
 * Enable describe on indices (CASSANDRA-7814)
 * Fix incorrect result for IN queries where column not found (CASSANDRA-9540)
 * ColumnFamilyStore.selectAndReference may block during compaction (CASSANDRA-9637)
 * Fix bug in cardinality check when compacting (CASSANDRA-9580)
 * Fix memory leak in Ref due to ConcurrentLinkedQueue.remove() behaviour (CASSANDRA-9549)
 * Make rebuild only run one at a time (CASSANDRA-9119)
Merged from 2.0:
 * Avoid NPE in AuthSuccess#decode (CASSANDRA-9727)
 * Add listen_address to system.local (CASSANDRA-9603)
 * Bug fixes to resultset metadata construction (CASSANDRA-9636)
 * Fix setting 'durable_writes' in ALTER KEYSPACE (CASSANDRA-9560)
 * Avoids ballot clash in Paxos (CASSANDRA-9649)
 * Improve trace messages for RR (CASSANDRA-9479)
 * Fix suboptimal secondary index selection when restricted
   clustering column is also indexed (CASSANDRA-9631)
 * (cqlsh) Add min_threshold to DTCS option autocomplete (CASSANDRA-9385)
 * Fix error message when attempting to create an index on a column
   in a COMPACT STORAGE table with clustering columns (CASSANDRA-9527)
 * 'WITH WITH' in alter keyspace statements causes NPE (CASSANDRA-9565)
 * Expose some internals of SelectStatement for inspection (CASSANDRA-9532)
 * ArrivalWindow should use primitives (CASSANDRA-9496)
 * Periodically submit background compaction tasks (CASSANDRA-9592)
 * Set HAS_MORE_PAGES flag to false when PagingState is null (CASSANDRA-9571)


2.2.0-rc1
 * Compressed commit log should measure compressed space used (CASSANDRA-9095)
 * Fix comparison bug in CassandraRoleManager#collectRoles (CASSANDRA-9551)
 * Add tinyint,smallint,time,date support for UDFs (CASSANDRA-9400)
 * Deprecates SSTableSimpleWriter and SSTableSimpleUnsortedWriter (CASSANDRA-9546)
 * Empty INITCOND treated as null in aggregate (CASSANDRA-9457)
 * Remove use of Cell in Thrift MapReduce classes (CASSANDRA-8609)
 * Integrate pre-release Java Driver 2.2-rc1, custom build (CASSANDRA-9493)
 * Clean up gossiper logic for old versions (CASSANDRA-9370)
 * Fix custom payload coding/decoding to match the spec (CASSANDRA-9515)
 * ant test-all results incomplete when parsed (CASSANDRA-9463)
 * Disallow frozen<> types in function arguments and return types for
   clarity (CASSANDRA-9411)
 * Static Analysis to warn on unsafe use of Autocloseable instances (CASSANDRA-9431)
 * Update commitlog archiving examples now that commitlog segments are
   not recycled (CASSANDRA-9350)
 * Extend Transactional API to sstable lifecycle management (CASSANDRA-8568)
 * (cqlsh) Add support for native protocol 4 (CASSANDRA-9399)
 * Ensure that UDF and UDAs are keyspace-isolated (CASSANDRA-9409)
 * Revert CASSANDRA-7807 (tracing completion client notifications) (CASSANDRA-9429)
 * Add ability to stop compaction by ID (CASSANDRA-7207)
 * Let CassandraVersion handle SNAPSHOT version (CASSANDRA-9438)
Merged from 2.1:
 * (cqlsh) Fix using COPY through SOURCE or -f (CASSANDRA-9083)
 * Fix occasional lack of `system` keyspace in schema tables (CASSANDRA-8487)
 * Use ProtocolError code instead of ServerError code for native protocol
   error responses to unsupported protocol versions (CASSANDRA-9451)
 * Default commitlog_sync_batch_window_in_ms changed to 2ms (CASSANDRA-9504)
 * Fix empty partition assertion in unsorted sstable writing tools (CASSANDRA-9071)
 * Ensure truncate without snapshot cannot produce corrupt responses (CASSANDRA-9388)
 * Consistent error message when a table mixes counter and non-counter
   columns (CASSANDRA-9492)
 * Avoid getting unreadable keys during anticompaction (CASSANDRA-9508)
 * (cqlsh) Better float precision by default (CASSANDRA-9224)
 * Improve estimated row count (CASSANDRA-9107)
 * Optimize range tombstone memory footprint (CASSANDRA-8603)
 * Use configured gcgs in anticompaction (CASSANDRA-9397)
Merged from 2.0:
 * Don't accumulate more range than necessary in RangeTombstone.Tracker (CASSANDRA-9486)
 * Add broadcast and rpc addresses to system.local (CASSANDRA-9436)
 * Always mark sstable suspect when corrupted (CASSANDRA-9478)
 * Add database users and permissions to CQL3 documentation (CASSANDRA-7558)
 * Allow JVM_OPTS to be passed to standalone tools (CASSANDRA-5969)
 * Fix bad condition in RangeTombstoneList (CASSANDRA-9485)
 * Fix potential StackOverflow when setting CrcCheckChance over JMX (CASSANDRA-9488)
 * Fix null static columns in pages after the first, paged reversed
   queries (CASSANDRA-8502)
 * Fix counting cache serialization in request metrics (CASSANDRA-9466)
 * Add option not to validate atoms during scrub (CASSANDRA-9406)


2.2.0-beta1
 * Introduce Transactional API for internal state changes (CASSANDRA-8984)
 * Add a flag in cassandra.yaml to enable UDFs (CASSANDRA-9404)
 * Better support of null for UDF (CASSANDRA-8374)
 * Use ecj instead of javassist for UDFs (CASSANDRA-8241)
 * faster async logback configuration for tests (CASSANDRA-9376)
 * Add `smallint` and `tinyint` data types (CASSANDRA-8951)
 * Avoid thrift schema creation when native driver is used in stress tool (CASSANDRA-9374)
 * Make Functions.declared thread-safe
 * Add client warnings to native protocol v4 (CASSANDRA-8930)
 * Allow roles cache to be invalidated (CASSANDRA-8967)
 * Upgrade Snappy (CASSANDRA-9063)
 * Don't start Thrift rpc by default (CASSANDRA-9319)
 * Only stream from unrepaired sstables with incremental repair (CASSANDRA-8267)
 * Aggregate UDFs allow SFUNC return type to differ from STYPE if FFUNC specified (CASSANDRA-9321)
 * Remove Thrift dependencies in bundled tools (CASSANDRA-8358)
 * Disable memory mapping of hsperfdata file for JVM statistics (CASSANDRA-9242)
 * Add pre-startup checks to detect potential incompatibilities (CASSANDRA-8049)
 * Distinguish between null and unset in protocol v4 (CASSANDRA-7304)
 * Add user/role permissions for user-defined functions (CASSANDRA-7557)
 * Allow cassandra config to be updated to restart daemon without unloading classes (CASSANDRA-9046)
 * Don't initialize compaction writer before checking if iter is empty (CASSANDRA-9117)
 * Don't execute any functions at prepare-time (CASSANDRA-9037)
 * Share file handles between all instances of a SegmentedFile (CASSANDRA-8893)
 * Make it possible to major compact LCS (CASSANDRA-7272)
 * Make FunctionExecutionException extend RequestExecutionException
   (CASSANDRA-9055)
 * Add support for SELECT JSON, INSERT JSON syntax and new toJson(), fromJson()
   functions (CASSANDRA-7970)
 * Optimise max purgeable timestamp calculation in compaction (CASSANDRA-8920)
 * Constrain internode message buffer sizes, and improve IO class hierarchy (CASSANDRA-8670)
 * New tool added to validate all sstables in a node (CASSANDRA-5791)
 * Push notification when tracing completes for an operation (CASSANDRA-7807)
 * Delay "node up" and "node added" notifications until native protocol server is started (CASSANDRA-8236)
 * Compressed Commit Log (CASSANDRA-6809)
 * Optimise IntervalTree (CASSANDRA-8988)
 * Add a key-value payload for third party usage (CASSANDRA-8553, 9212)
 * Bump metrics-reporter-config dependency for metrics 3.0 (CASSANDRA-8149)
 * Partition intra-cluster message streams by size, not type (CASSANDRA-8789)
 * Add WriteFailureException to native protocol, notify coordinator of
   write failures (CASSANDRA-8592)
 * Convert SequentialWriter to nio (CASSANDRA-8709)
 * Add role based access control (CASSANDRA-7653, 8650, 7216, 8760, 8849, 8761, 8850)
 * Record client ip address in tracing sessions (CASSANDRA-8162)
 * Indicate partition key columns in response metadata for prepared
   statements (CASSANDRA-7660)
 * Merge UUIDType and TimeUUIDType parse logic (CASSANDRA-8759)
 * Avoid memory allocation when searching index summary (CASSANDRA-8793)
 * Optimise (Time)?UUIDType Comparisons (CASSANDRA-8730)
 * Make CRC32Ex into a separate maven dependency (CASSANDRA-8836)
 * Use preloaded jemalloc w/ Unsafe (CASSANDRA-8714, 9197)
 * Avoid accessing partitioner through StorageProxy (CASSANDRA-8244, 8268)
 * Upgrade Metrics library and remove depricated metrics (CASSANDRA-5657)
 * Serializing Row cache alternative, fully off heap (CASSANDRA-7438)
 * Duplicate rows returned when in clause has repeated values (CASSANDRA-6706)
 * Make CassandraException unchecked, extend RuntimeException (CASSANDRA-8560)
 * Support direct buffer decompression for reads (CASSANDRA-8464)
 * DirectByteBuffer compatible LZ4 methods (CASSANDRA-7039)
 * Group sstables for anticompaction correctly (CASSANDRA-8578)
 * Add ReadFailureException to native protocol, respond
   immediately when replicas encounter errors while handling
   a read request (CASSANDRA-7886)
 * Switch CommitLogSegment from RandomAccessFile to nio (CASSANDRA-8308)
 * Allow mixing token and partition key restrictions (CASSANDRA-7016)
 * Support index key/value entries on map collections (CASSANDRA-8473)
 * Modernize schema tables (CASSANDRA-8261)
 * Support for user-defined aggregation functions (CASSANDRA-8053)
 * Fix NPE in SelectStatement with empty IN values (CASSANDRA-8419)
 * Refactor SelectStatement, return IN results in natural order instead
   of IN value list order and ignore duplicate values in partition key IN restrictions (CASSANDRA-7981)
 * Support UDTs, tuples, and collections in user-defined
   functions (CASSANDRA-7563)
 * Fix aggregate fn results on empty selection, result column name,
   and cqlsh parsing (CASSANDRA-8229)
 * Mark sstables as repaired after full repair (CASSANDRA-7586)
 * Extend Descriptor to include a format value and refactor reader/writer
   APIs (CASSANDRA-7443)
 * Integrate JMH for microbenchmarks (CASSANDRA-8151)
 * Keep sstable levels when bootstrapping (CASSANDRA-7460)
 * Add Sigar library and perform basic OS settings check on startup (CASSANDRA-7838)
 * Support for aggregation functions (CASSANDRA-4914)
 * Remove cassandra-cli (CASSANDRA-7920)
 * Accept dollar quoted strings in CQL (CASSANDRA-7769)
 * Make assassinate a first class command (CASSANDRA-7935)
 * Support IN clause on any partition key column (CASSANDRA-7855)
 * Support IN clause on any clustering column (CASSANDRA-4762)
 * Improve compaction logging (CASSANDRA-7818)
 * Remove YamlFileNetworkTopologySnitch (CASSANDRA-7917)
 * Do anticompaction in groups (CASSANDRA-6851)
 * Support user-defined functions (CASSANDRA-7395, 7526, 7562, 7740, 7781, 7929,
   7924, 7812, 8063, 7813, 7708)
 * Permit configurable timestamps with cassandra-stress (CASSANDRA-7416)
 * Move sstable RandomAccessReader to nio2, which allows using the
   FILE_SHARE_DELETE flag on Windows (CASSANDRA-4050)
 * Remove CQL2 (CASSANDRA-5918)
 * Optimize fetching multiple cells by name (CASSANDRA-6933)
 * Allow compilation in java 8 (CASSANDRA-7028)
 * Make incremental repair default (CASSANDRA-7250)
 * Enable code coverage thru JaCoCo (CASSANDRA-7226)
 * Switch external naming of 'column families' to 'tables' (CASSANDRA-4369)
 * Shorten SSTable path (CASSANDRA-6962)
 * Use unsafe mutations for most unit tests (CASSANDRA-6969)
 * Fix race condition during calculation of pending ranges (CASSANDRA-7390)
 * Fail on very large batch sizes (CASSANDRA-8011)
 * Improve concurrency of repair (CASSANDRA-6455, 8208, 9145)
 * Select optimal CRC32 implementation at runtime (CASSANDRA-8614)
 * Evaluate MurmurHash of Token once per query (CASSANDRA-7096)
 * Generalize progress reporting (CASSANDRA-8901)
 * Resumable bootstrap streaming (CASSANDRA-8838, CASSANDRA-8942)
 * Allow scrub for secondary index (CASSANDRA-5174)
 * Save repair data to system table (CASSANDRA-5839)
 * fix nodetool names that reference column families (CASSANDRA-8872)
 Merged from 2.1:
 * Warn on misuse of unlogged batches (CASSANDRA-9282)
 * Failure detector detects and ignores local pauses (CASSANDRA-9183)
 * Add utility class to support for rate limiting a given log statement (CASSANDRA-9029)
 * Add missing consistency levels to cassandra-stess (CASSANDRA-9361)
 * Fix commitlog getCompletedTasks to not increment (CASSANDRA-9339)
 * Fix for harmless exceptions logged as ERROR (CASSANDRA-8564)
 * Delete processed sstables in sstablesplit/sstableupgrade (CASSANDRA-8606)
 * Improve sstable exclusion from partition tombstones (CASSANDRA-9298)
 * Validate the indexed column rather than the cell's contents for 2i (CASSANDRA-9057)
 * Add support for top-k custom 2i queries (CASSANDRA-8717)
 * Fix error when dropping table during compaction (CASSANDRA-9251)
 * cassandra-stress supports validation operations over user profiles (CASSANDRA-8773)
 * Add support for rate limiting log messages (CASSANDRA-9029)
 * Log the partition key with tombstone warnings (CASSANDRA-8561)
 * Reduce runWithCompactionsDisabled poll interval to 1ms (CASSANDRA-9271)
 * Fix PITR commitlog replay (CASSANDRA-9195)
 * GCInspector logs very different times (CASSANDRA-9124)
 * Fix deleting from an empty list (CASSANDRA-9198)
 * Update tuple and collection types that use a user-defined type when that UDT
   is modified (CASSANDRA-9148, CASSANDRA-9192)
 * Use higher timeout for prepair and snapshot in repair (CASSANDRA-9261)
 * Fix anticompaction blocking ANTI_ENTROPY stage (CASSANDRA-9151)
 * Repair waits for anticompaction to finish (CASSANDRA-9097)
 * Fix streaming not holding ref when stream error (CASSANDRA-9295)
 * Fix canonical view returning early opened SSTables (CASSANDRA-9396)
Merged from 2.0:
 * (cqlsh) Add LOGIN command to switch users (CASSANDRA-7212)
 * Clone SliceQueryFilter in AbstractReadCommand implementations (CASSANDRA-8940)
 * Push correct protocol notification for DROP INDEX (CASSANDRA-9310)
 * token-generator - generated tokens too long (CASSANDRA-9300)
 * Fix counting of tombstones for TombstoneOverwhelmingException (CASSANDRA-9299)
 * Fix ReconnectableSnitch reconnecting to peers during upgrade (CASSANDRA-6702)
 * Include keyspace and table name in error log for collections over the size
   limit (CASSANDRA-9286)
 * Avoid potential overlap in LCS with single-partition sstables (CASSANDRA-9322)
 * Log warning message when a table is queried before the schema has fully
   propagated (CASSANDRA-9136)
 * Overload SecondaryIndex#indexes to accept the column definition (CASSANDRA-9314)
 * (cqlsh) Add SERIAL and LOCAL_SERIAL consistency levels (CASSANDRA-8051)
 * Fix index selection during rebuild with certain table layouts (CASSANDRA-9281)
 * Fix partition-level-delete-only workload accounting (CASSANDRA-9194)
 * Allow scrub to handle corrupted compressed chunks (CASSANDRA-9140)
 * Fix assertion error when resetlocalschema is run during repair (CASSANDRA-9249)
 * Disable single sstable tombstone compactions for DTCS by default (CASSANDRA-9234)
 * IncomingTcpConnection thread is not named (CASSANDRA-9262)
 * Close incoming connections when MessagingService is stopped (CASSANDRA-9238)
 * Fix streaming hang when retrying (CASSANDRA-9132)


2.1.5
 * Re-add deprecated cold_reads_to_omit param for backwards compat (CASSANDRA-9203)
 * Make anticompaction visible in compactionstats (CASSANDRA-9098)
 * Improve nodetool getendpoints documentation about the partition
   key parameter (CASSANDRA-6458)
 * Don't check other keyspaces for schema changes when an user-defined
   type is altered (CASSANDRA-9187)
 * Add generate-idea-files target to build.xml (CASSANDRA-9123)
 * Allow takeColumnFamilySnapshot to take a list of tables (CASSANDRA-8348)
 * Limit major sstable operations to their canonical representation (CASSANDRA-8669)
 * cqlsh: Add tests for INSERT and UPDATE tab completion (CASSANDRA-9125)
 * cqlsh: quote column names when needed in COPY FROM inserts (CASSANDRA-9080)
 * Do not load read meter for offline operations (CASSANDRA-9082)
 * cqlsh: Make CompositeType data readable (CASSANDRA-8919)
 * cqlsh: Fix display of triggers (CASSANDRA-9081)
 * Fix NullPointerException when deleting or setting an element by index on
   a null list collection (CASSANDRA-9077)
 * Buffer bloom filter serialization (CASSANDRA-9066)
 * Fix anti-compaction target bloom filter size (CASSANDRA-9060)
 * Make FROZEN and TUPLE unreserved keywords in CQL (CASSANDRA-9047)
 * Prevent AssertionError from SizeEstimatesRecorder (CASSANDRA-9034)
 * Avoid overwriting index summaries for sstables with an older format that
   does not support downsampling; rebuild summaries on startup when this
   is detected (CASSANDRA-8993)
 * Fix potential data loss in CompressedSequentialWriter (CASSANDRA-8949)
 * Make PasswordAuthenticator number of hashing rounds configurable (CASSANDRA-8085)
 * Fix AssertionError when binding nested collections in DELETE (CASSANDRA-8900)
 * Check for overlap with non-early sstables in LCS (CASSANDRA-8739)
 * Only calculate max purgable timestamp if we have to (CASSANDRA-8914)
 * (cqlsh) Greatly improve performance of COPY FROM (CASSANDRA-8225)
 * IndexSummary effectiveIndexInterval is now a guideline, not a rule (CASSANDRA-8993)
 * Use correct bounds for page cache eviction of compressed files (CASSANDRA-8746)
 * SSTableScanner enforces its bounds (CASSANDRA-8946)
 * Cleanup cell equality (CASSANDRA-8947)
 * Introduce intra-cluster message coalescing (CASSANDRA-8692)
 * DatabaseDescriptor throws NPE when rpc_interface is used (CASSANDRA-8839)
 * Don't check if an sstable is live for offline compactions (CASSANDRA-8841)
 * Don't set clientMode in SSTableLoader (CASSANDRA-8238)
 * Fix SSTableRewriter with disabled early open (CASSANDRA-8535)
 * Fix cassandra-stress so it respects the CL passed in user mode (CASSANDRA-8948)
 * Fix rare NPE in ColumnDefinition#hasIndexOption() (CASSANDRA-8786)
 * cassandra-stress reports per-operation statistics, plus misc (CASSANDRA-8769)
 * Add SimpleDate (cql date) and Time (cql time) types (CASSANDRA-7523)
 * Use long for key count in cfstats (CASSANDRA-8913)
 * Make SSTableRewriter.abort() more robust to failure (CASSANDRA-8832)
 * Remove cold_reads_to_omit from STCS (CASSANDRA-8860)
 * Make EstimatedHistogram#percentile() use ceil instead of floor (CASSANDRA-8883)
 * Fix top partitions reporting wrong cardinality (CASSANDRA-8834)
 * Fix rare NPE in KeyCacheSerializer (CASSANDRA-8067)
 * Pick sstables for validation as late as possible inc repairs (CASSANDRA-8366)
 * Fix commitlog getPendingTasks to not increment (CASSANDRA-8862)
 * Fix parallelism adjustment in range and secondary index queries
   when the first fetch does not satisfy the limit (CASSANDRA-8856)
 * Check if the filtered sstables is non-empty in STCS (CASSANDRA-8843)
 * Upgrade java-driver used for cassandra-stress (CASSANDRA-8842)
 * Fix CommitLog.forceRecycleAllSegments() memory access error (CASSANDRA-8812)
 * Improve assertions in Memory (CASSANDRA-8792)
 * Fix SSTableRewriter cleanup (CASSANDRA-8802)
 * Introduce SafeMemory for CompressionMetadata.Writer (CASSANDRA-8758)
 * 'nodetool info' prints exception against older node (CASSANDRA-8796)
 * Ensure SSTableReader.last corresponds exactly with the file end (CASSANDRA-8750)
 * Make SSTableWriter.openEarly more robust and obvious (CASSANDRA-8747)
 * Enforce SSTableReader.first/last (CASSANDRA-8744)
 * Cleanup SegmentedFile API (CASSANDRA-8749)
 * Avoid overlap with early compaction replacement (CASSANDRA-8683)
 * Safer Resource Management++ (CASSANDRA-8707)
 * Write partition size estimates into a system table (CASSANDRA-7688)
 * cqlsh: Fix keys() and full() collection indexes in DESCRIBE output
   (CASSANDRA-8154)
 * Show progress of streaming in nodetool netstats (CASSANDRA-8886)
 * IndexSummaryBuilder utilises offheap memory, and shares data between
   each IndexSummary opened from it (CASSANDRA-8757)
 * markCompacting only succeeds if the exact SSTableReader instances being
   marked are in the live set (CASSANDRA-8689)
 * cassandra-stress support for varint (CASSANDRA-8882)
 * Fix Adler32 digest for compressed sstables (CASSANDRA-8778)
 * Add nodetool statushandoff/statusbackup (CASSANDRA-8912)
 * Use stdout for progress and stats in sstableloader (CASSANDRA-8982)
 * Correctly identify 2i datadir from older versions (CASSANDRA-9116)
Merged from 2.0:
 * Ignore gossip SYNs after shutdown (CASSANDRA-9238)
 * Avoid overflow when calculating max sstable size in LCS (CASSANDRA-9235)
 * Make sstable blacklisting work with compression (CASSANDRA-9138)
 * Do not attempt to rebuild indexes if no index accepts any column (CASSANDRA-9196)
 * Don't initiate snitch reconnection for dead states (CASSANDRA-7292)
 * Fix ArrayIndexOutOfBoundsException in CQLSSTableWriter (CASSANDRA-8978)
 * Add shutdown gossip state to prevent timeouts during rolling restarts (CASSANDRA-8336)
 * Fix running with java.net.preferIPv6Addresses=true (CASSANDRA-9137)
 * Fix failed bootstrap/replace attempts being persisted in system.peers (CASSANDRA-9180)
 * Flush system.IndexInfo after marking index built (CASSANDRA-9128)
 * Fix updates to min/max_compaction_threshold through cassandra-cli
   (CASSANDRA-8102)
 * Don't include tmp files when doing offline relevel (CASSANDRA-9088)
 * Use the proper CAS WriteType when finishing a previous round during Paxos
   preparation (CASSANDRA-8672)
 * Avoid race in cancelling compactions (CASSANDRA-9070)
 * More aggressive check for expired sstables in DTCS (CASSANDRA-8359)
 * Fix ignored index_interval change in ALTER TABLE statements (CASSANDRA-7976)
 * Do more aggressive compaction in old time windows in DTCS (CASSANDRA-8360)
 * java.lang.AssertionError when reading saved cache (CASSANDRA-8740)
 * "disk full" when running cleanup (CASSANDRA-9036)
 * Lower logging level from ERROR to DEBUG when a scheduled schema pull
   cannot be completed due to a node being down (CASSANDRA-9032)
 * Fix MOVED_NODE client event (CASSANDRA-8516)
 * Allow overriding MAX_OUTSTANDING_REPLAY_COUNT (CASSANDRA-7533)
 * Fix malformed JMX ObjectName containing IPv6 addresses (CASSANDRA-9027)
 * (cqlsh) Allow increasing CSV field size limit through
   cqlshrc config option (CASSANDRA-8934)
 * Stop logging range tombstones when exceeding the threshold
   (CASSANDRA-8559)
 * Fix NullPointerException when nodetool getendpoints is run
   against invalid keyspaces or tables (CASSANDRA-8950)
 * Allow specifying the tmp dir (CASSANDRA-7712)
 * Improve compaction estimated tasks estimation (CASSANDRA-8904)
 * Fix duplicate up/down messages sent to native clients (CASSANDRA-7816)
 * Expose commit log archive status via JMX (CASSANDRA-8734)
 * Provide better exceptions for invalid replication strategy parameters
   (CASSANDRA-8909)
 * Fix regression in mixed single and multi-column relation support for
   SELECT statements (CASSANDRA-8613)
 * Add ability to limit number of native connections (CASSANDRA-8086)
 * Fix CQLSSTableWriter throwing exception and spawning threads
   (CASSANDRA-8808)
 * Fix MT mismatch between empty and GC-able data (CASSANDRA-8979)
 * Fix incorrect validation when snapshotting single table (CASSANDRA-8056)
 * Add offline tool to relevel sstables (CASSANDRA-8301)
 * Preserve stream ID for more protocol errors (CASSANDRA-8848)
 * Fix combining token() function with multi-column relations on
   clustering columns (CASSANDRA-8797)
 * Make CFS.markReferenced() resistant to bad refcounting (CASSANDRA-8829)
 * Fix StreamTransferTask abort/complete bad refcounting (CASSANDRA-8815)
 * Fix AssertionError when querying a DESC clustering ordered
   table with ASC ordering and paging (CASSANDRA-8767)
 * AssertionError: "Memory was freed" when running cleanup (CASSANDRA-8716)
 * Make it possible to set max_sstable_age to fractional days (CASSANDRA-8406)
 * Fix some multi-column relations with indexes on some clustering
   columns (CASSANDRA-8275)
 * Fix memory leak in SSTableSimple*Writer and SSTableReader.validate()
   (CASSANDRA-8748)
 * Throw OOM if allocating memory fails to return a valid pointer (CASSANDRA-8726)
 * Fix SSTableSimpleUnsortedWriter ConcurrentModificationException (CASSANDRA-8619)
 * 'nodetool info' prints exception against older node (CASSANDRA-8796)
 * Ensure SSTableSimpleUnsortedWriter.close() terminates if
   disk writer has crashed (CASSANDRA-8807)


2.1.4
 * Bind JMX to localhost unless explicitly configured otherwise (CASSANDRA-9085)


2.1.3
 * Fix HSHA/offheap_objects corruption (CASSANDRA-8719)
 * Upgrade libthrift to 0.9.2 (CASSANDRA-8685)
 * Don't use the shared ref in sstableloader (CASSANDRA-8704)
 * Purge internal prepared statements if related tables or
   keyspaces are dropped (CASSANDRA-8693)
 * (cqlsh) Handle unicode BOM at start of files (CASSANDRA-8638)
 * Stop compactions before exiting offline tools (CASSANDRA-8623)
 * Update tools/stress/README.txt to match current behaviour (CASSANDRA-7933)
 * Fix schema from Thrift conversion with empty metadata (CASSANDRA-8695)
 * Safer Resource Management (CASSANDRA-7705)
 * Make sure we compact highly overlapping cold sstables with
   STCS (CASSANDRA-8635)
 * rpc_interface and listen_interface generate NPE on startup when specified
   interface doesn't exist (CASSANDRA-8677)
 * Fix ArrayIndexOutOfBoundsException in nodetool cfhistograms (CASSANDRA-8514)
 * Switch from yammer metrics for nodetool cf/proxy histograms (CASSANDRA-8662)
 * Make sure we don't add tmplink files to the compaction
   strategy (CASSANDRA-8580)
 * (cqlsh) Handle maps with blob keys (CASSANDRA-8372)
 * (cqlsh) Handle DynamicCompositeType schemas correctly (CASSANDRA-8563)
 * Duplicate rows returned when in clause has repeated values (CASSANDRA-6706)
 * Add tooling to detect hot partitions (CASSANDRA-7974)
 * Fix cassandra-stress user-mode truncation of partition generation (CASSANDRA-8608)
 * Only stream from unrepaired sstables during inc repair (CASSANDRA-8267)
 * Don't allow starting multiple inc repairs on the same sstables (CASSANDRA-8316)
 * Invalidate prepared BATCH statements when related tables
   or keyspaces are dropped (CASSANDRA-8652)
 * Fix missing results in secondary index queries on collections
   with ALLOW FILTERING (CASSANDRA-8421)
 * Expose EstimatedHistogram metrics for range slices (CASSANDRA-8627)
 * (cqlsh) Escape clqshrc passwords properly (CASSANDRA-8618)
 * Fix NPE when passing wrong argument in ALTER TABLE statement (CASSANDRA-8355)
 * Pig: Refactor and deprecate CqlStorage (CASSANDRA-8599)
 * Don't reuse the same cleanup strategy for all sstables (CASSANDRA-8537)
 * Fix case-sensitivity of index name on CREATE and DROP INDEX
   statements (CASSANDRA-8365)
 * Better detection/logging for corruption in compressed sstables (CASSANDRA-8192)
 * Use the correct repairedAt value when closing writer (CASSANDRA-8570)
 * (cqlsh) Handle a schema mismatch being detected on startup (CASSANDRA-8512)
 * Properly calculate expected write size during compaction (CASSANDRA-8532)
 * Invalidate affected prepared statements when a table's columns
   are altered (CASSANDRA-7910)
 * Stress - user defined writes should populate sequentally (CASSANDRA-8524)
 * Fix regression in SSTableRewriter causing some rows to become unreadable
   during compaction (CASSANDRA-8429)
 * Run major compactions for repaired/unrepaired in parallel (CASSANDRA-8510)
 * (cqlsh) Fix compression options in DESCRIBE TABLE output when compression
   is disabled (CASSANDRA-8288)
 * (cqlsh) Fix DESCRIBE output after keyspaces are altered (CASSANDRA-7623)
 * Make sure we set lastCompactedKey correctly (CASSANDRA-8463)
 * (cqlsh) Fix output of CONSISTENCY command (CASSANDRA-8507)
 * (cqlsh) Fixed the handling of LIST statements (CASSANDRA-8370)
 * Make sstablescrub check leveled manifest again (CASSANDRA-8432)
 * Check first/last keys in sstable when giving out positions (CASSANDRA-8458)
 * Disable mmap on Windows (CASSANDRA-6993)
 * Add missing ConsistencyLevels to cassandra-stress (CASSANDRA-8253)
 * Add auth support to cassandra-stress (CASSANDRA-7985)
 * Fix ArrayIndexOutOfBoundsException when generating error message
   for some CQL syntax errors (CASSANDRA-8455)
 * Scale memtable slab allocation logarithmically (CASSANDRA-7882)
 * cassandra-stress simultaneous inserts over same seed (CASSANDRA-7964)
 * Reduce cassandra-stress sampling memory requirements (CASSANDRA-7926)
 * Ensure memtable flush cannot expire commit log entries from its future (CASSANDRA-8383)
 * Make read "defrag" async to reclaim memtables (CASSANDRA-8459)
 * Remove tmplink files for offline compactions (CASSANDRA-8321)
 * Reduce maxHintsInProgress (CASSANDRA-8415)
 * BTree updates may call provided update function twice (CASSANDRA-8018)
 * Release sstable references after anticompaction (CASSANDRA-8386)
 * Handle abort() in SSTableRewriter properly (CASSANDRA-8320)
 * Centralize shared executors (CASSANDRA-8055)
 * Fix filtering for CONTAINS (KEY) relations on frozen collection
   clustering columns when the query is restricted to a single
   partition (CASSANDRA-8203)
 * Do more aggressive entire-sstable TTL expiry checks (CASSANDRA-8243)
 * Add more log info if readMeter is null (CASSANDRA-8238)
 * add check of the system wall clock time at startup (CASSANDRA-8305)
 * Support for frozen collections (CASSANDRA-7859)
 * Fix overflow on histogram computation (CASSANDRA-8028)
 * Have paxos reuse the timestamp generation of normal queries (CASSANDRA-7801)
 * Fix incremental repair not remove parent session on remote (CASSANDRA-8291)
 * Improve JBOD disk utilization (CASSANDRA-7386)
 * Log failed host when preparing incremental repair (CASSANDRA-8228)
 * Force config client mode in CQLSSTableWriter (CASSANDRA-8281)
 * Fix sstableupgrade throws exception (CASSANDRA-8688)
 * Fix hang when repairing empty keyspace (CASSANDRA-8694)
Merged from 2.0:
 * Fix IllegalArgumentException in dynamic snitch (CASSANDRA-8448)
 * Add support for UPDATE ... IF EXISTS (CASSANDRA-8610)
 * Fix reversal of list prepends (CASSANDRA-8733)
 * Prevent non-zero default_time_to_live on tables with counters
   (CASSANDRA-8678)
 * Fix SSTableSimpleUnsortedWriter ConcurrentModificationException
   (CASSANDRA-8619)
 * Round up time deltas lower than 1ms in BulkLoader (CASSANDRA-8645)
 * Add batch remove iterator to ABSC (CASSANDRA-8414, 8666)
 * Round up time deltas lower than 1ms in BulkLoader (CASSANDRA-8645)
 * Fix isClientMode check in Keyspace (CASSANDRA-8687)
 * Use more efficient slice size for querying internal secondary
   index tables (CASSANDRA-8550)
 * Fix potentially returning deleted rows with range tombstone (CASSANDRA-8558)
 * Check for available disk space before starting a compaction (CASSANDRA-8562)
 * Fix DISTINCT queries with LIMITs or paging when some partitions
   contain only tombstones (CASSANDRA-8490)
 * Introduce background cache refreshing to permissions cache
   (CASSANDRA-8194)
 * Fix race condition in StreamTransferTask that could lead to
   infinite loops and premature sstable deletion (CASSANDRA-7704)
 * Add an extra version check to MigrationTask (CASSANDRA-8462)
 * Ensure SSTableWriter cleans up properly after failure (CASSANDRA-8499)
 * Increase bf true positive count on key cache hit (CASSANDRA-8525)
 * Move MeteredFlusher to its own thread (CASSANDRA-8485)
 * Fix non-distinct results in DISTNCT queries on static columns when
   paging is enabled (CASSANDRA-8087)
 * Move all hints related tasks to hints internal executor (CASSANDRA-8285)
 * Fix paging for multi-partition IN queries (CASSANDRA-8408)
 * Fix MOVED_NODE topology event never being emitted when a node
   moves its token (CASSANDRA-8373)
 * Fix validation of indexes in COMPACT tables (CASSANDRA-8156)
 * Avoid StackOverflowError when a large list of IN values
   is used for a clustering column (CASSANDRA-8410)
 * Fix NPE when writetime() or ttl() calls are wrapped by
   another function call (CASSANDRA-8451)
 * Fix NPE after dropping a keyspace (CASSANDRA-8332)
 * Fix error message on read repair timeouts (CASSANDRA-7947)
 * Default DTCS base_time_seconds changed to 60 (CASSANDRA-8417)
 * Refuse Paxos operation with more than one pending endpoint (CASSANDRA-8346, 8640)
 * Throw correct exception when trying to bind a keyspace or table
   name (CASSANDRA-6952)
 * Make HHOM.compact synchronized (CASSANDRA-8416)
 * cancel latency-sampling task when CF is dropped (CASSANDRA-8401)
 * don't block SocketThread for MessagingService (CASSANDRA-8188)
 * Increase quarantine delay on replacement (CASSANDRA-8260)
 * Expose off-heap memory usage stats (CASSANDRA-7897)
 * Ignore Paxos commits for truncated tables (CASSANDRA-7538)
 * Validate size of indexed column values (CASSANDRA-8280)
 * Make LCS split compaction results over all data directories (CASSANDRA-8329)
 * Fix some failing queries that use multi-column relations
   on COMPACT STORAGE tables (CASSANDRA-8264)
 * Fix InvalidRequestException with ORDER BY (CASSANDRA-8286)
 * Disable SSLv3 for POODLE (CASSANDRA-8265)
 * Fix millisecond timestamps in Tracing (CASSANDRA-8297)
 * Include keyspace name in error message when there are insufficient
   live nodes to stream from (CASSANDRA-8221)
 * Avoid overlap in L1 when L0 contains many nonoverlapping
   sstables (CASSANDRA-8211)
 * Improve PropertyFileSnitch logging (CASSANDRA-8183)
 * Add DC-aware sequential repair (CASSANDRA-8193)
 * Use live sstables in snapshot repair if possible (CASSANDRA-8312)
 * Fix hints serialized size calculation (CASSANDRA-8587)


2.1.2
 * (cqlsh) parse_for_table_meta errors out on queries with undefined
   grammars (CASSANDRA-8262)
 * (cqlsh) Fix SELECT ... TOKEN() function broken in C* 2.1.1 (CASSANDRA-8258)
 * Fix Cassandra crash when running on JDK8 update 40 (CASSANDRA-8209)
 * Optimize partitioner tokens (CASSANDRA-8230)
 * Improve compaction of repaired/unrepaired sstables (CASSANDRA-8004)
 * Make cache serializers pluggable (CASSANDRA-8096)
 * Fix issues with CONTAINS (KEY) queries on secondary indexes
   (CASSANDRA-8147)
 * Fix read-rate tracking of sstables for some queries (CASSANDRA-8239)
 * Fix default timestamp in QueryOptions (CASSANDRA-8246)
 * Set socket timeout when reading remote version (CASSANDRA-8188)
 * Refactor how we track live size (CASSANDRA-7852)
 * Make sure unfinished compaction files are removed (CASSANDRA-8124)
 * Fix shutdown when run as Windows service (CASSANDRA-8136)
 * Fix DESCRIBE TABLE with custom indexes (CASSANDRA-8031)
 * Fix race in RecoveryManagerTest (CASSANDRA-8176)
 * Avoid IllegalArgumentException while sorting sstables in
   IndexSummaryManager (CASSANDRA-8182)
 * Shutdown JVM on file descriptor exhaustion (CASSANDRA-7579)
 * Add 'die' policy for commit log and disk failure (CASSANDRA-7927)
 * Fix installing as service on Windows (CASSANDRA-8115)
 * Fix CREATE TABLE for CQL2 (CASSANDRA-8144)
 * Avoid boxing in ColumnStats min/max trackers (CASSANDRA-8109)
Merged from 2.0:
 * Correctly handle non-text column names in cql3 (CASSANDRA-8178)
 * Fix deletion for indexes on primary key columns (CASSANDRA-8206)
 * Add 'nodetool statusgossip' (CASSANDRA-8125)
 * Improve client notification that nodes are ready for requests (CASSANDRA-7510)
 * Handle negative timestamp in writetime method (CASSANDRA-8139)
 * Pig: Remove errant LIMIT clause in CqlNativeStorage (CASSANDRA-8166)
 * Throw ConfigurationException when hsha is used with the default
   rpc_max_threads setting of 'unlimited' (CASSANDRA-8116)
 * Allow concurrent writing of the same table in the same JVM using
   CQLSSTableWriter (CASSANDRA-7463)
 * Fix totalDiskSpaceUsed calculation (CASSANDRA-8205)


2.1.1
 * Fix spin loop in AtomicSortedColumns (CASSANDRA-7546)
 * Dont notify when replacing tmplink files (CASSANDRA-8157)
 * Fix validation with multiple CONTAINS clause (CASSANDRA-8131)
 * Fix validation of collections in TriggerExecutor (CASSANDRA-8146)
 * Fix IllegalArgumentException when a list of IN values containing tuples
   is passed as a single arg to a prepared statement with the v1 or v2
   protocol (CASSANDRA-8062)
 * Fix ClassCastException in DISTINCT query on static columns with
   query paging (CASSANDRA-8108)
 * Fix NPE on null nested UDT inside a set (CASSANDRA-8105)
 * Fix exception when querying secondary index on set items or map keys
   when some clustering columns are specified (CASSANDRA-8073)
 * Send proper error response when there is an error during native
   protocol message decode (CASSANDRA-8118)
 * Gossip should ignore generation numbers too far in the future (CASSANDRA-8113)
 * Fix NPE when creating a table with frozen sets, lists (CASSANDRA-8104)
 * Fix high memory use due to tracking reads on incrementally opened sstable
   readers (CASSANDRA-8066)
 * Fix EXECUTE request with skipMetadata=false returning no metadata
   (CASSANDRA-8054)
 * Allow concurrent use of CQLBulkOutputFormat (CASSANDRA-7776)
 * Shutdown JVM on OOM (CASSANDRA-7507)
 * Upgrade netty version and enable epoll event loop (CASSANDRA-7761)
 * Don't duplicate sstables smaller than split size when using
   the sstablesplitter tool (CASSANDRA-7616)
 * Avoid re-parsing already prepared statements (CASSANDRA-7923)
 * Fix some Thrift slice deletions and updates of COMPACT STORAGE
   tables with some clustering columns omitted (CASSANDRA-7990)
 * Fix filtering for CONTAINS on sets (CASSANDRA-8033)
 * Properly track added size (CASSANDRA-7239)
 * Allow compilation in java 8 (CASSANDRA-7208)
 * Fix Assertion error on RangeTombstoneList diff (CASSANDRA-8013)
 * Release references to overlapping sstables during compaction (CASSANDRA-7819)
 * Send notification when opening compaction results early (CASSANDRA-8034)
 * Make native server start block until properly bound (CASSANDRA-7885)
 * (cqlsh) Fix IPv6 support (CASSANDRA-7988)
 * Ignore fat clients when checking for endpoint collision (CASSANDRA-7939)
 * Make sstablerepairedset take a list of files (CASSANDRA-7995)
 * (cqlsh) Tab completeion for indexes on map keys (CASSANDRA-7972)
 * (cqlsh) Fix UDT field selection in select clause (CASSANDRA-7891)
 * Fix resource leak in event of corrupt sstable
 * (cqlsh) Add command line option for cqlshrc file path (CASSANDRA-7131)
 * Provide visibility into prepared statements churn (CASSANDRA-7921, CASSANDRA-7930)
 * Invalidate prepared statements when their keyspace or table is
   dropped (CASSANDRA-7566)
 * cassandra-stress: fix support for NetworkTopologyStrategy (CASSANDRA-7945)
 * Fix saving caches when a table is dropped (CASSANDRA-7784)
 * Add better error checking of new stress profile (CASSANDRA-7716)
 * Use ThreadLocalRandom and remove FBUtilities.threadLocalRandom (CASSANDRA-7934)
 * Prevent operator mistakes due to simultaneous bootstrap (CASSANDRA-7069)
 * cassandra-stress supports whitelist mode for node config (CASSANDRA-7658)
 * GCInspector more closely tracks GC; cassandra-stress and nodetool report it (CASSANDRA-7916)
 * nodetool won't output bogus ownership info without a keyspace (CASSANDRA-7173)
 * Add human readable option to nodetool commands (CASSANDRA-5433)
 * Don't try to set repairedAt on old sstables (CASSANDRA-7913)
 * Add metrics for tracking PreparedStatement use (CASSANDRA-7719)
 * (cqlsh) tab-completion for triggers (CASSANDRA-7824)
 * (cqlsh) Support for query paging (CASSANDRA-7514)
 * (cqlsh) Show progress of COPY operations (CASSANDRA-7789)
 * Add syntax to remove multiple elements from a map (CASSANDRA-6599)
 * Support non-equals conditions in lightweight transactions (CASSANDRA-6839)
 * Add IF [NOT] EXISTS to create/drop triggers (CASSANDRA-7606)
 * (cqlsh) Display the current logged-in user (CASSANDRA-7785)
 * (cqlsh) Don't ignore CTRL-C during COPY FROM execution (CASSANDRA-7815)
 * (cqlsh) Order UDTs according to cross-type dependencies in DESCRIBE
   output (CASSANDRA-7659)
 * (cqlsh) Fix handling of CAS statement results (CASSANDRA-7671)
 * (cqlsh) COPY TO/FROM improvements (CASSANDRA-7405)
 * Support list index operations with conditions (CASSANDRA-7499)
 * Add max live/tombstoned cells to nodetool cfstats output (CASSANDRA-7731)
 * Validate IPv6 wildcard addresses properly (CASSANDRA-7680)
 * (cqlsh) Error when tracing query (CASSANDRA-7613)
 * Avoid IOOBE when building SyntaxError message snippet (CASSANDRA-7569)
 * SSTableExport uses correct validator to create string representation of partition
   keys (CASSANDRA-7498)
 * Avoid NPEs when receiving type changes for an unknown keyspace (CASSANDRA-7689)
 * Add support for custom 2i validation (CASSANDRA-7575)
 * Pig support for hadoop CqlInputFormat (CASSANDRA-6454)
 * Add duration mode to cassandra-stress (CASSANDRA-7468)
 * Add listen_interface and rpc_interface options (CASSANDRA-7417)
 * Improve schema merge performance (CASSANDRA-7444)
 * Adjust MT depth based on # of partition validating (CASSANDRA-5263)
 * Optimise NativeCell comparisons (CASSANDRA-6755)
 * Configurable client timeout for cqlsh (CASSANDRA-7516)
 * Include snippet of CQL query near syntax error in messages (CASSANDRA-7111)
 * Make repair -pr work with -local (CASSANDRA-7450)
 * Fix error in sstableloader with -cph > 1 (CASSANDRA-8007)
 * Fix snapshot repair error on indexed tables (CASSANDRA-8020)
 * Do not exit nodetool repair when receiving JMX NOTIF_LOST (CASSANDRA-7909)
 * Stream to private IP when available (CASSANDRA-8084)
Merged from 2.0:
 * Reject conditions on DELETE unless full PK is given (CASSANDRA-6430)
 * Properly reject the token function DELETE (CASSANDRA-7747)
 * Force batchlog replay before decommissioning a node (CASSANDRA-7446)
 * Fix hint replay with many accumulated expired hints (CASSANDRA-6998)
 * Fix duplicate results in DISTINCT queries on static columns with query
   paging (CASSANDRA-8108)
 * Add DateTieredCompactionStrategy (CASSANDRA-6602)
 * Properly validate ascii and utf8 string literals in CQL queries (CASSANDRA-8101)
 * (cqlsh) Fix autocompletion for alter keyspace (CASSANDRA-8021)
 * Create backup directories for commitlog archiving during startup (CASSANDRA-8111)
 * Reduce totalBlockFor() for LOCAL_* consistency levels (CASSANDRA-8058)
 * Fix merging schemas with re-dropped keyspaces (CASSANDRA-7256)
 * Fix counters in supercolumns during live upgrades from 1.2 (CASSANDRA-7188)
 * Notify DT subscribers when a column family is truncated (CASSANDRA-8088)
 * Add sanity check of $JAVA on startup (CASSANDRA-7676)
 * Schedule fat client schema pull on join (CASSANDRA-7993)
 * Don't reset nodes' versions when closing IncomingTcpConnections
   (CASSANDRA-7734)
 * Record the real messaging version in all cases in OutboundTcpConnection
   (CASSANDRA-8057)
 * SSL does not work in cassandra-cli (CASSANDRA-7899)
 * Fix potential exception when using ReversedType in DynamicCompositeType
   (CASSANDRA-7898)
 * Better validation of collection values (CASSANDRA-7833)
 * Track min/max timestamps correctly (CASSANDRA-7969)
 * Fix possible overflow while sorting CL segments for replay (CASSANDRA-7992)
 * Increase nodetool Xmx (CASSANDRA-7956)
 * Archive any commitlog segments present at startup (CASSANDRA-6904)
 * CrcCheckChance should adjust based on live CFMetadata not
   sstable metadata (CASSANDRA-7978)
 * token() should only accept columns in the partitioning
   key order (CASSANDRA-6075)
 * Add method to invalidate permission cache via JMX (CASSANDRA-7977)
 * Allow propagating multiple gossip states atomically (CASSANDRA-6125)
 * Log exceptions related to unclean native protocol client disconnects
   at DEBUG or INFO (CASSANDRA-7849)
 * Allow permissions cache to be set via JMX (CASSANDRA-7698)
 * Include schema_triggers CF in readable system resources (CASSANDRA-7967)
 * Fix RowIndexEntry to report correct serializedSize (CASSANDRA-7948)
 * Make CQLSSTableWriter sync within partitions (CASSANDRA-7360)
 * Potentially use non-local replicas in CqlConfigHelper (CASSANDRA-7906)
 * Explicitly disallow mixing multi-column and single-column
   relations on clustering columns (CASSANDRA-7711)
 * Better error message when condition is set on PK column (CASSANDRA-7804)
 * Don't send schema change responses and events for no-op DDL
   statements (CASSANDRA-7600)
 * (Hadoop) fix cluster initialisation for a split fetching (CASSANDRA-7774)
 * Throw InvalidRequestException when queries contain relations on entire
   collection columns (CASSANDRA-7506)
 * (cqlsh) enable CTRL-R history search with libedit (CASSANDRA-7577)
 * (Hadoop) allow ACFRW to limit nodes to local DC (CASSANDRA-7252)
 * (cqlsh) cqlsh should automatically disable tracing when selecting
   from system_traces (CASSANDRA-7641)
 * (Hadoop) Add CqlOutputFormat (CASSANDRA-6927)
 * Don't depend on cassandra config for nodetool ring (CASSANDRA-7508)
 * (cqlsh) Fix failing cqlsh formatting tests (CASSANDRA-7703)
 * Fix IncompatibleClassChangeError from hadoop2 (CASSANDRA-7229)
 * Add 'nodetool sethintedhandoffthrottlekb' (CASSANDRA-7635)
 * (cqlsh) Add tab-completion for CREATE/DROP USER IF [NOT] EXISTS (CASSANDRA-7611)
 * Catch errors when the JVM pulls the rug out from GCInspector (CASSANDRA-5345)
 * cqlsh fails when version number parts are not int (CASSANDRA-7524)
 * Fix NPE when table dropped during streaming (CASSANDRA-7946)
 * Fix wrong progress when streaming uncompressed (CASSANDRA-7878)
 * Fix possible infinite loop in creating repair range (CASSANDRA-7983)
 * Fix unit in nodetool for streaming throughput (CASSANDRA-7375)
Merged from 1.2:
 * Don't index tombstones (CASSANDRA-7828)
 * Improve PasswordAuthenticator default super user setup (CASSANDRA-7788)


2.1.0
 * (cqlsh) Removed "ALTER TYPE <name> RENAME TO <name>" from tab-completion
   (CASSANDRA-7895)
 * Fixed IllegalStateException in anticompaction (CASSANDRA-7892)
 * cqlsh: DESCRIBE support for frozen UDTs, tuples (CASSANDRA-7863)
 * Avoid exposing internal classes over JMX (CASSANDRA-7879)
 * Add null check for keys when freezing collection (CASSANDRA-7869)
 * Improve stress workload realism (CASSANDRA-7519)
Merged from 2.0:
 * Configure system.paxos with LeveledCompactionStrategy (CASSANDRA-7753)
 * Fix ALTER clustering column type from DateType to TimestampType when
   using DESC clustering order (CASSANRDA-7797)
 * Throw EOFException if we run out of chunks in compressed datafile
   (CASSANDRA-7664)
 * Fix PRSI handling of CQL3 row markers for row cleanup (CASSANDRA-7787)
 * Fix dropping collection when it's the last regular column (CASSANDRA-7744)
 * Make StreamReceiveTask thread safe and gc friendly (CASSANDRA-7795)
 * Validate empty cell names from counter updates (CASSANDRA-7798)
Merged from 1.2:
 * Don't allow compacted sstables to be marked as compacting (CASSANDRA-7145)
 * Track expired tombstones (CASSANDRA-7810)


2.1.0-rc7
 * Add frozen keyword and require UDT to be frozen (CASSANDRA-7857)
 * Track added sstable size correctly (CASSANDRA-7239)
 * (cqlsh) Fix case insensitivity (CASSANDRA-7834)
 * Fix failure to stream ranges when moving (CASSANDRA-7836)
 * Correctly remove tmplink files (CASSANDRA-7803)
 * (cqlsh) Fix column name formatting for functions, CAS operations,
   and UDT field selections (CASSANDRA-7806)
 * (cqlsh) Fix COPY FROM handling of null/empty primary key
   values (CASSANDRA-7792)
 * Fix ordering of static cells (CASSANDRA-7763)
Merged from 2.0:
 * Forbid re-adding dropped counter columns (CASSANDRA-7831)
 * Fix CFMetaData#isThriftCompatible() for PK-only tables (CASSANDRA-7832)
 * Always reject inequality on the partition key without token()
   (CASSANDRA-7722)
 * Always send Paxos commit to all replicas (CASSANDRA-7479)
 * Make disruptor_thrift_server invocation pool configurable (CASSANDRA-7594)
 * Make repair no-op when RF=1 (CASSANDRA-7864)


2.1.0-rc6
 * Fix OOM issue from netty caching over time (CASSANDRA-7743)
 * json2sstable couldn't import JSON for CQL table (CASSANDRA-7477)
 * Invalidate all caches on table drop (CASSANDRA-7561)
 * Skip strict endpoint selection for ranges if RF == nodes (CASSANRA-7765)
 * Fix Thrift range filtering without 2ary index lookups (CASSANDRA-7741)
 * Add tracing entries about concurrent range requests (CASSANDRA-7599)
 * (cqlsh) Fix DESCRIBE for NTS keyspaces (CASSANDRA-7729)
 * Remove netty buffer ref-counting (CASSANDRA-7735)
 * Pass mutated cf to index updater for use by PRSI (CASSANDRA-7742)
 * Include stress yaml example in release and deb (CASSANDRA-7717)
 * workaround for netty issue causing corrupted data off the wire (CASSANDRA-7695)
 * cqlsh DESC CLUSTER fails retrieving ring information (CASSANDRA-7687)
 * Fix binding null values inside UDT (CASSANDRA-7685)
 * Fix UDT field selection with empty fields (CASSANDRA-7670)
 * Bogus deserialization of static cells from sstable (CASSANDRA-7684)
 * Fix NPE on compaction leftover cleanup for dropped table (CASSANDRA-7770)
Merged from 2.0:
 * Fix race condition in StreamTransferTask that could lead to
   infinite loops and premature sstable deletion (CASSANDRA-7704)
 * (cqlsh) Wait up to 10 sec for a tracing session (CASSANDRA-7222)
 * Fix NPE in FileCacheService.sizeInBytes (CASSANDRA-7756)
 * Remove duplicates from StorageService.getJoiningNodes (CASSANDRA-7478)
 * Clone token map outside of hot gossip loops (CASSANDRA-7758)
 * Fix MS expiring map timeout for Paxos messages (CASSANDRA-7752)
 * Do not flush on truncate if durable_writes is false (CASSANDRA-7750)
 * Give CRR a default input_cql Statement (CASSANDRA-7226)
 * Better error message when adding a collection with the same name
   than a previously dropped one (CASSANDRA-6276)
 * Fix validation when adding static columns (CASSANDRA-7730)
 * (Thrift) fix range deletion of supercolumns (CASSANDRA-7733)
 * Fix potential AssertionError in RangeTombstoneList (CASSANDRA-7700)
 * Validate arguments of blobAs* functions (CASSANDRA-7707)
 * Fix potential AssertionError with 2ndary indexes (CASSANDRA-6612)
 * Avoid logging CompactionInterrupted at ERROR (CASSANDRA-7694)
 * Minor leak in sstable2jon (CASSANDRA-7709)
 * Add cassandra.auto_bootstrap system property (CASSANDRA-7650)
 * Update java driver (for hadoop) (CASSANDRA-7618)
 * Remove CqlPagingRecordReader/CqlPagingInputFormat (CASSANDRA-7570)
 * Support connecting to ipv6 jmx with nodetool (CASSANDRA-7669)


2.1.0-rc5
 * Reject counters inside user types (CASSANDRA-7672)
 * Switch to notification-based GCInspector (CASSANDRA-7638)
 * (cqlsh) Handle nulls in UDTs and tuples correctly (CASSANDRA-7656)
 * Don't use strict consistency when replacing (CASSANDRA-7568)
 * Fix min/max cell name collection on 2.0 SSTables with range
   tombstones (CASSANDRA-7593)
 * Tolerate min/max cell names of different lengths (CASSANDRA-7651)
 * Filter cached results correctly (CASSANDRA-7636)
 * Fix tracing on the new SEPExecutor (CASSANDRA-7644)
 * Remove shuffle and taketoken (CASSANDRA-7601)
 * Clean up Windows batch scripts (CASSANDRA-7619)
 * Fix native protocol drop user type notification (CASSANDRA-7571)
 * Give read access to system.schema_usertypes to all authenticated users
   (CASSANDRA-7578)
 * (cqlsh) Fix cqlsh display when zero rows are returned (CASSANDRA-7580)
 * Get java version correctly when JAVA_TOOL_OPTIONS is set (CASSANDRA-7572)
 * Fix NPE when dropping index from non-existent keyspace, AssertionError when
   dropping non-existent index with IF EXISTS (CASSANDRA-7590)
 * Fix sstablelevelresetter hang (CASSANDRA-7614)
 * (cqlsh) Fix deserialization of blobs (CASSANDRA-7603)
 * Use "keyspace updated" schema change message for UDT changes in v1 and
   v2 protocols (CASSANDRA-7617)
 * Fix tracing of range slices and secondary index lookups that are local
   to the coordinator (CASSANDRA-7599)
 * Set -Dcassandra.storagedir for all tool shell scripts (CASSANDRA-7587)
 * Don't swap max/min col names when mutating sstable metadata (CASSANDRA-7596)
 * (cqlsh) Correctly handle paged result sets (CASSANDRA-7625)
 * (cqlsh) Improve waiting for a trace to complete (CASSANDRA-7626)
 * Fix tracing of concurrent range slices and 2ary index queries (CASSANDRA-7626)
 * Fix scrub against collection type (CASSANDRA-7665)
Merged from 2.0:
 * Set gc_grace_seconds to seven days for system schema tables (CASSANDRA-7668)
 * SimpleSeedProvider no longer caches seeds forever (CASSANDRA-7663)
 * Always flush on truncate (CASSANDRA-7511)
 * Fix ReversedType(DateType) mapping to native protocol (CASSANDRA-7576)
 * Always merge ranges owned by a single node (CASSANDRA-6930)
 * Track max/min timestamps for range tombstones (CASSANDRA-7647)
 * Fix NPE when listing saved caches dir (CASSANDRA-7632)


2.1.0-rc4
 * Fix word count hadoop example (CASSANDRA-7200)
 * Updated memtable_cleanup_threshold and memtable_flush_writers defaults
   (CASSANDRA-7551)
 * (Windows) fix startup when WMI memory query fails (CASSANDRA-7505)
 * Anti-compaction proceeds if any part of the repair failed (CASSANDRA-7521)
 * Add missing table name to DROP INDEX responses and notifications (CASSANDRA-7539)
 * Bump CQL version to 3.2.0 and update CQL documentation (CASSANDRA-7527)
 * Fix configuration error message when running nodetool ring (CASSANDRA-7508)
 * Support conditional updates, tuple type, and the v3 protocol in cqlsh (CASSANDRA-7509)
 * Handle queries on multiple secondary index types (CASSANDRA-7525)
 * Fix cqlsh authentication with v3 native protocol (CASSANDRA-7564)
 * Fix NPE when unknown prepared statement ID is used (CASSANDRA-7454)
Merged from 2.0:
 * (Windows) force range-based repair to non-sequential mode (CASSANDRA-7541)
 * Fix range merging when DES scores are zero (CASSANDRA-7535)
 * Warn when SSL certificates have expired (CASSANDRA-7528)
 * Fix error when doing reversed queries with static columns (CASSANDRA-7490)
Merged from 1.2:
 * Set correct stream ID on responses when non-Exception Throwables
   are thrown while handling native protocol messages (CASSANDRA-7470)


2.1.0-rc3
 * Consider expiry when reconciling otherwise equal cells (CASSANDRA-7403)
 * Introduce CQL support for stress tool (CASSANDRA-6146)
 * Fix ClassCastException processing expired messages (CASSANDRA-7496)
 * Fix prepared marker for collections inside UDT (CASSANDRA-7472)
 * Remove left-over populate_io_cache_on_flush and replicate_on_write
   uses (CASSANDRA-7493)
 * (Windows) handle spaces in path names (CASSANDRA-7451)
 * Ensure writes have completed after dropping a table, before recycling
   commit log segments (CASSANDRA-7437)
 * Remove left-over rows_per_partition_to_cache (CASSANDRA-7493)
 * Fix error when CONTAINS is used with a bind marker (CASSANDRA-7502)
 * Properly reject unknown UDT field (CASSANDRA-7484)
Merged from 2.0:
 * Fix CC#collectTimeOrderedData() tombstone optimisations (CASSANDRA-7394)
 * Support DISTINCT for static columns and fix behaviour when DISTINC is
   not use (CASSANDRA-7305).
 * Workaround JVM NPE on JMX bind failure (CASSANDRA-7254)
 * Fix race in FileCacheService RemovalListener (CASSANDRA-7278)
 * Fix inconsistent use of consistencyForCommit that allowed LOCAL_QUORUM
   operations to incorrect become full QUORUM (CASSANDRA-7345)
 * Properly handle unrecognized opcodes and flags (CASSANDRA-7440)
 * (Hadoop) close CqlRecordWriter clients when finished (CASSANDRA-7459)
 * Commit disk failure policy (CASSANDRA-7429)
 * Make sure high level sstables get compacted (CASSANDRA-7414)
 * Fix AssertionError when using empty clustering columns and static columns
   (CASSANDRA-7455)
 * Add option to disable STCS in L0 (CASSANDRA-6621)
 * Upgrade to snappy-java 1.0.5.2 (CASSANDRA-7476)


2.1.0-rc2
 * Fix heap size calculation for CompoundSparseCellName and
   CompoundSparseCellName.WithCollection (CASSANDRA-7421)
 * Allow counter mutations in UNLOGGED batches (CASSANDRA-7351)
 * Modify reconcile logic to always pick a tombstone over a counter cell
   (CASSANDRA-7346)
 * Avoid incremental compaction on Windows (CASSANDRA-7365)
 * Fix exception when querying a composite-keyed table with a collection index
   (CASSANDRA-7372)
 * Use node's host id in place of counter ids (CASSANDRA-7366)
 * Fix error when doing reversed queries with static columns (CASSANDRA-7490)
 * Backport CASSANDRA-6747 (CASSANDRA-7560)
 * Track max/min timestamps for range tombstones (CASSANDRA-7647)
 * Fix NPE when listing saved caches dir (CASSANDRA-7632)
 * Fix sstableloader unable to connect encrypted node (CASSANDRA-7585)
Merged from 1.2:
 * Clone token map outside of hot gossip loops (CASSANDRA-7758)
 * Add stop method to EmbeddedCassandraService (CASSANDRA-7595)
 * Support connecting to ipv6 jmx with nodetool (CASSANDRA-7669)
 * Set gc_grace_seconds to seven days for system schema tables (CASSANDRA-7668)
 * SimpleSeedProvider no longer caches seeds forever (CASSANDRA-7663)
 * Set correct stream ID on responses when non-Exception Throwables
   are thrown while handling native protocol messages (CASSANDRA-7470)
 * Fix row size miscalculation in LazilyCompactedRow (CASSANDRA-7543)
 * Fix race in background compaction check (CASSANDRA-7745)
 * Don't clear out range tombstones during compaction (CASSANDRA-7808)


2.1.0-rc1
 * Revert flush directory (CASSANDRA-6357)
 * More efficient executor service for fast operations (CASSANDRA-4718)
 * Move less common tools into a new cassandra-tools package (CASSANDRA-7160)
 * Support more concurrent requests in native protocol (CASSANDRA-7231)
 * Add tab-completion to debian nodetool packaging (CASSANDRA-6421)
 * Change concurrent_compactors defaults (CASSANDRA-7139)
 * Add PowerShell Windows launch scripts (CASSANDRA-7001)
 * Make commitlog archive+restore more robust (CASSANDRA-6974)
 * Fix marking commitlogsegments clean (CASSANDRA-6959)
 * Add snapshot "manifest" describing files included (CASSANDRA-6326)
 * Parallel streaming for sstableloader (CASSANDRA-3668)
 * Fix bugs in supercolumns handling (CASSANDRA-7138)
 * Fix ClassClassException on composite dense tables (CASSANDRA-7112)
 * Cleanup and optimize collation and slice iterators (CASSANDRA-7107)
 * Upgrade NBHM lib (CASSANDRA-7128)
 * Optimize netty server (CASSANDRA-6861)
 * Fix repair hang when given CF does not exist (CASSANDRA-7189)
 * Allow c* to be shutdown in an embedded mode (CASSANDRA-5635)
 * Add server side batching to native transport (CASSANDRA-5663)
 * Make batchlog replay asynchronous (CASSANDRA-6134)
 * remove unused classes (CASSANDRA-7197)
 * Limit user types to the keyspace they are defined in (CASSANDRA-6643)
 * Add validate method to CollectionType (CASSANDRA-7208)
 * New serialization format for UDT values (CASSANDRA-7209, CASSANDRA-7261)
 * Fix nodetool netstats (CASSANDRA-7270)
 * Fix potential ClassCastException in HintedHandoffManager (CASSANDRA-7284)
 * Use prepared statements internally (CASSANDRA-6975)
 * Fix broken paging state with prepared statement (CASSANDRA-7120)
 * Fix IllegalArgumentException in CqlStorage (CASSANDRA-7287)
 * Allow nulls/non-existant fields in UDT (CASSANDRA-7206)
 * Add Thrift MultiSliceRequest (CASSANDRA-6757, CASSANDRA-7027)
 * Handle overlapping MultiSlices (CASSANDRA-7279)
 * Fix DataOutputTest on Windows (CASSANDRA-7265)
 * Embedded sets in user defined data-types are not updating (CASSANDRA-7267)
 * Add tuple type to CQL/native protocol (CASSANDRA-7248)
 * Fix CqlPagingRecordReader on tables with few rows (CASSANDRA-7322)
Merged from 2.0:
 * Copy compaction options to make sure they are reloaded (CASSANDRA-7290)
 * Add option to do more aggressive tombstone compactions (CASSANDRA-6563)
 * Don't try to compact already-compacting files in HHOM (CASSANDRA-7288)
 * Always reallocate buffers in HSHA (CASSANDRA-6285)
 * (Hadoop) support authentication in CqlRecordReader (CASSANDRA-7221)
 * (Hadoop) Close java driver Cluster in CQLRR.close (CASSANDRA-7228)
 * Warn when 'USING TIMESTAMP' is used on a CAS BATCH (CASSANDRA-7067)
 * return all cpu values from BackgroundActivityMonitor.readAndCompute (CASSANDRA-7183)
 * Correctly delete scheduled range xfers (CASSANDRA-7143)
 * return all cpu values from BackgroundActivityMonitor.readAndCompute (CASSANDRA-7183)
 * reduce garbage creation in calculatePendingRanges (CASSANDRA-7191)
 * fix c* launch issues on Russian os's due to output of linux 'free' cmd (CASSANDRA-6162)
 * Fix disabling autocompaction (CASSANDRA-7187)
 * Fix potential NumberFormatException when deserializing IntegerType (CASSANDRA-7088)
 * cqlsh can't tab-complete disabling compaction (CASSANDRA-7185)
 * cqlsh: Accept and execute CQL statement(s) from command-line parameter (CASSANDRA-7172)
 * Fix IllegalStateException in CqlPagingRecordReader (CASSANDRA-7198)
 * Fix the InvertedIndex trigger example (CASSANDRA-7211)
 * Add --resolve-ip option to 'nodetool ring' (CASSANDRA-7210)
 * reduce garbage on codec flag deserialization (CASSANDRA-7244)
 * Fix duplicated error messages on directory creation error at startup (CASSANDRA-5818)
 * Proper null handle for IF with map element access (CASSANDRA-7155)
 * Improve compaction visibility (CASSANDRA-7242)
 * Correctly delete scheduled range xfers (CASSANDRA-7143)
 * Make batchlog replica selection rack-aware (CASSANDRA-6551)
 * Fix CFMetaData#getColumnDefinitionFromColumnName() (CASSANDRA-7074)
 * Fix writetime/ttl functions for static columns (CASSANDRA-7081)
 * Suggest CTRL-C or semicolon after three blank lines in cqlsh (CASSANDRA-7142)
 * Fix 2ndary index queries with DESC clustering order (CASSANDRA-6950)
 * Invalid key cache entries on DROP (CASSANDRA-6525)
 * Fix flapping RecoveryManagerTest (CASSANDRA-7084)
 * Add missing iso8601 patterns for date strings (CASSANDRA-6973)
 * Support selecting multiple rows in a partition using IN (CASSANDRA-6875)
 * Add authentication support to shuffle (CASSANDRA-6484)
 * Swap local and global default read repair chances (CASSANDRA-7320)
 * Add conditional CREATE/DROP USER support (CASSANDRA-7264)
 * Cqlsh counts non-empty lines for "Blank lines" warning (CASSANDRA-7325)
Merged from 1.2:
 * Add Cloudstack snitch (CASSANDRA-7147)
 * Update system.peers correctly when relocating tokens (CASSANDRA-7126)
 * Add Google Compute Engine snitch (CASSANDRA-7132)
 * remove duplicate query for local tokens (CASSANDRA-7182)
 * exit CQLSH with error status code if script fails (CASSANDRA-6344)
 * Fix bug with some IN queries missig results (CASSANDRA-7105)
 * Fix availability validation for LOCAL_ONE CL (CASSANDRA-7319)
 * Hint streaming can cause decommission to fail (CASSANDRA-7219)


2.1.0-beta2
 * Increase default CL space to 8GB (CASSANDRA-7031)
 * Add range tombstones to read repair digests (CASSANDRA-6863)
 * Fix BTree.clear for large updates (CASSANDRA-6943)
 * Fail write instead of logging a warning when unable to append to CL
   (CASSANDRA-6764)
 * Eliminate possibility of CL segment appearing twice in active list
   (CASSANDRA-6557)
 * Apply DONTNEED fadvise to commitlog segments (CASSANDRA-6759)
 * Switch CRC component to Adler and include it for compressed sstables
   (CASSANDRA-4165)
 * Allow cassandra-stress to set compaction strategy options (CASSANDRA-6451)
 * Add broadcast_rpc_address option to cassandra.yaml (CASSANDRA-5899)
 * Auto reload GossipingPropertyFileSnitch config (CASSANDRA-5897)
 * Fix overflow of memtable_total_space_in_mb (CASSANDRA-6573)
 * Fix ABTC NPE and apply update function correctly (CASSANDRA-6692)
 * Allow nodetool to use a file or prompt for password (CASSANDRA-6660)
 * Fix AIOOBE when concurrently accessing ABSC (CASSANDRA-6742)
 * Fix assertion error in ALTER TYPE RENAME (CASSANDRA-6705)
 * Scrub should not always clear out repaired status (CASSANDRA-5351)
 * Improve handling of range tombstone for wide partitions (CASSANDRA-6446)
 * Fix ClassCastException for compact table with composites (CASSANDRA-6738)
 * Fix potentially repairing with wrong nodes (CASSANDRA-6808)
 * Change caching option syntax (CASSANDRA-6745)
 * Fix stress to do proper counter reads (CASSANDRA-6835)
 * Fix help message for stress counter_write (CASSANDRA-6824)
 * Fix stress smart Thrift client to pick servers correctly (CASSANDRA-6848)
 * Add logging levels (minimal, normal or verbose) to stress tool (CASSANDRA-6849)
 * Fix race condition in Batch CLE (CASSANDRA-6860)
 * Improve cleanup/scrub/upgradesstables failure handling (CASSANDRA-6774)
 * ByteBuffer write() methods for serializing sstables (CASSANDRA-6781)
 * Proper compare function for CollectionType (CASSANDRA-6783)
 * Update native server to Netty 4 (CASSANDRA-6236)
 * Fix off-by-one error in stress (CASSANDRA-6883)
 * Make OpOrder AutoCloseable (CASSANDRA-6901)
 * Remove sync repair JMX interface (CASSANDRA-6900)
 * Add multiple memory allocation options for memtables (CASSANDRA-6689, 6694)
 * Remove adjusted op rate from stress output (CASSANDRA-6921)
 * Add optimized CF.hasColumns() implementations (CASSANDRA-6941)
 * Serialize batchlog mutations with the version of the target node
   (CASSANDRA-6931)
 * Optimize CounterColumn#reconcile() (CASSANDRA-6953)
 * Properly remove 1.2 sstable support in 2.1 (CASSANDRA-6869)
 * Lock counter cells, not partitions (CASSANDRA-6880)
 * Track presence of legacy counter shards in sstables (CASSANDRA-6888)
 * Ensure safe resource cleanup when replacing sstables (CASSANDRA-6912)
 * Add failure handler to async callback (CASSANDRA-6747)
 * Fix AE when closing SSTable without releasing reference (CASSANDRA-7000)
 * Clean up IndexInfo on keyspace/table drops (CASSANDRA-6924)
 * Only snapshot relative SSTables when sequential repair (CASSANDRA-7024)
 * Require nodetool rebuild_index to specify index names (CASSANDRA-7038)
 * fix cassandra stress errors on reads with native protocol (CASSANDRA-7033)
 * Use OpOrder to guard sstable references for reads (CASSANDRA-6919)
 * Preemptive opening of compaction result (CASSANDRA-6916)
 * Multi-threaded scrub/cleanup/upgradesstables (CASSANDRA-5547)
 * Optimize cellname comparison (CASSANDRA-6934)
 * Native protocol v3 (CASSANDRA-6855)
 * Optimize Cell liveness checks and clean up Cell (CASSANDRA-7119)
 * Support consistent range movements (CASSANDRA-2434)
 * Display min timestamp in sstablemetadata viewer (CASSANDRA-6767)
Merged from 2.0:
 * Avoid race-prone second "scrub" of system keyspace (CASSANDRA-6797)
 * Pool CqlRecordWriter clients by inetaddress rather than Range
   (CASSANDRA-6665)
 * Fix compaction_history timestamps (CASSANDRA-6784)
 * Compare scores of full replica ordering in DES (CASSANDRA-6683)
 * fix CME in SessionInfo updateProgress affecting netstats (CASSANDRA-6577)
 * Allow repairing between specific replicas (CASSANDRA-6440)
 * Allow per-dc enabling of hints (CASSANDRA-6157)
 * Add compatibility for Hadoop 0.2.x (CASSANDRA-5201)
 * Fix EstimatedHistogram races (CASSANDRA-6682)
 * Failure detector correctly converts initial value to nanos (CASSANDRA-6658)
 * Add nodetool taketoken to relocate vnodes (CASSANDRA-4445)
 * Expose bulk loading progress over JMX (CASSANDRA-4757)
 * Correctly handle null with IF conditions and TTL (CASSANDRA-6623)
 * Account for range/row tombstones in tombstone drop
   time histogram (CASSANDRA-6522)
 * Stop CommitLogSegment.close() from calling sync() (CASSANDRA-6652)
 * Make commitlog failure handling configurable (CASSANDRA-6364)
 * Avoid overlaps in LCS (CASSANDRA-6688)
 * Improve support for paginating over composites (CASSANDRA-4851)
 * Fix count(*) queries in a mixed cluster (CASSANDRA-6707)
 * Improve repair tasks(snapshot, differencing) concurrency (CASSANDRA-6566)
 * Fix replaying pre-2.0 commit logs (CASSANDRA-6714)
 * Add static columns to CQL3 (CASSANDRA-6561)
 * Optimize single partition batch statements (CASSANDRA-6737)
 * Disallow post-query re-ordering when paging (CASSANDRA-6722)
 * Fix potential paging bug with deleted columns (CASSANDRA-6748)
 * Fix NPE on BulkLoader caused by losing StreamEvent (CASSANDRA-6636)
 * Fix truncating compression metadata (CASSANDRA-6791)
 * Add CMSClassUnloadingEnabled JVM option (CASSANDRA-6541)
 * Catch memtable flush exceptions during shutdown (CASSANDRA-6735)
 * Fix upgradesstables NPE for non-CF-based indexes (CASSANDRA-6645)
 * Fix UPDATE updating PRIMARY KEY columns implicitly (CASSANDRA-6782)
 * Fix IllegalArgumentException when updating from 1.2 with SuperColumns
   (CASSANDRA-6733)
 * FBUtilities.singleton() should use the CF comparator (CASSANDRA-6778)
 * Fix CQLSStableWriter.addRow(Map<String, Object>) (CASSANDRA-6526)
 * Fix HSHA server introducing corrupt data (CASSANDRA-6285)
 * Fix CAS conditions for COMPACT STORAGE tables (CASSANDRA-6813)
 * Starting threads in OutboundTcpConnectionPool constructor causes race conditions (CASSANDRA-7177)
 * Allow overriding cassandra-rackdc.properties file (CASSANDRA-7072)
 * Set JMX RMI port to 7199 (CASSANDRA-7087)
 * Use LOCAL_QUORUM for data reads at LOCAL_SERIAL (CASSANDRA-6939)
 * Log a warning for large batches (CASSANDRA-6487)
 * Put nodes in hibernate when join_ring is false (CASSANDRA-6961)
 * Avoid early loading of non-system keyspaces before compaction-leftovers
   cleanup at startup (CASSANDRA-6913)
 * Restrict Windows to parallel repairs (CASSANDRA-6907)
 * (Hadoop) Allow manually specifying start/end tokens in CFIF (CASSANDRA-6436)
 * Fix NPE in MeteredFlusher (CASSANDRA-6820)
 * Fix race processing range scan responses (CASSANDRA-6820)
 * Allow deleting snapshots from dropped keyspaces (CASSANDRA-6821)
 * Add uuid() function (CASSANDRA-6473)
 * Omit tombstones from schema digests (CASSANDRA-6862)
 * Include correct consistencyLevel in LWT timeout (CASSANDRA-6884)
 * Lower chances for losing new SSTables during nodetool refresh and
   ColumnFamilyStore.loadNewSSTables (CASSANDRA-6514)
 * Add support for DELETE ... IF EXISTS to CQL3 (CASSANDRA-5708)
 * Update hadoop_cql3_word_count example (CASSANDRA-6793)
 * Fix handling of RejectedExecution in sync Thrift server (CASSANDRA-6788)
 * Log more information when exceeding tombstone_warn_threshold (CASSANDRA-6865)
 * Fix truncate to not abort due to unreachable fat clients (CASSANDRA-6864)
 * Fix schema concurrency exceptions (CASSANDRA-6841)
 * Fix leaking validator FH in StreamWriter (CASSANDRA-6832)
 * Fix saving triggers to schema (CASSANDRA-6789)
 * Fix trigger mutations when base mutation list is immutable (CASSANDRA-6790)
 * Fix accounting in FileCacheService to allow re-using RAR (CASSANDRA-6838)
 * Fix static counter columns (CASSANDRA-6827)
 * Restore expiring->deleted (cell) compaction optimization (CASSANDRA-6844)
 * Fix CompactionManager.needsCleanup (CASSANDRA-6845)
 * Correctly compare BooleanType values other than 0 and 1 (CASSANDRA-6779)
 * Read message id as string from earlier versions (CASSANDRA-6840)
 * Properly use the Paxos consistency for (non-protocol) batch (CASSANDRA-6837)
 * Add paranoid disk failure option (CASSANDRA-6646)
 * Improve PerRowSecondaryIndex performance (CASSANDRA-6876)
 * Extend triggers to support CAS updates (CASSANDRA-6882)
 * Static columns with IF NOT EXISTS don't always work as expected (CASSANDRA-6873)
 * Fix paging with SELECT DISTINCT (CASSANDRA-6857)
 * Fix UnsupportedOperationException on CAS timeout (CASSANDRA-6923)
 * Improve MeteredFlusher handling of MF-unaffected column families
   (CASSANDRA-6867)
 * Add CqlRecordReader using native pagination (CASSANDRA-6311)
 * Add QueryHandler interface (CASSANDRA-6659)
 * Track liveRatio per-memtable, not per-CF (CASSANDRA-6945)
 * Make sure upgradesstables keeps sstable level (CASSANDRA-6958)
 * Fix LIMIT with static columns (CASSANDRA-6956)
 * Fix clash with CQL column name in thrift validation (CASSANDRA-6892)
 * Fix error with super columns in mixed 1.2-2.0 clusters (CASSANDRA-6966)
 * Fix bad skip of sstables on slice query with composite start/finish (CASSANDRA-6825)
 * Fix unintended update with conditional statement (CASSANDRA-6893)
 * Fix map element access in IF (CASSANDRA-6914)
 * Avoid costly range calculations for range queries on system keyspaces
   (CASSANDRA-6906)
 * Fix SSTable not released if stream session fails (CASSANDRA-6818)
 * Avoid build failure due to ANTLR timeout (CASSANDRA-6991)
 * Queries on compact tables can return more rows that requested (CASSANDRA-7052)
 * USING TIMESTAMP for batches does not work (CASSANDRA-7053)
 * Fix performance regression from CASSANDRA-5614 (CASSANDRA-6949)
 * Ensure that batchlog and hint timeouts do not produce hints (CASSANDRA-7058)
 * Merge groupable mutations in TriggerExecutor#execute() (CASSANDRA-7047)
 * Plug holes in resource release when wiring up StreamSession (CASSANDRA-7073)
 * Re-add parameter columns to tracing session (CASSANDRA-6942)
 * Preserves CQL metadata when updating table from thrift (CASSANDRA-6831)
Merged from 1.2:
 * Fix nodetool display with vnodes (CASSANDRA-7082)
 * Add UNLOGGED, COUNTER options to BATCH documentation (CASSANDRA-6816)
 * add extra SSL cipher suites (CASSANDRA-6613)
 * fix nodetool getsstables for blob PK (CASSANDRA-6803)
 * Fix BatchlogManager#deleteBatch() use of millisecond timestamps
   (CASSANDRA-6822)
 * Continue assassinating even if the endpoint vanishes (CASSANDRA-6787)
 * Schedule schema pulls on change (CASSANDRA-6971)
 * Non-droppable verbs shouldn't be dropped from OTC (CASSANDRA-6980)
 * Shutdown batchlog executor in SS#drain() (CASSANDRA-7025)
 * Fix batchlog to account for CF truncation records (CASSANDRA-6999)
 * Fix CQLSH parsing of functions and BLOB literals (CASSANDRA-7018)
 * Properly load trustore in the native protocol (CASSANDRA-6847)
 * Always clean up references in SerializingCache (CASSANDRA-6994)
 * Don't shut MessagingService down when replacing a node (CASSANDRA-6476)
 * fix npe when doing -Dcassandra.fd_initial_value_ms (CASSANDRA-6751)


2.1.0-beta1
 * Add flush directory distinct from compaction directories (CASSANDRA-6357)
 * Require JNA by default (CASSANDRA-6575)
 * add listsnapshots command to nodetool (CASSANDRA-5742)
 * Introduce AtomicBTreeColumns (CASSANDRA-6271, 6692)
 * Multithreaded commitlog (CASSANDRA-3578)
 * allocate fixed index summary memory pool and resample cold index summaries
   to use less memory (CASSANDRA-5519)
 * Removed multithreaded compaction (CASSANDRA-6142)
 * Parallelize fetching rows for low-cardinality indexes (CASSANDRA-1337)
 * change logging from log4j to logback (CASSANDRA-5883)
 * switch to LZ4 compression for internode communication (CASSANDRA-5887)
 * Stop using Thrift-generated Index* classes internally (CASSANDRA-5971)
 * Remove 1.2 network compatibility code (CASSANDRA-5960)
 * Remove leveled json manifest migration code (CASSANDRA-5996)
 * Remove CFDefinition (CASSANDRA-6253)
 * Use AtomicIntegerFieldUpdater in RefCountedMemory (CASSANDRA-6278)
 * User-defined types for CQL3 (CASSANDRA-5590)
 * Use of o.a.c.metrics in nodetool (CASSANDRA-5871, 6406)
 * Batch read from OTC's queue and cleanup (CASSANDRA-1632)
 * Secondary index support for collections (CASSANDRA-4511, 6383)
 * SSTable metadata(Stats.db) format change (CASSANDRA-6356)
 * Push composites support in the storage engine
   (CASSANDRA-5417, CASSANDRA-6520)
 * Add snapshot space used to cfstats (CASSANDRA-6231)
 * Add cardinality estimator for key count estimation (CASSANDRA-5906)
 * CF id is changed to be non-deterministic. Data dir/key cache are created
   uniquely for CF id (CASSANDRA-5202)
 * New counters implementation (CASSANDRA-6504)
 * Replace UnsortedColumns, EmptyColumns, TreeMapBackedSortedColumns with new
   ArrayBackedSortedColumns (CASSANDRA-6630, CASSANDRA-6662, CASSANDRA-6690)
 * Add option to use row cache with a given amount of rows (CASSANDRA-5357)
 * Avoid repairing already repaired data (CASSANDRA-5351)
 * Reject counter updates with USING TTL/TIMESTAMP (CASSANDRA-6649)
 * Replace index_interval with min/max_index_interval (CASSANDRA-6379)
 * Lift limitation that order by columns must be selected for IN queries (CASSANDRA-4911)


2.0.5
 * Reduce garbage generated by bloom filter lookups (CASSANDRA-6609)
 * Add ks.cf names to tombstone logging (CASSANDRA-6597)
 * Use LOCAL_QUORUM for LWT operations at LOCAL_SERIAL (CASSANDRA-6495)
 * Wait for gossip to settle before accepting client connections (CASSANDRA-4288)
 * Delete unfinished compaction incrementally (CASSANDRA-6086)
 * Allow specifying custom secondary index options in CQL3 (CASSANDRA-6480)
 * Improve replica pinning for cache efficiency in DES (CASSANDRA-6485)
 * Fix LOCAL_SERIAL from thrift (CASSANDRA-6584)
 * Don't special case received counts in CAS timeout exceptions (CASSANDRA-6595)
 * Add support for 2.1 global counter shards (CASSANDRA-6505)
 * Fix NPE when streaming connection is not yet established (CASSANDRA-6210)
 * Avoid rare duplicate read repair triggering (CASSANDRA-6606)
 * Fix paging discardFirst (CASSANDRA-6555)
 * Fix ArrayIndexOutOfBoundsException in 2ndary index query (CASSANDRA-6470)
 * Release sstables upon rebuilding 2i (CASSANDRA-6635)
 * Add AbstractCompactionStrategy.startup() method (CASSANDRA-6637)
 * SSTableScanner may skip rows during cleanup (CASSANDRA-6638)
 * sstables from stalled repair sessions can resurrect deleted data (CASSANDRA-6503)
 * Switch stress to use ITransportFactory (CASSANDRA-6641)
 * Fix IllegalArgumentException during prepare (CASSANDRA-6592)
 * Fix possible loss of 2ndary index entries during compaction (CASSANDRA-6517)
 * Fix direct Memory on architectures that do not support unaligned long access
   (CASSANDRA-6628)
 * Let scrub optionally skip broken counter partitions (CASSANDRA-5930)
Merged from 1.2:
 * fsync compression metadata (CASSANDRA-6531)
 * Validate CF existence on execution for prepared statement (CASSANDRA-6535)
 * Add ability to throttle batchlog replay (CASSANDRA-6550)
 * Fix executing LOCAL_QUORUM with SimpleStrategy (CASSANDRA-6545)
 * Avoid StackOverflow when using large IN queries (CASSANDRA-6567)
 * Nodetool upgradesstables includes secondary indexes (CASSANDRA-6598)
 * Paginate batchlog replay (CASSANDRA-6569)
 * skip blocking on streaming during drain (CASSANDRA-6603)
 * Improve error message when schema doesn't match loaded sstable (CASSANDRA-6262)
 * Add properties to adjust FD initial value and max interval (CASSANDRA-4375)
 * Fix preparing with batch and delete from collection (CASSANDRA-6607)
 * Fix ABSC reverse iterator's remove() method (CASSANDRA-6629)
 * Handle host ID conflicts properly (CASSANDRA-6615)
 * Move handling of migration event source to solve bootstrap race. (CASSANDRA-6648)
 * Make sure compaction throughput value doesn't overflow with int math (CASSANDRA-6647)


2.0.4
 * Allow removing snapshots of no-longer-existing CFs (CASSANDRA-6418)
 * add StorageService.stopDaemon() (CASSANDRA-4268)
 * add IRE for invalid CF supplied to get_count (CASSANDRA-5701)
 * add client encryption support to sstableloader (CASSANDRA-6378)
 * Fix accept() loop for SSL sockets post-shutdown (CASSANDRA-6468)
 * Fix size-tiered compaction in LCS L0 (CASSANDRA-6496)
 * Fix assertion failure in filterColdSSTables (CASSANDRA-6483)
 * Fix row tombstones in larger-than-memory compactions (CASSANDRA-6008)
 * Fix cleanup ClassCastException (CASSANDRA-6462)
 * Reduce gossip memory use by interning VersionedValue strings (CASSANDRA-6410)
 * Allow specifying datacenters to participate in a repair (CASSANDRA-6218)
 * Fix divide-by-zero in PCI (CASSANDRA-6403)
 * Fix setting last compacted key in the wrong level for LCS (CASSANDRA-6284)
 * Add millisecond precision formats to the timestamp parser (CASSANDRA-6395)
 * Expose a total memtable size metric for a CF (CASSANDRA-6391)
 * cqlsh: handle symlinks properly (CASSANDRA-6425)
 * Fix potential infinite loop when paging query with IN (CASSANDRA-6464)
 * Fix assertion error in AbstractQueryPager.discardFirst (CASSANDRA-6447)
 * Fix streaming older SSTable yields unnecessary tombstones (CASSANDRA-6527)
Merged from 1.2:
 * Improved error message on bad properties in DDL queries (CASSANDRA-6453)
 * Randomize batchlog candidates selection (CASSANDRA-6481)
 * Fix thundering herd on endpoint cache invalidation (CASSANDRA-6345, 6485)
 * Improve batchlog write performance with vnodes (CASSANDRA-6488)
 * cqlsh: quote single quotes in strings inside collections (CASSANDRA-6172)
 * Improve gossip performance for typical messages (CASSANDRA-6409)
 * Throw IRE if a prepared statement has more markers than supported
   (CASSANDRA-5598)
 * Expose Thread metrics for the native protocol server (CASSANDRA-6234)
 * Change snapshot response message verb to INTERNAL to avoid dropping it
   (CASSANDRA-6415)
 * Warn when collection read has > 65K elements (CASSANDRA-5428)
 * Fix cache persistence when both row and key cache are enabled
   (CASSANDRA-6413)
 * (Hadoop) add describe_local_ring (CASSANDRA-6268)
 * Fix handling of concurrent directory creation failure (CASSANDRA-6459)
 * Allow executing CREATE statements multiple times (CASSANDRA-6471)
 * Don't send confusing info with timeouts (CASSANDRA-6491)
 * Don't resubmit counter mutation runnables internally (CASSANDRA-6427)
 * Don't drop local mutations without a hint (CASSANDRA-6510)
 * Don't allow null max_hint_window_in_ms (CASSANDRA-6419)
 * Validate SliceRange start and finish lengths (CASSANDRA-6521)


2.0.3
 * Fix FD leak on slice read path (CASSANDRA-6275)
 * Cancel read meter task when closing SSTR (CASSANDRA-6358)
 * free off-heap IndexSummary during bulk (CASSANDRA-6359)
 * Recover from IOException in accept() thread (CASSANDRA-6349)
 * Improve Gossip tolerance of abnormally slow tasks (CASSANDRA-6338)
 * Fix trying to hint timed out counter writes (CASSANDRA-6322)
 * Allow restoring specific columnfamilies from archived CL (CASSANDRA-4809)
 * Avoid flushing compaction_history after each operation (CASSANDRA-6287)
 * Fix repair assertion error when tombstones expire (CASSANDRA-6277)
 * Skip loading corrupt key cache (CASSANDRA-6260)
 * Fixes for compacting larger-than-memory rows (CASSANDRA-6274)
 * Compact hottest sstables first and optionally omit coldest from
   compaction entirely (CASSANDRA-6109)
 * Fix modifying column_metadata from thrift (CASSANDRA-6182)
 * cqlsh: fix LIST USERS output (CASSANDRA-6242)
 * Add IRequestSink interface (CASSANDRA-6248)
 * Update memtable size while flushing (CASSANDRA-6249)
 * Provide hooks around CQL2/CQL3 statement execution (CASSANDRA-6252)
 * Require Permission.SELECT for CAS updates (CASSANDRA-6247)
 * New CQL-aware SSTableWriter (CASSANDRA-5894)
 * Reject CAS operation when the protocol v1 is used (CASSANDRA-6270)
 * Correctly throw error when frame too large (CASSANDRA-5981)
 * Fix serialization bug in PagedRange with 2ndary indexes (CASSANDRA-6299)
 * Fix CQL3 table validation in Thrift (CASSANDRA-6140)
 * Fix bug missing results with IN clauses (CASSANDRA-6327)
 * Fix paging with reversed slices (CASSANDRA-6343)
 * Set minTimestamp correctly to be able to drop expired sstables (CASSANDRA-6337)
 * Support NaN and Infinity as float literals (CASSANDRA-6003)
 * Remove RF from nodetool ring output (CASSANDRA-6289)
 * Fix attempting to flush empty rows (CASSANDRA-6374)
 * Fix potential out of bounds exception when paging (CASSANDRA-6333)
Merged from 1.2:
 * Optimize FD phi calculation (CASSANDRA-6386)
 * Improve initial FD phi estimate when starting up (CASSANDRA-6385)
 * Don't list CQL3 table in CLI describe even if named explicitely
   (CASSANDRA-5750)
 * Invalidate row cache when dropping CF (CASSANDRA-6351)
 * add non-jamm path for cached statements (CASSANDRA-6293)
 * add windows bat files for shell commands (CASSANDRA-6145)
 * Require logging in for Thrift CQL2/3 statement preparation (CASSANDRA-6254)
 * restrict max_num_tokens to 1536 (CASSANDRA-6267)
 * Nodetool gets default JMX port from cassandra-env.sh (CASSANDRA-6273)
 * make calculatePendingRanges asynchronous (CASSANDRA-6244)
 * Remove blocking flushes in gossip thread (CASSANDRA-6297)
 * Fix potential socket leak in connectionpool creation (CASSANDRA-6308)
 * Allow LOCAL_ONE/LOCAL_QUORUM to work with SimpleStrategy (CASSANDRA-6238)
 * cqlsh: handle 'null' as session duration (CASSANDRA-6317)
 * Fix json2sstable handling of range tombstones (CASSANDRA-6316)
 * Fix missing one row in reverse query (CASSANDRA-6330)
 * Fix reading expired row value from row cache (CASSANDRA-6325)
 * Fix AssertionError when doing set element deletion (CASSANDRA-6341)
 * Make CL code for the native protocol match the one in C* 2.0
   (CASSANDRA-6347)
 * Disallow altering CQL3 table from thrift (CASSANDRA-6370)
 * Fix size computation of prepared statement (CASSANDRA-6369)


2.0.2
 * Update FailureDetector to use nanontime (CASSANDRA-4925)
 * Fix FileCacheService regressions (CASSANDRA-6149)
 * Never return WriteTimeout for CL.ANY (CASSANDRA-6132)
 * Fix race conditions in bulk loader (CASSANDRA-6129)
 * Add configurable metrics reporting (CASSANDRA-4430)
 * drop queries exceeding a configurable number of tombstones (CASSANDRA-6117)
 * Track and persist sstable read activity (CASSANDRA-5515)
 * Fixes for speculative retry (CASSANDRA-5932, CASSANDRA-6194)
 * Improve memory usage of metadata min/max column names (CASSANDRA-6077)
 * Fix thrift validation refusing row markers on CQL3 tables (CASSANDRA-6081)
 * Fix insertion of collections with CAS (CASSANDRA-6069)
 * Correctly send metadata on SELECT COUNT (CASSANDRA-6080)
 * Track clients' remote addresses in ClientState (CASSANDRA-6070)
 * Create snapshot dir if it does not exist when migrating
   leveled manifest (CASSANDRA-6093)
 * make sequential nodetool repair the default (CASSANDRA-5950)
 * Add more hooks for compaction strategy implementations (CASSANDRA-6111)
 * Fix potential NPE on composite 2ndary indexes (CASSANDRA-6098)
 * Delete can potentially be skipped in batch (CASSANDRA-6115)
 * Allow alter keyspace on system_traces (CASSANDRA-6016)
 * Disallow empty column names in cql (CASSANDRA-6136)
 * Use Java7 file-handling APIs and fix file moving on Windows (CASSANDRA-5383)
 * Save compaction history to system keyspace (CASSANDRA-5078)
 * Fix NPE if StorageService.getOperationMode() is executed before full startup (CASSANDRA-6166)
 * CQL3: support pre-epoch longs for TimestampType (CASSANDRA-6212)
 * Add reloadtriggers command to nodetool (CASSANDRA-4949)
 * cqlsh: ignore empty 'value alias' in DESCRIBE (CASSANDRA-6139)
 * Fix sstable loader (CASSANDRA-6205)
 * Reject bootstrapping if the node already exists in gossip (CASSANDRA-5571)
 * Fix NPE while loading paxos state (CASSANDRA-6211)
 * cqlsh: add SHOW SESSION <tracing-session> command (CASSANDRA-6228)
Merged from 1.2:
 * (Hadoop) Require CFRR batchSize to be at least 2 (CASSANDRA-6114)
 * Add a warning for small LCS sstable size (CASSANDRA-6191)
 * Add ability to list specific KS/CF combinations in nodetool cfstats (CASSANDRA-4191)
 * Mark CF clean if a mutation raced the drop and got it marked dirty (CASSANDRA-5946)
 * Add a LOCAL_ONE consistency level (CASSANDRA-6202)
 * Limit CQL prepared statement cache by size instead of count (CASSANDRA-6107)
 * Tracing should log write failure rather than raw exceptions (CASSANDRA-6133)
 * lock access to TM.endpointToHostIdMap (CASSANDRA-6103)
 * Allow estimated memtable size to exceed slab allocator size (CASSANDRA-6078)
 * Start MeteredFlusher earlier to prevent OOM during CL replay (CASSANDRA-6087)
 * Avoid sending Truncate command to fat clients (CASSANDRA-6088)
 * Allow where clause conditions to be in parenthesis (CASSANDRA-6037)
 * Do not open non-ssl storage port if encryption option is all (CASSANDRA-3916)
 * Move batchlog replay to its own executor (CASSANDRA-6079)
 * Add tombstone debug threshold and histogram (CASSANDRA-6042, 6057)
 * Enable tcp keepalive on incoming connections (CASSANDRA-4053)
 * Fix fat client schema pull NPE (CASSANDRA-6089)
 * Fix memtable flushing for indexed tables (CASSANDRA-6112)
 * Fix skipping columns with multiple slices (CASSANDRA-6119)
 * Expose connected thrift + native client counts (CASSANDRA-5084)
 * Optimize auth setup (CASSANDRA-6122)
 * Trace index selection (CASSANDRA-6001)
 * Update sstablesPerReadHistogram to use biased sampling (CASSANDRA-6164)
 * Log UnknownColumnfamilyException when closing socket (CASSANDRA-5725)
 * Properly error out on CREATE INDEX for counters table (CASSANDRA-6160)
 * Handle JMX notification failure for repair (CASSANDRA-6097)
 * (Hadoop) Fetch no more than 128 splits in parallel (CASSANDRA-6169)
 * stress: add username/password authentication support (CASSANDRA-6068)
 * Fix indexed queries with row cache enabled on parent table (CASSANDRA-5732)
 * Fix compaction race during columnfamily drop (CASSANDRA-5957)
 * Fix validation of empty column names for compact tables (CASSANDRA-6152)
 * Skip replaying mutations that pass CRC but fail to deserialize (CASSANDRA-6183)
 * Rework token replacement to use replace_address (CASSANDRA-5916)
 * Fix altering column types (CASSANDRA-6185)
 * cqlsh: fix CREATE/ALTER WITH completion (CASSANDRA-6196)
 * add windows bat files for shell commands (CASSANDRA-6145)
 * Fix potential stack overflow during range tombstones insertion (CASSANDRA-6181)
 * (Hadoop) Make LOCAL_ONE the default consistency level (CASSANDRA-6214)


2.0.1
 * Fix bug that could allow reading deleted data temporarily (CASSANDRA-6025)
 * Improve memory use defaults (CASSANDRA-6059)
 * Make ThriftServer more easlly extensible (CASSANDRA-6058)
 * Remove Hadoop dependency from ITransportFactory (CASSANDRA-6062)
 * add file_cache_size_in_mb setting (CASSANDRA-5661)
 * Improve error message when yaml contains invalid properties (CASSANDRA-5958)
 * Improve leveled compaction's ability to find non-overlapping L0 compactions
   to work on concurrently (CASSANDRA-5921)
 * Notify indexer of columns shadowed by range tombstones (CASSANDRA-5614)
 * Log Merkle tree stats (CASSANDRA-2698)
 * Switch from crc32 to adler32 for compressed sstable checksums (CASSANDRA-5862)
 * Improve offheap memcpy performance (CASSANDRA-5884)
 * Use a range aware scanner for cleanup (CASSANDRA-2524)
 * Cleanup doesn't need to inspect sstables that contain only local data
   (CASSANDRA-5722)
 * Add ability for CQL3 to list partition keys (CASSANDRA-4536)
 * Improve native protocol serialization (CASSANDRA-5664)
 * Upgrade Thrift to 0.9.1 (CASSANDRA-5923)
 * Require superuser status for adding triggers (CASSANDRA-5963)
 * Make standalone scrubber handle old and new style leveled manifest
   (CASSANDRA-6005)
 * Fix paxos bugs (CASSANDRA-6012, 6013, 6023)
 * Fix paged ranges with multiple replicas (CASSANDRA-6004)
 * Fix potential AssertionError during tracing (CASSANDRA-6041)
 * Fix NPE in sstablesplit (CASSANDRA-6027)
 * Migrate pre-2.0 key/value/column aliases to system.schema_columns
   (CASSANDRA-6009)
 * Paging filter empty rows too agressively (CASSANDRA-6040)
 * Support variadic parameters for IN clauses (CASSANDRA-4210)
 * cqlsh: return the result of CAS writes (CASSANDRA-5796)
 * Fix validation of IN clauses with 2ndary indexes (CASSANDRA-6050)
 * Support named bind variables in CQL (CASSANDRA-6033)
Merged from 1.2:
 * Allow cache-keys-to-save to be set at runtime (CASSANDRA-5980)
 * Avoid second-guessing out-of-space state (CASSANDRA-5605)
 * Tuning knobs for dealing with large blobs and many CFs (CASSANDRA-5982)
 * (Hadoop) Fix CQLRW for thrift tables (CASSANDRA-6002)
 * Fix possible divide-by-zero in HHOM (CASSANDRA-5990)
 * Allow local batchlog writes for CL.ANY (CASSANDRA-5967)
 * Upgrade metrics-core to version 2.2.0 (CASSANDRA-5947)
 * Fix CqlRecordWriter with composite keys (CASSANDRA-5949)
 * Add snitch, schema version, cluster, partitioner to JMX (CASSANDRA-5881)
 * Allow disabling SlabAllocator (CASSANDRA-5935)
 * Make user-defined compaction JMX blocking (CASSANDRA-4952)
 * Fix streaming does not transfer wrapped range (CASSANDRA-5948)
 * Fix loading index summary containing empty key (CASSANDRA-5965)
 * Correctly handle limits in CompositesSearcher (CASSANDRA-5975)
 * Pig: handle CQL collections (CASSANDRA-5867)
 * Pass the updated cf to the PRSI index() method (CASSANDRA-5999)
 * Allow empty CQL3 batches (as no-op) (CASSANDRA-5994)
 * Support null in CQL3 functions (CASSANDRA-5910)
 * Replace the deprecated MapMaker with CacheLoader (CASSANDRA-6007)
 * Add SSTableDeletingNotification to DataTracker (CASSANDRA-6010)
 * Fix snapshots in use get deleted during snapshot repair (CASSANDRA-6011)
 * Move hints and exception count to o.a.c.metrics (CASSANDRA-6017)
 * Fix memory leak in snapshot repair (CASSANDRA-6047)
 * Fix sstable2sjon for CQL3 tables (CASSANDRA-5852)


2.0.0
 * Fix thrift validation when inserting into CQL3 tables (CASSANDRA-5138)
 * Fix periodic memtable flushing behavior with clean memtables (CASSANDRA-5931)
 * Fix dateOf() function for pre-2.0 timestamp columns (CASSANDRA-5928)
 * Fix SSTable unintentionally loads BF when opened for batch (CASSANDRA-5938)
 * Add stream session progress to JMX (CASSANDRA-4757)
 * Fix NPE during CAS operation (CASSANDRA-5925)
Merged from 1.2:
 * Fix getBloomFilterDiskSpaceUsed for AlwaysPresentFilter (CASSANDRA-5900)
 * Don't announce schema version until we've loaded the changes locally
   (CASSANDRA-5904)
 * Fix to support off heap bloom filters size greater than 2 GB (CASSANDRA-5903)
 * Properly handle parsing huge map and set literals (CASSANDRA-5893)


2.0.0-rc2
 * enable vnodes by default (CASSANDRA-5869)
 * fix CAS contention timeout (CASSANDRA-5830)
 * fix HsHa to respect max frame size (CASSANDRA-4573)
 * Fix (some) 2i on composite components omissions (CASSANDRA-5851)
 * cqlsh: add DESCRIBE FULL SCHEMA variant (CASSANDRA-5880)
Merged from 1.2:
 * Correctly validate sparse composite cells in scrub (CASSANDRA-5855)
 * Add KeyCacheHitRate metric to CF metrics (CASSANDRA-5868)
 * cqlsh: add support for multiline comments (CASSANDRA-5798)
 * Handle CQL3 SELECT duplicate IN restrictions on clustering columns
   (CASSANDRA-5856)


2.0.0-rc1
 * improve DecimalSerializer performance (CASSANDRA-5837)
 * fix potential spurious wakeup in AsyncOneResponse (CASSANDRA-5690)
 * fix schema-related trigger issues (CASSANDRA-5774)
 * Better validation when accessing CQL3 table from thrift (CASSANDRA-5138)
 * Fix assertion error during repair (CASSANDRA-5801)
 * Fix range tombstone bug (CASSANDRA-5805)
 * DC-local CAS (CASSANDRA-5797)
 * Add a native_protocol_version column to the system.local table (CASSANRDA-5819)
 * Use index_interval from cassandra.yaml when upgraded (CASSANDRA-5822)
 * Fix buffer underflow on socket close (CASSANDRA-5792)
Merged from 1.2:
 * Fix reading DeletionTime from 1.1-format sstables (CASSANDRA-5814)
 * cqlsh: add collections support to COPY (CASSANDRA-5698)
 * retry important messages for any IOException (CASSANDRA-5804)
 * Allow empty IN relations in SELECT/UPDATE/DELETE statements (CASSANDRA-5626)
 * cqlsh: fix crashing on Windows due to libedit detection (CASSANDRA-5812)
 * fix bulk-loading compressed sstables (CASSANDRA-5820)
 * (Hadoop) fix quoting in CqlPagingRecordReader and CqlRecordWriter
   (CASSANDRA-5824)
 * update default LCS sstable size to 160MB (CASSANDRA-5727)
 * Allow compacting 2Is via nodetool (CASSANDRA-5670)
 * Hex-encode non-String keys in OPP (CASSANDRA-5793)
 * nodetool history logging (CASSANDRA-5823)
 * (Hadoop) fix support for Thrift tables in CqlPagingRecordReader
   (CASSANDRA-5752)
 * add "all time blocked" to StatusLogger output (CASSANDRA-5825)
 * Future-proof inter-major-version schema migrations (CASSANDRA-5845)
 * (Hadoop) add CqlPagingRecordReader support for ReversedType in Thrift table
   (CASSANDRA-5718)
 * Add -no-snapshot option to scrub (CASSANDRA-5891)
 * Fix to support off heap bloom filters size greater than 2 GB (CASSANDRA-5903)
 * Properly handle parsing huge map and set literals (CASSANDRA-5893)
 * Fix LCS L0 compaction may overlap in L1 (CASSANDRA-5907)
 * New sstablesplit tool to split large sstables offline (CASSANDRA-4766)
 * Fix potential deadlock in native protocol server (CASSANDRA-5926)
 * Disallow incompatible type change in CQL3 (CASSANDRA-5882)
Merged from 1.1:
 * Correctly validate sparse composite cells in scrub (CASSANDRA-5855)


2.0.0-beta2
 * Replace countPendingHints with Hints Created metric (CASSANDRA-5746)
 * Allow nodetool with no args, and with help to run without a server (CASSANDRA-5734)
 * Cleanup AbstractType/TypeSerializer classes (CASSANDRA-5744)
 * Remove unimplemented cli option schema-mwt (CASSANDRA-5754)
 * Support range tombstones in thrift (CASSANDRA-5435)
 * Normalize table-manipulating CQL3 statements' class names (CASSANDRA-5759)
 * cqlsh: add missing table options to DESCRIBE output (CASSANDRA-5749)
 * Fix assertion error during repair (CASSANDRA-5757)
 * Fix bulkloader (CASSANDRA-5542)
 * Add LZ4 compression to the native protocol (CASSANDRA-5765)
 * Fix bugs in the native protocol v2 (CASSANDRA-5770)
 * CAS on 'primary key only' table (CASSANDRA-5715)
 * Support streaming SSTables of old versions (CASSANDRA-5772)
 * Always respect protocol version in native protocol (CASSANDRA-5778)
 * Fix ConcurrentModificationException during streaming (CASSANDRA-5782)
 * Update deletion timestamp in Commit#updatesWithPaxosTime (CASSANDRA-5787)
 * Thrift cas() method crashes if input columns are not sorted (CASSANDRA-5786)
 * Order columns names correctly when querying for CAS (CASSANDRA-5788)
 * Fix streaming retry (CASSANDRA-5775)
Merged from 1.2:
 * if no seeds can be a reached a node won't start in a ring by itself (CASSANDRA-5768)
 * add cassandra.unsafesystem property (CASSANDRA-5704)
 * (Hadoop) quote identifiers in CqlPagingRecordReader (CASSANDRA-5763)
 * Add replace_node functionality for vnodes (CASSANDRA-5337)
 * Add timeout events to query traces (CASSANDRA-5520)
 * Fix serialization of the LEFT gossip value (CASSANDRA-5696)
 * Pig: support for cql3 tables (CASSANDRA-5234)
 * Fix skipping range tombstones with reverse queries (CASSANDRA-5712)
 * Expire entries out of ThriftSessionManager (CASSANDRA-5719)
 * Don't keep ancestor information in memory (CASSANDRA-5342)
 * Expose native protocol server status in nodetool info (CASSANDRA-5735)
 * Fix pathetic performance of range tombstones (CASSANDRA-5677)
 * Fix querying with an empty (impossible) range (CASSANDRA-5573)
 * cqlsh: handle CUSTOM 2i in DESCRIBE output (CASSANDRA-5760)
 * Fix minor bug in Range.intersects(Bound) (CASSANDRA-5771)
 * cqlsh: handle disabled compression in DESCRIBE output (CASSANDRA-5766)
 * Ensure all UP events are notified on the native protocol (CASSANDRA-5769)
 * Fix formatting of sstable2json with multiple -k arguments (CASSANDRA-5781)
 * Don't rely on row marker for queries in general to hide lost markers
   after TTL expires (CASSANDRA-5762)
 * Sort nodetool help output (CASSANDRA-5776)
 * Fix column expiring during 2 phases compaction (CASSANDRA-5799)
 * now() is being rejected in INSERTs when inside collections (CASSANDRA-5795)


2.0.0-beta1
 * Add support for indexing clustered columns (CASSANDRA-5125)
 * Removed on-heap row cache (CASSANDRA-5348)
 * use nanotime consistently for node-local timeouts (CASSANDRA-5581)
 * Avoid unnecessary second pass on name-based queries (CASSANDRA-5577)
 * Experimental triggers (CASSANDRA-1311)
 * JEMalloc support for off-heap allocation (CASSANDRA-3997)
 * Single-pass compaction (CASSANDRA-4180)
 * Removed token range bisection (CASSANDRA-5518)
 * Removed compatibility with pre-1.2.5 sstables and network messages
   (CASSANDRA-5511)
 * removed PBSPredictor (CASSANDRA-5455)
 * CAS support (CASSANDRA-5062, 5441, 5442, 5443, 5619, 5667)
 * Leveled compaction performs size-tiered compactions in L0
   (CASSANDRA-5371, 5439)
 * Add yaml network topology snitch for mixed ec2/other envs (CASSANDRA-5339)
 * Log when a node is down longer than the hint window (CASSANDRA-4554)
 * Optimize tombstone creation for ExpiringColumns (CASSANDRA-4917)
 * Improve LeveledScanner work estimation (CASSANDRA-5250, 5407)
 * Replace compaction lock with runWithCompactionsDisabled (CASSANDRA-3430)
 * Change Message IDs to ints (CASSANDRA-5307)
 * Move sstable level information into the Stats component, removing the
   need for a separate Manifest file (CASSANDRA-4872)
 * avoid serializing to byte[] on commitlog append (CASSANDRA-5199)
 * make index_interval configurable per columnfamily (CASSANDRA-3961, CASSANDRA-5650)
 * add default_time_to_live (CASSANDRA-3974)
 * add memtable_flush_period_in_ms (CASSANDRA-4237)
 * replace supercolumns internally by composites (CASSANDRA-3237, 5123)
 * upgrade thrift to 0.9.0 (CASSANDRA-3719)
 * drop unnecessary keyspace parameter from user-defined compaction API
   (CASSANDRA-5139)
 * more robust solution to incomplete compactions + counters (CASSANDRA-5151)
 * Change order of directory searching for c*.in.sh (CASSANDRA-3983)
 * Add tool to reset SSTable compaction level for LCS (CASSANDRA-5271)
 * Allow custom configuration loader (CASSANDRA-5045)
 * Remove memory emergency pressure valve logic (CASSANDRA-3534)
 * Reduce request latency with eager retry (CASSANDRA-4705)
 * cqlsh: Remove ASSUME command (CASSANDRA-5331)
 * Rebuild BF when loading sstables if bloom_filter_fp_chance
   has changed since compaction (CASSANDRA-5015)
 * remove row-level bloom filters (CASSANDRA-4885)
 * Change Kernel Page Cache skipping into row preheating (disabled by default)
   (CASSANDRA-4937)
 * Improve repair by deciding on a gcBefore before sending
   out TreeRequests (CASSANDRA-4932)
 * Add an official way to disable compactions (CASSANDRA-5074)
 * Reenable ALTER TABLE DROP with new semantics (CASSANDRA-3919)
 * Add binary protocol versioning (CASSANDRA-5436)
 * Swap THshaServer for TThreadedSelectorServer (CASSANDRA-5530)
 * Add alias support to SELECT statement (CASSANDRA-5075)
 * Don't create empty RowMutations in CommitLogReplayer (CASSANDRA-5541)
 * Use range tombstones when dropping cfs/columns from schema (CASSANDRA-5579)
 * cqlsh: drop CQL2/CQL3-beta support (CASSANDRA-5585)
 * Track max/min column names in sstables to be able to optimize slice
   queries (CASSANDRA-5514, CASSANDRA-5595, CASSANDRA-5600)
 * Binary protocol: allow batching already prepared statements (CASSANDRA-4693)
 * Allow preparing timestamp, ttl and limit in CQL3 queries (CASSANDRA-4450)
 * Support native link w/o JNA in Java7 (CASSANDRA-3734)
 * Use SASL authentication in binary protocol v2 (CASSANDRA-5545)
 * Replace Thrift HsHa with LMAX Disruptor based implementation (CASSANDRA-5582)
 * cqlsh: Add row count to SELECT output (CASSANDRA-5636)
 * Include a timestamp with all read commands to determine column expiration
   (CASSANDRA-5149)
 * Streaming 2.0 (CASSANDRA-5286, 5699)
 * Conditional create/drop ks/table/index statements in CQL3 (CASSANDRA-2737)
 * more pre-table creation property validation (CASSANDRA-5693)
 * Redesign repair messages (CASSANDRA-5426)
 * Fix ALTER RENAME post-5125 (CASSANDRA-5702)
 * Disallow renaming a 2ndary indexed column (CASSANDRA-5705)
 * Rename Table to Keyspace (CASSANDRA-5613)
 * Ensure changing column_index_size_in_kb on different nodes don't corrupt the
   sstable (CASSANDRA-5454)
 * Move resultset type information into prepare, not execute (CASSANDRA-5649)
 * Auto paging in binary protocol (CASSANDRA-4415, 5714)
 * Don't tie client side use of AbstractType to JDBC (CASSANDRA-4495)
 * Adds new TimestampType to replace DateType (CASSANDRA-5723, CASSANDRA-5729)
Merged from 1.2:
 * make starting native protocol server idempotent (CASSANDRA-5728)
 * Fix loading key cache when a saved entry is no longer valid (CASSANDRA-5706)
 * Fix serialization of the LEFT gossip value (CASSANDRA-5696)
 * cqlsh: Don't show 'null' in place of empty values (CASSANDRA-5675)
 * Race condition in detecting version on a mixed 1.1/1.2 cluster
   (CASSANDRA-5692)
 * Fix skipping range tombstones with reverse queries (CASSANDRA-5712)
 * Expire entries out of ThriftSessionManager (CASSANRDA-5719)
 * Don't keep ancestor information in memory (CASSANDRA-5342)
 * cqlsh: fix handling of semicolons inside BATCH queries (CASSANDRA-5697)


1.2.6
 * Fix tracing when operation completes before all responses arrive
   (CASSANDRA-5668)
 * Fix cross-DC mutation forwarding (CASSANDRA-5632)
 * Reduce SSTableLoader memory usage (CASSANDRA-5555)
 * Scale hinted_handoff_throttle_in_kb to cluster size (CASSANDRA-5272)
 * (Hadoop) Add CQL3 input/output formats (CASSANDRA-4421, 5622)
 * (Hadoop) Fix InputKeyRange in CFIF (CASSANDRA-5536)
 * Fix dealing with ridiculously large max sstable sizes in LCS (CASSANDRA-5589)
 * Ignore pre-truncate hints (CASSANDRA-4655)
 * Move System.exit on OOM into a separate thread (CASSANDRA-5273)
 * Write row markers when serializing schema (CASSANDRA-5572)
 * Check only SSTables for the requested range when streaming (CASSANDRA-5569)
 * Improve batchlog replay behavior and hint ttl handling (CASSANDRA-5314)
 * Exclude localTimestamp from validation for tombstones (CASSANDRA-5398)
 * cqlsh: add custom prompt support (CASSANDRA-5539)
 * Reuse prepared statements in hot auth queries (CASSANDRA-5594)
 * cqlsh: add vertical output option (see EXPAND) (CASSANDRA-5597)
 * Add a rate limit option to stress (CASSANDRA-5004)
 * have BulkLoader ignore snapshots directories (CASSANDRA-5587)
 * fix SnitchProperties logging context (CASSANDRA-5602)
 * Expose whether jna is enabled and memory is locked via JMX (CASSANDRA-5508)
 * cqlsh: fix COPY FROM with ReversedType (CASSANDRA-5610)
 * Allow creating CUSTOM indexes on collections (CASSANDRA-5615)
 * Evaluate now() function at execution time (CASSANDRA-5616)
 * Expose detailed read repair metrics (CASSANDRA-5618)
 * Correct blob literal + ReversedType parsing (CASSANDRA-5629)
 * Allow GPFS to prefer the internal IP like EC2MRS (CASSANDRA-5630)
 * fix help text for -tspw cassandra-cli (CASSANDRA-5643)
 * don't throw away initial causes exceptions for internode encryption issues
   (CASSANDRA-5644)
 * Fix message spelling errors for cql select statements (CASSANDRA-5647)
 * Suppress custom exceptions thru jmx (CASSANDRA-5652)
 * Update CREATE CUSTOM INDEX syntax (CASSANDRA-5639)
 * Fix PermissionDetails.equals() method (CASSANDRA-5655)
 * Never allow partition key ranges in CQL3 without token() (CASSANDRA-5666)
 * Gossiper incorrectly drops AppState for an upgrading node (CASSANDRA-5660)
 * Connection thrashing during multi-region ec2 during upgrade, due to
   messaging version (CASSANDRA-5669)
 * Avoid over reconnecting in EC2MRS (CASSANDRA-5678)
 * Fix ReadResponseSerializer.serializedSize() for digest reads (CASSANDRA-5476)
 * allow sstable2json on 2i CFs (CASSANDRA-5694)
Merged from 1.1:
 * Remove buggy thrift max message length option (CASSANDRA-5529)
 * Fix NPE in Pig's widerow mode (CASSANDRA-5488)
 * Add split size parameter to Pig and disable split combination (CASSANDRA-5544)


1.2.5
 * make BytesToken.toString only return hex bytes (CASSANDRA-5566)
 * Ensure that submitBackground enqueues at least one task (CASSANDRA-5554)
 * fix 2i updates with identical values and timestamps (CASSANDRA-5540)
 * fix compaction throttling bursty-ness (CASSANDRA-4316)
 * reduce memory consumption of IndexSummary (CASSANDRA-5506)
 * remove per-row column name bloom filters (CASSANDRA-5492)
 * Include fatal errors in trace events (CASSANDRA-5447)
 * Ensure that PerRowSecondaryIndex is notified of row-level deletes
   (CASSANDRA-5445)
 * Allow empty blob literals in CQL3 (CASSANDRA-5452)
 * Fix streaming RangeTombstones at column index boundary (CASSANDRA-5418)
 * Fix preparing statements when current keyspace is not set (CASSANDRA-5468)
 * Fix SemanticVersion.isSupportedBy minor/patch handling (CASSANDRA-5496)
 * Don't provide oldCfId for post-1.1 system cfs (CASSANDRA-5490)
 * Fix primary range ignores replication strategy (CASSANDRA-5424)
 * Fix shutdown of binary protocol server (CASSANDRA-5507)
 * Fix repair -snapshot not working (CASSANDRA-5512)
 * Set isRunning flag later in binary protocol server (CASSANDRA-5467)
 * Fix use of CQL3 functions with descending clustering order (CASSANDRA-5472)
 * Disallow renaming columns one at a time for thrift table in CQL3
   (CASSANDRA-5531)
 * cqlsh: add CLUSTERING ORDER BY support to DESCRIBE (CASSANDRA-5528)
 * Add custom secondary index support to CQL3 (CASSANDRA-5484)
 * Fix repair hanging silently on unexpected error (CASSANDRA-5229)
 * Fix Ec2Snitch regression introduced by CASSANDRA-5171 (CASSANDRA-5432)
 * Add nodetool enablebackup/disablebackup (CASSANDRA-5556)
 * cqlsh: fix DESCRIBE after case insensitive USE (CASSANDRA-5567)
Merged from 1.1
 * Add retry mechanism to OTC for non-droppable_verbs (CASSANDRA-5393)
 * Use allocator information to improve memtable memory usage estimate
   (CASSANDRA-5497)
 * Fix trying to load deleted row into row cache on startup (CASSANDRA-4463)
 * fsync leveled manifest to avoid corruption (CASSANDRA-5535)
 * Fix Bound intersection computation (CASSANDRA-5551)
 * sstablescrub now respects max memory size in cassandra.in.sh (CASSANDRA-5562)


1.2.4
 * Ensure that PerRowSecondaryIndex updates see the most recent values
   (CASSANDRA-5397)
 * avoid duplicate index entries ind PrecompactedRow and
   ParallelCompactionIterable (CASSANDRA-5395)
 * remove the index entry on oldColumn when new column is a tombstone
   (CASSANDRA-5395)
 * Change default stream throughput from 400 to 200 mbps (CASSANDRA-5036)
 * Gossiper logs DOWN for symmetry with UP (CASSANDRA-5187)
 * Fix mixing prepared statements between keyspaces (CASSANDRA-5352)
 * Fix consistency level during bootstrap - strike 3 (CASSANDRA-5354)
 * Fix transposed arguments in AlreadyExistsException (CASSANDRA-5362)
 * Improve asynchronous hint delivery (CASSANDRA-5179)
 * Fix Guava dependency version (12.0 -> 13.0.1) for Maven (CASSANDRA-5364)
 * Validate that provided CQL3 collection value are < 64K (CASSANDRA-5355)
 * Make upgradeSSTable skip current version sstables by default (CASSANDRA-5366)
 * Optimize min/max timestamp collection (CASSANDRA-5373)
 * Invalid streamId in cql binary protocol when using invalid CL
   (CASSANDRA-5164)
 * Fix validation for IN where clauses with collections (CASSANDRA-5376)
 * Copy resultSet on count query to avoid ConcurrentModificationException
   (CASSANDRA-5382)
 * Correctly typecheck in CQL3 even with ReversedType (CASSANDRA-5386)
 * Fix streaming compressed files when using encryption (CASSANDRA-5391)
 * cassandra-all 1.2.0 pom missing netty dependency (CASSANDRA-5392)
 * Fix writetime/ttl functions on null values (CASSANDRA-5341)
 * Fix NPE during cql3 select with token() (CASSANDRA-5404)
 * IndexHelper.skipBloomFilters won't skip non-SHA filters (CASSANDRA-5385)
 * cqlsh: Print maps ordered by key, sort sets (CASSANDRA-5413)
 * Add null syntax support in CQL3 for inserts (CASSANDRA-3783)
 * Allow unauthenticated set_keyspace() calls (CASSANDRA-5423)
 * Fix potential incremental backups race (CASSANDRA-5410)
 * Fix prepared BATCH statements with batch-level timestamps (CASSANDRA-5415)
 * Allow overriding superuser setup delay (CASSANDRA-5430)
 * cassandra-shuffle with JMX usernames and passwords (CASSANDRA-5431)
Merged from 1.1:
 * cli: Quote ks and cf names in schema output when needed (CASSANDRA-5052)
 * Fix bad default for min/max timestamp in SSTableMetadata (CASSANDRA-5372)
 * Fix cf name extraction from manifest in Directories.migrateFile()
   (CASSANDRA-5242)
 * Support pluggable internode authentication (CASSANDRA-5401)


1.2.3
 * add check for sstable overlap within a level on startup (CASSANDRA-5327)
 * replace ipv6 colons in jmx object names (CASSANDRA-5298, 5328)
 * Avoid allocating SSTableBoundedScanner during repair when the range does
   not intersect the sstable (CASSANDRA-5249)
 * Don't lowercase property map keys (this breaks NTS) (CASSANDRA-5292)
 * Fix composite comparator with super columns (CASSANDRA-5287)
 * Fix insufficient validation of UPDATE queries against counter cfs
   (CASSANDRA-5300)
 * Fix PropertyFileSnitch default DC/Rack behavior (CASSANDRA-5285)
 * Handle null values when executing prepared statement (CASSANDRA-5081)
 * Add netty to pom dependencies (CASSANDRA-5181)
 * Include type arguments in Thrift CQLPreparedResult (CASSANDRA-5311)
 * Fix compaction not removing columns when bf_fp_ratio is 1 (CASSANDRA-5182)
 * cli: Warn about missing CQL3 tables in schema descriptions (CASSANDRA-5309)
 * Re-enable unknown option in replication/compaction strategies option for
   backward compatibility (CASSANDRA-4795)
 * Add binary protocol support to stress (CASSANDRA-4993)
 * cqlsh: Fix COPY FROM value quoting and null handling (CASSANDRA-5305)
 * Fix repair -pr for vnodes (CASSANDRA-5329)
 * Relax CL for auth queries for non-default users (CASSANDRA-5310)
 * Fix AssertionError during repair (CASSANDRA-5245)
 * Don't announce migrations to pre-1.2 nodes (CASSANDRA-5334)
Merged from 1.1:
 * Update offline scrub for 1.0 -> 1.1 directory structure (CASSANDRA-5195)
 * add tmp flag to Descriptor hashcode (CASSANDRA-4021)
 * fix logging of "Found table data in data directories" when only system tables
   are present (CASSANDRA-5289)
 * cli: Add JMX authentication support (CASSANDRA-5080)
 * nodetool: ability to repair specific range (CASSANDRA-5280)
 * Fix possible assertion triggered in SliceFromReadCommand (CASSANDRA-5284)
 * cqlsh: Add inet type support on Windows (ipv4-only) (CASSANDRA-4801)
 * Fix race when initializing ColumnFamilyStore (CASSANDRA-5350)
 * Add UseTLAB JVM flag (CASSANDRA-5361)


1.2.2
 * fix potential for multiple concurrent compactions of the same sstables
   (CASSANDRA-5256)
 * avoid no-op caching of byte[] on commitlog append (CASSANDRA-5199)
 * fix symlinks under data dir not working (CASSANDRA-5185)
 * fix bug in compact storage metadata handling (CASSANDRA-5189)
 * Validate login for USE queries (CASSANDRA-5207)
 * cli: remove default username and password (CASSANDRA-5208)
 * configure populate_io_cache_on_flush per-CF (CASSANDRA-4694)
 * allow configuration of internode socket buffer (CASSANDRA-3378)
 * Make sstable directory picking blacklist-aware again (CASSANDRA-5193)
 * Correctly expire gossip states for edge cases (CASSANDRA-5216)
 * Improve handling of directory creation failures (CASSANDRA-5196)
 * Expose secondary indicies to the rest of nodetool (CASSANDRA-4464)
 * Binary protocol: avoid sending notification for 0.0.0.0 (CASSANDRA-5227)
 * add UseCondCardMark XX jvm settings on jdk 1.7 (CASSANDRA-4366)
 * CQL3 refactor to allow conversion function (CASSANDRA-5226)
 * Fix drop of sstables in some circumstance (CASSANDRA-5232)
 * Implement caching of authorization results (CASSANDRA-4295)
 * Add support for LZ4 compression (CASSANDRA-5038)
 * Fix missing columns in wide rows queries (CASSANDRA-5225)
 * Simplify auth setup and make system_auth ks alterable (CASSANDRA-5112)
 * Stop compactions from hanging during bootstrap (CASSANDRA-5244)
 * fix compressed streaming sending extra chunk (CASSANDRA-5105)
 * Add CQL3-based implementations of IAuthenticator and IAuthorizer
   (CASSANDRA-4898)
 * Fix timestamp-based tomstone removal logic (CASSANDRA-5248)
 * cli: Add JMX authentication support (CASSANDRA-5080)
 * Fix forceFlush behavior (CASSANDRA-5241)
 * cqlsh: Add username autocompletion (CASSANDRA-5231)
 * Fix CQL3 composite partition key error (CASSANDRA-5240)
 * Allow IN clause on last clustering key (CASSANDRA-5230)
Merged from 1.1:
 * fix start key/end token validation for wide row iteration (CASSANDRA-5168)
 * add ConfigHelper support for Thrift frame and max message sizes (CASSANDRA-5188)
 * fix nodetool repair not fail on node down (CASSANDRA-5203)
 * always collect tombstone hints (CASSANDRA-5068)
 * Fix error when sourcing file in cqlsh (CASSANDRA-5235)


1.2.1
 * stream undelivered hints on decommission (CASSANDRA-5128)
 * GossipingPropertyFileSnitch loads saved dc/rack info if needed (CASSANDRA-5133)
 * drain should flush system CFs too (CASSANDRA-4446)
 * add inter_dc_tcp_nodelay setting (CASSANDRA-5148)
 * re-allow wrapping ranges for start_token/end_token range pairitspwng (CASSANDRA-5106)
 * fix validation compaction of empty rows (CASSANDRA-5136)
 * nodetool methods to enable/disable hint storage/delivery (CASSANDRA-4750)
 * disallow bloom filter false positive chance of 0 (CASSANDRA-5013)
 * add threadpool size adjustment methods to JMXEnabledThreadPoolExecutor and
   CompactionManagerMBean (CASSANDRA-5044)
 * fix hinting for dropped local writes (CASSANDRA-4753)
 * off-heap cache doesn't need mutable column container (CASSANDRA-5057)
 * apply disk_failure_policy to bad disks on initial directory creation
   (CASSANDRA-4847)
 * Optimize name-based queries to use ArrayBackedSortedColumns (CASSANDRA-5043)
 * Fall back to old manifest if most recent is unparseable (CASSANDRA-5041)
 * pool [Compressed]RandomAccessReader objects on the partitioned read path
   (CASSANDRA-4942)
 * Add debug logging to list filenames processed by Directories.migrateFile
   method (CASSANDRA-4939)
 * Expose black-listed directories via JMX (CASSANDRA-4848)
 * Log compaction merge counts (CASSANDRA-4894)
 * Minimize byte array allocation by AbstractData{Input,Output} (CASSANDRA-5090)
 * Add SSL support for the binary protocol (CASSANDRA-5031)
 * Allow non-schema system ks modification for shuffle to work (CASSANDRA-5097)
 * cqlsh: Add default limit to SELECT statements (CASSANDRA-4972)
 * cqlsh: fix DESCRIBE for 1.1 cfs in CQL3 (CASSANDRA-5101)
 * Correctly gossip with nodes >= 1.1.7 (CASSANDRA-5102)
 * Ensure CL guarantees on digest mismatch (CASSANDRA-5113)
 * Validate correctly selects on composite partition key (CASSANDRA-5122)
 * Fix exception when adding collection (CASSANDRA-5117)
 * Handle states for non-vnode clusters correctly (CASSANDRA-5127)
 * Refuse unrecognized replication and compaction strategy options (CASSANDRA-4795)
 * Pick the correct value validator in sstable2json for cql3 tables (CASSANDRA-5134)
 * Validate login for describe_keyspace, describe_keyspaces and set_keyspace
   (CASSANDRA-5144)
 * Fix inserting empty maps (CASSANDRA-5141)
 * Don't remove tokens from System table for node we know (CASSANDRA-5121)
 * fix streaming progress report for compresed files (CASSANDRA-5130)
 * Coverage analysis for low-CL queries (CASSANDRA-4858)
 * Stop interpreting dates as valid timeUUID value (CASSANDRA-4936)
 * Adds E notation for floating point numbers (CASSANDRA-4927)
 * Detect (and warn) unintentional use of the cql2 thrift methods when cql3 was
   intended (CASSANDRA-5172)
 * cli: Quote ks and cf names in schema output when needed (CASSANDRA-5052)
 * Fix cf name extraction from manifest in Directories.migrateFile() (CASSANDRA-5242)
 * Replace mistaken usage of commons-logging with slf4j (CASSANDRA-5464)
 * Ensure Jackson dependency matches lib (CASSANDRA-5126)
 * Expose droppable tombstone ratio stats over JMX (CASSANDRA-5159)
Merged from 1.1:
 * Simplify CompressedRandomAccessReader to work around JDK FD bug (CASSANDRA-5088)
 * Improve handling a changing target throttle rate mid-compaction (CASSANDRA-5087)
 * Pig: correctly decode row keys in widerow mode (CASSANDRA-5098)
 * nodetool repair command now prints progress (CASSANDRA-4767)
 * fix user defined compaction to run against 1.1 data directory (CASSANDRA-5118)
 * Fix CQL3 BATCH authorization caching (CASSANDRA-5145)
 * fix get_count returns incorrect value with TTL (CASSANDRA-5099)
 * better handling for mid-compaction failure (CASSANDRA-5137)
 * convert default marshallers list to map for better readability (CASSANDRA-5109)
 * fix ConcurrentModificationException in getBootstrapSource (CASSANDRA-5170)
 * fix sstable maxtimestamp for row deletes and pre-1.1.1 sstables (CASSANDRA-5153)
 * Fix thread growth on node removal (CASSANDRA-5175)
 * Make Ec2Region's datacenter name configurable (CASSANDRA-5155)


1.2.0
 * Disallow counters in collections (CASSANDRA-5082)
 * cqlsh: add unit tests (CASSANDRA-3920)
 * fix default bloom_filter_fp_chance for LeveledCompactionStrategy (CASSANDRA-5093)
Merged from 1.1:
 * add validation for get_range_slices with start_key and end_token (CASSANDRA-5089)


1.2.0-rc2
 * fix nodetool ownership display with vnodes (CASSANDRA-5065)
 * cqlsh: add DESCRIBE KEYSPACES command (CASSANDRA-5060)
 * Fix potential infinite loop when reloading CFS (CASSANDRA-5064)
 * Fix SimpleAuthorizer example (CASSANDRA-5072)
 * cqlsh: force CL.ONE for tracing and system.schema* queries (CASSANDRA-5070)
 * Includes cassandra-shuffle in the debian package (CASSANDRA-5058)
Merged from 1.1:
 * fix multithreaded compaction deadlock (CASSANDRA-4492)
 * fix temporarily missing schema after upgrade from pre-1.1.5 (CASSANDRA-5061)
 * Fix ALTER TABLE overriding compression options with defaults
   (CASSANDRA-4996, 5066)
 * fix specifying and altering crc_check_chance (CASSANDRA-5053)
 * fix Murmur3Partitioner ownership% calculation (CASSANDRA-5076)
 * Don't expire columns sooner than they should in 2ndary indexes (CASSANDRA-5079)


1.2-rc1
 * rename rpc_timeout settings to request_timeout (CASSANDRA-5027)
 * add BF with 0.1 FP to LCS by default (CASSANDRA-5029)
 * Fix preparing insert queries (CASSANDRA-5016)
 * Fix preparing queries with counter increment (CASSANDRA-5022)
 * Fix preparing updates with collections (CASSANDRA-5017)
 * Don't generate UUID based on other node address (CASSANDRA-5002)
 * Fix message when trying to alter a clustering key type (CASSANDRA-5012)
 * Update IAuthenticator to match the new IAuthorizer (CASSANDRA-5003)
 * Fix inserting only a key in CQL3 (CASSANDRA-5040)
 * Fix CQL3 token() function when used with strings (CASSANDRA-5050)
Merged from 1.1:
 * reduce log spam from invalid counter shards (CASSANDRA-5026)
 * Improve schema propagation performance (CASSANDRA-5025)
 * Fix for IndexHelper.IndexFor throws OOB Exception (CASSANDRA-5030)
 * cqlsh: make it possible to describe thrift CFs (CASSANDRA-4827)
 * cqlsh: fix timestamp formatting on some platforms (CASSANDRA-5046)


1.2-beta3
 * make consistency level configurable in cqlsh (CASSANDRA-4829)
 * fix cqlsh rendering of blob fields (CASSANDRA-4970)
 * fix cqlsh DESCRIBE command (CASSANDRA-4913)
 * save truncation position in system table (CASSANDRA-4906)
 * Move CompressionMetadata off-heap (CASSANDRA-4937)
 * allow CLI to GET cql3 columnfamily data (CASSANDRA-4924)
 * Fix rare race condition in getExpireTimeForEndpoint (CASSANDRA-4402)
 * acquire references to overlapping sstables during compaction so bloom filter
   doesn't get free'd prematurely (CASSANDRA-4934)
 * Don't share slice query filter in CQL3 SelectStatement (CASSANDRA-4928)
 * Separate tracing from Log4J (CASSANDRA-4861)
 * Exclude gcable tombstones from merkle-tree computation (CASSANDRA-4905)
 * Better printing of AbstractBounds for tracing (CASSANDRA-4931)
 * Optimize mostRecentTombstone check in CC.collectAllData (CASSANDRA-4883)
 * Change stream session ID to UUID to avoid collision from same node (CASSANDRA-4813)
 * Use Stats.db when bulk loading if present (CASSANDRA-4957)
 * Skip repair on system_trace and keyspaces with RF=1 (CASSANDRA-4956)
 * (cql3) Remove arbitrary SELECT limit (CASSANDRA-4918)
 * Correctly handle prepared operation on collections (CASSANDRA-4945)
 * Fix CQL3 LIMIT (CASSANDRA-4877)
 * Fix Stress for CQL3 (CASSANDRA-4979)
 * Remove cassandra specific exceptions from JMX interface (CASSANDRA-4893)
 * (CQL3) Force using ALLOW FILTERING on potentially inefficient queries (CASSANDRA-4915)
 * (cql3) Fix adding column when the table has collections (CASSANDRA-4982)
 * (cql3) Fix allowing collections with compact storage (CASSANDRA-4990)
 * (cql3) Refuse ttl/writetime function on collections (CASSANDRA-4992)
 * Replace IAuthority with new IAuthorizer (CASSANDRA-4874)
 * clqsh: fix KEY pseudocolumn escaping when describing Thrift tables
   in CQL3 mode (CASSANDRA-4955)
 * add basic authentication support for Pig CassandraStorage (CASSANDRA-3042)
 * fix CQL2 ALTER TABLE compaction_strategy_class altering (CASSANDRA-4965)
Merged from 1.1:
 * Fall back to old describe_splits if d_s_ex is not available (CASSANDRA-4803)
 * Improve error reporting when streaming ranges fail (CASSANDRA-5009)
 * Fix cqlsh timestamp formatting of timezone info (CASSANDRA-4746)
 * Fix assertion failure with leveled compaction (CASSANDRA-4799)
 * Check for null end_token in get_range_slice (CASSANDRA-4804)
 * Remove all remnants of removed nodes (CASSANDRA-4840)
 * Add aut-reloading of the log4j file in debian package (CASSANDRA-4855)
 * Fix estimated row cache entry size (CASSANDRA-4860)
 * reset getRangeSlice filter after finishing a row for get_paged_slice
   (CASSANDRA-4919)
 * expunge row cache post-truncate (CASSANDRA-4940)
 * Allow static CF definition with compact storage (CASSANDRA-4910)
 * Fix endless loop/compaction of schema_* CFs due to broken timestamps (CASSANDRA-4880)
 * Fix 'wrong class type' assertion in CounterColumn (CASSANDRA-4976)


1.2-beta2
 * fp rate of 1.0 disables BF entirely; LCS defaults to 1.0 (CASSANDRA-4876)
 * off-heap bloom filters for row keys (CASSANDRA_4865)
 * add extension point for sstable components (CASSANDRA-4049)
 * improve tracing output (CASSANDRA-4852, 4862)
 * make TRACE verb droppable (CASSANDRA-4672)
 * fix BulkLoader recognition of CQL3 columnfamilies (CASSANDRA-4755)
 * Sort commitlog segments for replay by id instead of mtime (CASSANDRA-4793)
 * Make hint delivery asynchronous (CASSANDRA-4761)
 * Pluggable Thrift transport factories for CLI and cqlsh (CASSANDRA-4609, 4610)
 * cassandra-cli: allow Double value type to be inserted to a column (CASSANDRA-4661)
 * Add ability to use custom TServerFactory implementations (CASSANDRA-4608)
 * optimize batchlog flushing to skip successful batches (CASSANDRA-4667)
 * include metadata for system keyspace itself in schema tables (CASSANDRA-4416)
 * add check to PropertyFileSnitch to verify presence of location for
   local node (CASSANDRA-4728)
 * add PBSPredictor consistency modeler (CASSANDRA-4261)
 * remove vestiges of Thrift unframed mode (CASSANDRA-4729)
 * optimize single-row PK lookups (CASSANDRA-4710)
 * adjust blockFor calculation to account for pending ranges due to node
   movement (CASSANDRA-833)
 * Change CQL version to 3.0.0 and stop accepting 3.0.0-beta1 (CASSANDRA-4649)
 * (CQL3) Make prepared statement global instead of per connection
   (CASSANDRA-4449)
 * Fix scrubbing of CQL3 created tables (CASSANDRA-4685)
 * (CQL3) Fix validation when using counter and regular columns in the same
   table (CASSANDRA-4706)
 * Fix bug starting Cassandra with simple authentication (CASSANDRA-4648)
 * Add support for batchlog in CQL3 (CASSANDRA-4545, 4738)
 * Add support for multiple column family outputs in CFOF (CASSANDRA-4208)
 * Support repairing only the local DC nodes (CASSANDRA-4747)
 * Use rpc_address for binary protocol and change default port (CASSANDRA-4751)
 * Fix use of collections in prepared statements (CASSANDRA-4739)
 * Store more information into peers table (CASSANDRA-4351, 4814)
 * Configurable bucket size for size tiered compaction (CASSANDRA-4704)
 * Run leveled compaction in parallel (CASSANDRA-4310)
 * Fix potential NPE during CFS reload (CASSANDRA-4786)
 * Composite indexes may miss results (CASSANDRA-4796)
 * Move consistency level to the protocol level (CASSANDRA-4734, 4824)
 * Fix Subcolumn slice ends not respected (CASSANDRA-4826)
 * Fix Assertion error in cql3 select (CASSANDRA-4783)
 * Fix list prepend logic (CQL3) (CASSANDRA-4835)
 * Add booleans as literals in CQL3 (CASSANDRA-4776)
 * Allow renaming PK columns in CQL3 (CASSANDRA-4822)
 * Fix binary protocol NEW_NODE event (CASSANDRA-4679)
 * Fix potential infinite loop in tombstone compaction (CASSANDRA-4781)
 * Remove system tables accounting from schema (CASSANDRA-4850)
 * (cql3) Force provided columns in clustering key order in
   'CLUSTERING ORDER BY' (CASSANDRA-4881)
 * Fix composite index bug (CASSANDRA-4884)
 * Fix short read protection for CQL3 (CASSANDRA-4882)
 * Add tracing support to the binary protocol (CASSANDRA-4699)
 * (cql3) Don't allow prepared marker inside collections (CASSANDRA-4890)
 * Re-allow order by on non-selected columns (CASSANDRA-4645)
 * Bug when composite index is created in a table having collections (CASSANDRA-4909)
 * log index scan subject in CompositesSearcher (CASSANDRA-4904)
Merged from 1.1:
 * add get[Row|Key]CacheEntries to CacheServiceMBean (CASSANDRA-4859)
 * fix get_paged_slice to wrap to next row correctly (CASSANDRA-4816)
 * fix indexing empty column values (CASSANDRA-4832)
 * allow JdbcDate to compose null Date objects (CASSANDRA-4830)
 * fix possible stackoverflow when compacting 1000s of sstables
   (CASSANDRA-4765)
 * fix wrong leveled compaction progress calculation (CASSANDRA-4807)
 * add a close() method to CRAR to prevent leaking file descriptors (CASSANDRA-4820)
 * fix potential infinite loop in get_count (CASSANDRA-4833)
 * fix compositeType.{get/from}String methods (CASSANDRA-4842)
 * (CQL) fix CREATE COLUMNFAMILY permissions check (CASSANDRA-4864)
 * Fix DynamicCompositeType same type comparison (CASSANDRA-4711)
 * Fix duplicate SSTable reference when stream session failed (CASSANDRA-3306)
 * Allow static CF definition with compact storage (CASSANDRA-4910)
 * Fix endless loop/compaction of schema_* CFs due to broken timestamps (CASSANDRA-4880)
 * Fix 'wrong class type' assertion in CounterColumn (CASSANDRA-4976)


1.2-beta1
 * add atomic_batch_mutate (CASSANDRA-4542, -4635)
 * increase default max_hint_window_in_ms to 3h (CASSANDRA-4632)
 * include message initiation time to replicas so they can more
   accurately drop timed-out requests (CASSANDRA-2858)
 * fix clientutil.jar dependencies (CASSANDRA-4566)
 * optimize WriteResponse (CASSANDRA-4548)
 * new metrics (CASSANDRA-4009)
 * redesign KEYS indexes to avoid read-before-write (CASSANDRA-2897)
 * debug tracing (CASSANDRA-1123)
 * parallelize row cache loading (CASSANDRA-4282)
 * Make compaction, flush JBOD-aware (CASSANDRA-4292)
 * run local range scans on the read stage (CASSANDRA-3687)
 * clean up ioexceptions (CASSANDRA-2116)
 * add disk_failure_policy (CASSANDRA-2118)
 * Introduce new json format with row level deletion (CASSANDRA-4054)
 * remove redundant "name" column from schema_keyspaces (CASSANDRA-4433)
 * improve "nodetool ring" handling of multi-dc clusters (CASSANDRA-3047)
 * update NTS calculateNaturalEndpoints to be O(N log N) (CASSANDRA-3881)
 * split up rpc timeout by operation type (CASSANDRA-2819)
 * rewrite key cache save/load to use only sequential i/o (CASSANDRA-3762)
 * update MS protocol with a version handshake + broadcast address id
   (CASSANDRA-4311)
 * multithreaded hint replay (CASSANDRA-4189)
 * add inter-node message compression (CASSANDRA-3127)
 * remove COPP (CASSANDRA-2479)
 * Track tombstone expiration and compact when tombstone content is
   higher than a configurable threshold, default 20% (CASSANDRA-3442, 4234)
 * update MurmurHash to version 3 (CASSANDRA-2975)
 * (CLI) track elapsed time for `delete' operation (CASSANDRA-4060)
 * (CLI) jline version is bumped to 1.0 to properly  support
   'delete' key function (CASSANDRA-4132)
 * Save IndexSummary into new SSTable 'Summary' component (CASSANDRA-2392, 4289)
 * Add support for range tombstones (CASSANDRA-3708)
 * Improve MessagingService efficiency (CASSANDRA-3617)
 * Avoid ID conflicts from concurrent schema changes (CASSANDRA-3794)
 * Set thrift HSHA server thread limit to unlimited by default (CASSANDRA-4277)
 * Avoids double serialization of CF id in RowMutation messages
   (CASSANDRA-4293)
 * stream compressed sstables directly with java nio (CASSANDRA-4297)
 * Support multiple ranges in SliceQueryFilter (CASSANDRA-3885)
 * Add column metadata to system column families (CASSANDRA-4018)
 * (cql3) Always use composite types by default (CASSANDRA-4329)
 * (cql3) Add support for set, map and list (CASSANDRA-3647)
 * Validate date type correctly (CASSANDRA-4441)
 * (cql3) Allow definitions with only a PK (CASSANDRA-4361)
 * (cql3) Add support for row key composites (CASSANDRA-4179)
 * improve DynamicEndpointSnitch by using reservoir sampling (CASSANDRA-4038)
 * (cql3) Add support for 2ndary indexes (CASSANDRA-3680)
 * (cql3) fix defining more than one PK to be invalid (CASSANDRA-4477)
 * remove schema agreement checking from all external APIs (Thrift, CQL and CQL3) (CASSANDRA-4487)
 * add Murmur3Partitioner and make it default for new installations (CASSANDRA-3772, 4621)
 * (cql3) update pseudo-map syntax to use map syntax (CASSANDRA-4497)
 * Finer grained exceptions hierarchy and provides error code with exceptions (CASSANDRA-3979)
 * Adds events push to binary protocol (CASSANDRA-4480)
 * Rewrite nodetool help (CASSANDRA-2293)
 * Make CQL3 the default for CQL (CASSANDRA-4640)
 * update stress tool to be able to use CQL3 (CASSANDRA-4406)
 * Accept all thrift update on CQL3 cf but don't expose their metadata (CASSANDRA-4377)
 * Replace Throttle with Guava's RateLimiter for HintedHandOff (CASSANDRA-4541)
 * fix counter add/get using CQL2 and CQL3 in stress tool (CASSANDRA-4633)
 * Add sstable count per level to cfstats (CASSANDRA-4537)
 * (cql3) Add ALTER KEYSPACE statement (CASSANDRA-4611)
 * (cql3) Allow defining default consistency levels (CASSANDRA-4448)
 * (cql3) Fix queries using LIMIT missing results (CASSANDRA-4579)
 * fix cross-version gossip messaging (CASSANDRA-4576)
 * added inet data type (CASSANDRA-4627)


1.1.6
 * Wait for writes on synchronous read digest mismatch (CASSANDRA-4792)
 * fix commitlog replay for nanotime-infected sstables (CASSANDRA-4782)
 * preflight check ttl for maximum of 20 years (CASSANDRA-4771)
 * (Pig) fix widerow input with single column rows (CASSANDRA-4789)
 * Fix HH to compact with correct gcBefore, which avoids wiping out
   undelivered hints (CASSANDRA-4772)
 * LCS will merge up to 32 L0 sstables as intended (CASSANDRA-4778)
 * NTS will default unconfigured DC replicas to zero (CASSANDRA-4675)
 * use default consistency level in counter validation if none is
   explicitly provide (CASSANDRA-4700)
 * Improve IAuthority interface by introducing fine-grained
   access permissions and grant/revoke commands (CASSANDRA-4490, 4644)
 * fix assumption error in CLI when updating/describing keyspace
   (CASSANDRA-4322)
 * Adds offline sstablescrub to debian packaging (CASSANDRA-4642)
 * Automatic fixing of overlapping leveled sstables (CASSANDRA-4644)
 * fix error when using ORDER BY with extended selections (CASSANDRA-4689)
 * (CQL3) Fix validation for IN queries for non-PK cols (CASSANDRA-4709)
 * fix re-created keyspace disappering after 1.1.5 upgrade
   (CASSANDRA-4698, 4752)
 * (CLI) display elapsed time in 2 fraction digits (CASSANDRA-3460)
 * add authentication support to sstableloader (CASSANDRA-4712)
 * Fix CQL3 'is reversed' logic (CASSANDRA-4716, 4759)
 * (CQL3) Don't return ReversedType in result set metadata (CASSANDRA-4717)
 * Backport adding AlterKeyspace statement (CASSANDRA-4611)
 * (CQL3) Correcty accept upper-case data types (CASSANDRA-4770)
 * Add binary protocol events for schema changes (CASSANDRA-4684)
Merged from 1.0:
 * Switch from NBHM to CHM in MessagingService's callback map, which
   prevents OOM in long-running instances (CASSANDRA-4708)


1.1.5
 * add SecondaryIndex.reload API (CASSANDRA-4581)
 * use millis + atomicint for commitlog segment creation instead of
   nanotime, which has issues under some hypervisors (CASSANDRA-4601)
 * fix FD leak in slice queries (CASSANDRA-4571)
 * avoid recursion in leveled compaction (CASSANDRA-4587)
 * increase stack size under Java7 to 180K
 * Log(info) schema changes (CASSANDRA-4547)
 * Change nodetool setcachecapcity to manipulate global caches (CASSANDRA-4563)
 * (cql3) fix setting compaction strategy (CASSANDRA-4597)
 * fix broken system.schema_* timestamps on system startup (CASSANDRA-4561)
 * fix wrong skip of cache saving (CASSANDRA-4533)
 * Avoid NPE when lost+found is in data dir (CASSANDRA-4572)
 * Respect five-minute flush moratorium after initial CL replay (CASSANDRA-4474)
 * Adds ntp as recommended in debian packaging (CASSANDRA-4606)
 * Configurable transport in CF Record{Reader|Writer} (CASSANDRA-4558)
 * (cql3) fix potential NPE with both equal and unequal restriction (CASSANDRA-4532)
 * (cql3) improves ORDER BY validation (CASSANDRA-4624)
 * Fix potential deadlock during counter writes (CASSANDRA-4578)
 * Fix cql error with ORDER BY when using IN (CASSANDRA-4612)
Merged from 1.0:
 * increase Xss to 160k to accomodate latest 1.6 JVMs (CASSANDRA-4602)
 * fix toString of hint destination tokens (CASSANDRA-4568)
 * Fix multiple values for CurrentLocal NodeID (CASSANDRA-4626)


1.1.4
 * fix offline scrub to catch >= out of order rows (CASSANDRA-4411)
 * fix cassandra-env.sh on RHEL and other non-dash-based systems
   (CASSANDRA-4494)
Merged from 1.0:
 * (Hadoop) fix setting key length for old-style mapred api (CASSANDRA-4534)
 * (Hadoop) fix iterating through a resultset consisting entirely
   of tombstoned rows (CASSANDRA-4466)


1.1.3
 * (cqlsh) add COPY TO (CASSANDRA-4434)
 * munmap commitlog segments before rename (CASSANDRA-4337)
 * (JMX) rename getRangeKeySample to sampleKeyRange to avoid returning
   multi-MB results as an attribute (CASSANDRA-4452)
 * flush based on data size, not throughput; overwritten columns no
   longer artificially inflate liveRatio (CASSANDRA-4399)
 * update default commitlog segment size to 32MB and total commitlog
   size to 32/1024 MB for 32/64 bit JVMs, respectively (CASSANDRA-4422)
 * avoid using global partitioner to estimate ranges in index sstables
   (CASSANDRA-4403)
 * restore pre-CASSANDRA-3862 approach to removing expired tombstones
   from row cache during compaction (CASSANDRA-4364)
 * (stress) support for CQL prepared statements (CASSANDRA-3633)
 * Correctly catch exception when Snappy cannot be loaded (CASSANDRA-4400)
 * (cql3) Support ORDER BY when IN condition is given in WHERE clause (CASSANDRA-4327)
 * (cql3) delete "component_index" column on DROP TABLE call (CASSANDRA-4420)
 * change nanoTime() to currentTimeInMillis() in schema related code (CASSANDRA-4432)
 * add a token generation tool (CASSANDRA-3709)
 * Fix LCS bug with sstable containing only 1 row (CASSANDRA-4411)
 * fix "Can't Modify Index Name" problem on CF update (CASSANDRA-4439)
 * Fix assertion error in getOverlappingSSTables during repair (CASSANDRA-4456)
 * fix nodetool's setcompactionthreshold command (CASSANDRA-4455)
 * Ensure compacted files are never used, to avoid counter overcount (CASSANDRA-4436)
Merged from 1.0:
 * Push the validation of secondary index values to the SecondaryIndexManager (CASSANDRA-4240)
 * allow dropping columns shadowed by not-yet-expired supercolumn or row
   tombstones in PrecompactedRow (CASSANDRA-4396)


1.1.2
 * Fix cleanup not deleting index entries (CASSANDRA-4379)
 * Use correct partitioner when saving + loading caches (CASSANDRA-4331)
 * Check schema before trying to export sstable (CASSANDRA-2760)
 * Raise a meaningful exception instead of NPE when PFS encounters
   an unconfigured node + no default (CASSANDRA-4349)
 * fix bug in sstable blacklisting with LCS (CASSANDRA-4343)
 * LCS no longer promotes tiny sstables out of L0 (CASSANDRA-4341)
 * skip tombstones during hint replay (CASSANDRA-4320)
 * fix NPE in compactionstats (CASSANDRA-4318)
 * enforce 1m min keycache for auto (CASSANDRA-4306)
 * Have DeletedColumn.isMFD always return true (CASSANDRA-4307)
 * (cql3) exeption message for ORDER BY constraints said primary filter can be
    an IN clause, which is misleading (CASSANDRA-4319)
 * (cql3) Reject (not yet supported) creation of 2ndardy indexes on tables with
   composite primary keys (CASSANDRA-4328)
 * Set JVM stack size to 160k for java 7 (CASSANDRA-4275)
 * cqlsh: add COPY command to load data from CSV flat files (CASSANDRA-4012)
 * CFMetaData.fromThrift to throw ConfigurationException upon error (CASSANDRA-4353)
 * Use CF comparator to sort indexed columns in SecondaryIndexManager
   (CASSANDRA-4365)
 * add strategy_options to the KSMetaData.toString() output (CASSANDRA-4248)
 * (cql3) fix range queries containing unqueried results (CASSANDRA-4372)
 * (cql3) allow updating column_alias types (CASSANDRA-4041)
 * (cql3) Fix deletion bug (CASSANDRA-4193)
 * Fix computation of overlapping sstable for leveled compaction (CASSANDRA-4321)
 * Improve scrub and allow to run it offline (CASSANDRA-4321)
 * Fix assertionError in StorageService.bulkLoad (CASSANDRA-4368)
 * (cqlsh) add option to authenticate to a keyspace at startup (CASSANDRA-4108)
 * (cqlsh) fix ASSUME functionality (CASSANDRA-4352)
 * Fix ColumnFamilyRecordReader to not return progress > 100% (CASSANDRA-3942)
Merged from 1.0:
 * Set gc_grace on index CF to 0 (CASSANDRA-4314)


1.1.1
 * add populate_io_cache_on_flush option (CASSANDRA-2635)
 * allow larger cache capacities than 2GB (CASSANDRA-4150)
 * add getsstables command to nodetool (CASSANDRA-4199)
 * apply parent CF compaction settings to secondary index CFs (CASSANDRA-4280)
 * preserve commitlog size cap when recycling segments at startup
   (CASSANDRA-4201)
 * (Hadoop) fix split generation regression (CASSANDRA-4259)
 * ignore min/max compactions settings in LCS, while preserving
   behavior that min=max=0 disables autocompaction (CASSANDRA-4233)
 * log number of rows read from saved cache (CASSANDRA-4249)
 * calculate exact size required for cleanup operations (CASSANDRA-1404)
 * avoid blocking additional writes during flush when the commitlog
   gets behind temporarily (CASSANDRA-1991)
 * enable caching on index CFs based on data CF cache setting (CASSANDRA-4197)
 * warn on invalid replication strategy creation options (CASSANDRA-4046)
 * remove [Freeable]Memory finalizers (CASSANDRA-4222)
 * include tombstone size in ColumnFamily.size, which can prevent OOM
   during sudden mass delete operations by yielding a nonzero liveRatio
   (CASSANDRA-3741)
 * Open 1 sstableScanner per level for leveled compaction (CASSANDRA-4142)
 * Optimize reads when row deletion timestamps allow us to restrict
   the set of sstables we check (CASSANDRA-4116)
 * add support for commitlog archiving and point-in-time recovery
   (CASSANDRA-3690)
 * avoid generating redundant compaction tasks during streaming
   (CASSANDRA-4174)
 * add -cf option to nodetool snapshot, and takeColumnFamilySnapshot to
   StorageService mbean (CASSANDRA-556)
 * optimize cleanup to drop entire sstables where possible (CASSANDRA-4079)
 * optimize truncate when autosnapshot is disabled (CASSANDRA-4153)
 * update caches to use byte[] keys to reduce memory overhead (CASSANDRA-3966)
 * add column limit to cli (CASSANDRA-3012, 4098)
 * clean up and optimize DataOutputBuffer, used by CQL compression and
   CompositeType (CASSANDRA-4072)
 * optimize commitlog checksumming (CASSANDRA-3610)
 * identify and blacklist corrupted SSTables from future compactions
   (CASSANDRA-2261)
 * Move CfDef and KsDef validation out of thrift (CASSANDRA-4037)
 * Expose API to repair a user provided range (CASSANDRA-3912)
 * Add way to force the cassandra-cli to refresh its schema (CASSANDRA-4052)
 * Avoid having replicate on write tasks stacking up at CL.ONE (CASSANDRA-2889)
 * (cql3) Backwards compatibility for composite comparators in non-cql3-aware
   clients (CASSANDRA-4093)
 * (cql3) Fix order by for reversed queries (CASSANDRA-4160)
 * (cql3) Add ReversedType support (CASSANDRA-4004)
 * (cql3) Add timeuuid type (CASSANDRA-4194)
 * (cql3) Minor fixes (CASSANDRA-4185)
 * (cql3) Fix prepared statement in BATCH (CASSANDRA-4202)
 * (cql3) Reduce the list of reserved keywords (CASSANDRA-4186)
 * (cql3) Move max/min compaction thresholds to compaction strategy options
   (CASSANDRA-4187)
 * Fix exception during move when localhost is the only source (CASSANDRA-4200)
 * (cql3) Allow paging through non-ordered partitioner results (CASSANDRA-3771)
 * (cql3) Fix drop index (CASSANDRA-4192)
 * (cql3) Don't return range ghosts anymore (CASSANDRA-3982)
 * fix re-creating Keyspaces/ColumnFamilies with the same name as dropped
   ones (CASSANDRA-4219)
 * fix SecondaryIndex LeveledManifest save upon snapshot (CASSANDRA-4230)
 * fix missing arrayOffset in FBUtilities.hash (CASSANDRA-4250)
 * (cql3) Add name of parameters in CqlResultSet (CASSANDRA-4242)
 * (cql3) Correctly validate order by queries (CASSANDRA-4246)
 * rename stress to cassandra-stress for saner packaging (CASSANDRA-4256)
 * Fix exception on colum metadata with non-string comparator (CASSANDRA-4269)
 * Check for unknown/invalid compression options (CASSANDRA-4266)
 * (cql3) Adds simple access to column timestamp and ttl (CASSANDRA-4217)
 * (cql3) Fix range queries with secondary indexes (CASSANDRA-4257)
 * Better error messages from improper input in cli (CASSANDRA-3865)
 * Try to stop all compaction upon Keyspace or ColumnFamily drop (CASSANDRA-4221)
 * (cql3) Allow keyspace properties to contain hyphens (CASSANDRA-4278)
 * (cql3) Correctly validate keyspace access in create table (CASSANDRA-4296)
 * Avoid deadlock in migration stage (CASSANDRA-3882)
 * Take supercolumn names and deletion info into account in memtable throughput
   (CASSANDRA-4264)
 * Add back backward compatibility for old style replication factor (CASSANDRA-4294)
 * Preserve compatibility with pre-1.1 index queries (CASSANDRA-4262)
Merged from 1.0:
 * Fix super columns bug where cache is not updated (CASSANDRA-4190)
 * fix maxTimestamp to include row tombstones (CASSANDRA-4116)
 * (CLI) properly handle quotes in create/update keyspace commands (CASSANDRA-4129)
 * Avoids possible deadlock during bootstrap (CASSANDRA-4159)
 * fix stress tool that hangs forever on timeout or error (CASSANDRA-4128)
 * stress tool to return appropriate exit code on failure (CASSANDRA-4188)
 * fix compaction NPE when out of disk space and assertions disabled
   (CASSANDRA-3985)
 * synchronize LCS getEstimatedTasks to avoid CME (CASSANDRA-4255)
 * ensure unique streaming session id's (CASSANDRA-4223)
 * kick off background compaction when min/max thresholds change
   (CASSANDRA-4279)
 * improve ability of STCS.getBuckets to deal with 100s of 1000s of
   sstables, such as when convertinb back from LCS (CASSANDRA-4287)
 * Oversize integer in CQL throws NumberFormatException (CASSANDRA-4291)
 * fix 1.0.x node join to mixed version cluster, other nodes >= 1.1 (CASSANDRA-4195)
 * Fix LCS splitting sstable base on uncompressed size (CASSANDRA-4419)
 * Push the validation of secondary index values to the SecondaryIndexManager (CASSANDRA-4240)
 * Don't purge columns during upgradesstables (CASSANDRA-4462)
 * Make cqlsh work with piping (CASSANDRA-4113)
 * Validate arguments for nodetool decommission (CASSANDRA-4061)
 * Report thrift status in nodetool info (CASSANDRA-4010)


1.1.0-final
 * average a reduced liveRatio estimate with the previous one (CASSANDRA-4065)
 * Allow KS and CF names up to 48 characters (CASSANDRA-4157)
 * fix stress build (CASSANDRA-4140)
 * add time remaining estimate to nodetool compactionstats (CASSANDRA-4167)
 * (cql) fix NPE in cql3 ALTER TABLE (CASSANDRA-4163)
 * (cql) Add support for CL.TWO and CL.THREE in CQL (CASSANDRA-4156)
 * (cql) Fix type in CQL3 ALTER TABLE preventing update (CASSANDRA-4170)
 * (cql) Throw invalid exception from CQL3 on obsolete options (CASSANDRA-4171)
 * (cqlsh) fix recognizing uppercase SELECT keyword (CASSANDRA-4161)
 * Pig: wide row support (CASSANDRA-3909)
Merged from 1.0:
 * avoid streaming empty files with bulk loader if sstablewriter errors out
   (CASSANDRA-3946)


1.1-rc1
 * Include stress tool in binary builds (CASSANDRA-4103)
 * (Hadoop) fix wide row iteration when last row read was deleted
   (CASSANDRA-4154)
 * fix read_repair_chance to really default to 0.1 in the cli (CASSANDRA-4114)
 * Adds caching and bloomFilterFpChange to CQL options (CASSANDRA-4042)
 * Adds posibility to autoconfigure size of the KeyCache (CASSANDRA-4087)
 * fix KEYS index from skipping results (CASSANDRA-3996)
 * Remove sliced_buffer_size_in_kb dead option (CASSANDRA-4076)
 * make loadNewSStable preserve sstable version (CASSANDRA-4077)
 * Respect 1.0 cache settings as much as possible when upgrading
   (CASSANDRA-4088)
 * relax path length requirement for sstable files when upgrading on
   non-Windows platforms (CASSANDRA-4110)
 * fix terminination of the stress.java when errors were encountered
   (CASSANDRA-4128)
 * Move CfDef and KsDef validation out of thrift (CASSANDRA-4037)
 * Fix get_paged_slice (CASSANDRA-4136)
 * CQL3: Support slice with exclusive start and stop (CASSANDRA-3785)
Merged from 1.0:
 * support PropertyFileSnitch in bulk loader (CASSANDRA-4145)
 * add auto_snapshot option allowing disabling snapshot before drop/truncate
   (CASSANDRA-3710)
 * allow short snitch names (CASSANDRA-4130)


1.1-beta2
 * rename loaded sstables to avoid conflicts with local snapshots
   (CASSANDRA-3967)
 * start hint replay as soon as FD notifies that the target is back up
   (CASSANDRA-3958)
 * avoid unproductive deserializing of cached rows during compaction
   (CASSANDRA-3921)
 * fix concurrency issues with CQL keyspace creation (CASSANDRA-3903)
 * Show Effective Owership via Nodetool ring <keyspace> (CASSANDRA-3412)
 * Update ORDER BY syntax for CQL3 (CASSANDRA-3925)
 * Fix BulkRecordWriter to not throw NPE if reducer gets no map data from Hadoop (CASSANDRA-3944)
 * Fix bug with counters in super columns (CASSANDRA-3821)
 * Remove deprecated merge_shard_chance (CASSANDRA-3940)
 * add a convenient way to reset a node's schema (CASSANDRA-2963)
 * fix for intermittent SchemaDisagreementException (CASSANDRA-3884)
 * CLI `list <CF>` to limit number of columns and their order (CASSANDRA-3012)
 * ignore deprecated KsDef/CfDef/ColumnDef fields in native schema (CASSANDRA-3963)
 * CLI to report when unsupported column_metadata pair was given (CASSANDRA-3959)
 * reincarnate removed and deprecated KsDef/CfDef attributes (CASSANDRA-3953)
 * Fix race between writes and read for cache (CASSANDRA-3862)
 * perform static initialization of StorageProxy on start-up (CASSANDRA-3797)
 * support trickling fsync() on writes (CASSANDRA-3950)
 * expose counters for unavailable/timeout exceptions given to thrift clients (CASSANDRA-3671)
 * avoid quadratic startup time in LeveledManifest (CASSANDRA-3952)
 * Add type information to new schema_ columnfamilies and remove thrift
   serialization for schema (CASSANDRA-3792)
 * add missing column validator options to the CLI help (CASSANDRA-3926)
 * skip reading saved key cache if CF's caching strategy is NONE or ROWS_ONLY (CASSANDRA-3954)
 * Unify migration code (CASSANDRA-4017)
Merged from 1.0:
 * cqlsh: guess correct version of Python for Arch Linux (CASSANDRA-4090)
 * (CLI) properly handle quotes in create/update keyspace commands (CASSANDRA-4129)
 * Avoids possible deadlock during bootstrap (CASSANDRA-4159)
 * fix stress tool that hangs forever on timeout or error (CASSANDRA-4128)
 * Fix super columns bug where cache is not updated (CASSANDRA-4190)
 * stress tool to return appropriate exit code on failure (CASSANDRA-4188)


1.0.9
 * improve index sampling performance (CASSANDRA-4023)
 * always compact away deleted hints immediately after handoff (CASSANDRA-3955)
 * delete hints from dropped ColumnFamilies on handoff instead of
   erroring out (CASSANDRA-3975)
 * add CompositeType ref to the CLI doc for create/update column family (CASSANDRA-3980)
 * Pig: support Counter ColumnFamilies (CASSANDRA-3973)
 * Pig: Composite column support (CASSANDRA-3684)
 * Avoid NPE during repair when a keyspace has no CFs (CASSANDRA-3988)
 * Fix division-by-zero error on get_slice (CASSANDRA-4000)
 * don't change manifest level for cleanup, scrub, and upgradesstables
   operations under LeveledCompactionStrategy (CASSANDRA-3989, 4112)
 * fix race leading to super columns assertion failure (CASSANDRA-3957)
 * fix NPE on invalid CQL delete command (CASSANDRA-3755)
 * allow custom types in CLI's assume command (CASSANDRA-4081)
 * fix totalBytes count for parallel compactions (CASSANDRA-3758)
 * fix intermittent NPE in get_slice (CASSANDRA-4095)
 * remove unnecessary asserts in native code interfaces (CASSANDRA-4096)
 * Validate blank keys in CQL to avoid assertion errors (CASSANDRA-3612)
 * cqlsh: fix bad decoding of some column names (CASSANDRA-4003)
 * cqlsh: fix incorrect padding with unicode chars (CASSANDRA-4033)
 * Fix EC2 snitch incorrectly reporting region (CASSANDRA-4026)
 * Shut down thrift during decommission (CASSANDRA-4086)
 * Expose nodetool cfhistograms for 2ndary indexes (CASSANDRA-4063)
Merged from 0.8:
 * Fix ConcurrentModificationException in gossiper (CASSANDRA-4019)


1.1-beta1
 * (cqlsh)
   + add SOURCE and CAPTURE commands, and --file option (CASSANDRA-3479)
   + add ALTER COLUMNFAMILY WITH (CASSANDRA-3523)
   + bundle Python dependencies with Cassandra (CASSANDRA-3507)
   + added to Debian package (CASSANDRA-3458)
   + display byte data instead of erroring out on decode failure
     (CASSANDRA-3874)
 * add nodetool rebuild_index (CASSANDRA-3583)
 * add nodetool rangekeysample (CASSANDRA-2917)
 * Fix streaming too much data during move operations (CASSANDRA-3639)
 * Nodetool and CLI connect to localhost by default (CASSANDRA-3568)
 * Reduce memory used by primary index sample (CASSANDRA-3743)
 * (Hadoop) separate input/output configurations (CASSANDRA-3197, 3765)
 * avoid returning internal Cassandra classes over JMX (CASSANDRA-2805)
 * add row-level isolation via SnapTree (CASSANDRA-2893)
 * Optimize key count estimation when opening sstable on startup
   (CASSANDRA-2988)
 * multi-dc replication optimization supporting CL > ONE (CASSANDRA-3577)
 * add command to stop compactions (CASSANDRA-1740, 3566, 3582)
 * multithreaded streaming (CASSANDRA-3494)
 * removed in-tree redhat spec (CASSANDRA-3567)
 * "defragment" rows for name-based queries under STCS, again (CASSANDRA-2503)
 * Recycle commitlog segments for improved performance
   (CASSANDRA-3411, 3543, 3557, 3615)
 * update size-tiered compaction to prioritize small tiers (CASSANDRA-2407)
 * add message expiration logic to OutboundTcpConnection (CASSANDRA-3005)
 * off-heap cache to use sun.misc.Unsafe instead of JNA (CASSANDRA-3271)
 * EACH_QUORUM is only supported for writes (CASSANDRA-3272)
 * replace compactionlock use in schema migration by checking CFS.isValid
   (CASSANDRA-3116)
 * recognize that "SELECT first ... *" isn't really "SELECT *" (CASSANDRA-3445)
 * Use faster bytes comparison (CASSANDRA-3434)
 * Bulk loader is no longer a fat client, (HADOOP) bulk load output format
   (CASSANDRA-3045)
 * (Hadoop) add support for KeyRange.filter
 * remove assumption that keys and token are in bijection
   (CASSANDRA-1034, 3574, 3604)
 * always remove endpoints from delevery queue in HH (CASSANDRA-3546)
 * fix race between cf flush and its 2ndary indexes flush (CASSANDRA-3547)
 * fix potential race in AES when a repair fails (CASSANDRA-3548)
 * Remove columns shadowed by a deleted container even when we cannot purge
   (CASSANDRA-3538)
 * Improve memtable slice iteration performance (CASSANDRA-3545)
 * more efficient allocation of small bloom filters (CASSANDRA-3618)
 * Use separate writer thread in SSTableSimpleUnsortedWriter (CASSANDRA-3619)
 * fsync the directory after new sstable or commitlog segment are created (CASSANDRA-3250)
 * fix minor issues reported by FindBugs (CASSANDRA-3658)
 * global key/row caches (CASSANDRA-3143, 3849)
 * optimize memtable iteration during range scan (CASSANDRA-3638)
 * introduce 'crc_check_chance' in CompressionParameters to support
   a checksum percentage checking chance similarly to read-repair (CASSANDRA-3611)
 * a way to deactivate global key/row cache on per-CF basis (CASSANDRA-3667)
 * fix LeveledCompactionStrategy broken because of generation pre-allocation
   in LeveledManifest (CASSANDRA-3691)
 * finer-grained control over data directories (CASSANDRA-2749)
 * Fix ClassCastException during hinted handoff (CASSANDRA-3694)
 * Upgrade Thrift to 0.7 (CASSANDRA-3213)
 * Make stress.java insert operation to use microseconds (CASSANDRA-3725)
 * Allows (internally) doing a range query with a limit of columns instead of
   rows (CASSANDRA-3742)
 * Allow rangeSlice queries to be start/end inclusive/exclusive (CASSANDRA-3749)
 * Fix BulkLoader to support new SSTable layout and add stream
   throttling to prevent an NPE when there is no yaml config (CASSANDRA-3752)
 * Allow concurrent schema migrations (CASSANDRA-1391, 3832)
 * Add SnapshotCommand to trigger snapshot on remote node (CASSANDRA-3721)
 * Make CFMetaData conversions to/from thrift/native schema inverses
   (CASSANDRA_3559)
 * Add initial code for CQL 3.0-beta (CASSANDRA-2474, 3781, 3753)
 * Add wide row support for ColumnFamilyInputFormat (CASSANDRA-3264)
 * Allow extending CompositeType comparator (CASSANDRA-3657)
 * Avoids over-paging during get_count (CASSANDRA-3798)
 * Add new command to rebuild a node without (repair) merkle tree calculations
   (CASSANDRA-3483, 3922)
 * respect not only row cache capacity but caching mode when
   trying to read data (CASSANDRA-3812)
 * fix system tests (CASSANDRA-3827)
 * CQL support for altering row key type in ALTER TABLE (CASSANDRA-3781)
 * turn compression on by default (CASSANDRA-3871)
 * make hexToBytes refuse invalid input (CASSANDRA-2851)
 * Make secondary indexes CF inherit compression and compaction from their
   parent CF (CASSANDRA-3877)
 * Finish cleanup up tombstone purge code (CASSANDRA-3872)
 * Avoid NPE on aboarted stream-out sessions (CASSANDRA-3904)
 * BulkRecordWriter throws NPE for counter columns (CASSANDRA-3906)
 * Support compression using BulkWriter (CASSANDRA-3907)


1.0.8
 * fix race between cleanup and flush on secondary index CFSes (CASSANDRA-3712)
 * avoid including non-queried nodes in rangeslice read repair
   (CASSANDRA-3843)
 * Only snapshot CF being compacted for snapshot_before_compaction
   (CASSANDRA-3803)
 * Log active compactions in StatusLogger (CASSANDRA-3703)
 * Compute more accurate compaction score per level (CASSANDRA-3790)
 * Return InvalidRequest when using a keyspace that doesn't exist
   (CASSANDRA-3764)
 * disallow user modification of System keyspace (CASSANDRA-3738)
 * allow using sstable2json on secondary index data (CASSANDRA-3738)
 * (cqlsh) add DESCRIBE COLUMNFAMILIES (CASSANDRA-3586)
 * (cqlsh) format blobs correctly and use colors to improve output
   readability (CASSANDRA-3726)
 * synchronize BiMap of bootstrapping tokens (CASSANDRA-3417)
 * show index options in CLI (CASSANDRA-3809)
 * add optional socket timeout for streaming (CASSANDRA-3838)
 * fix truncate not to leave behind non-CFS backed secondary indexes
   (CASSANDRA-3844)
 * make CLI `show schema` to use output stream directly instead
   of StringBuilder (CASSANDRA-3842)
 * remove the wait on hint future during write (CASSANDRA-3870)
 * (cqlsh) ignore missing CfDef opts (CASSANDRA-3933)
 * (cqlsh) look for cqlshlib relative to realpath (CASSANDRA-3767)
 * Fix short read protection (CASSANDRA-3934)
 * Make sure infered and actual schema match (CASSANDRA-3371)
 * Fix NPE during HH delivery (CASSANDRA-3677)
 * Don't put boostrapping node in 'hibernate' status (CASSANDRA-3737)
 * Fix double quotes in windows bat files (CASSANDRA-3744)
 * Fix bad validator lookup (CASSANDRA-3789)
 * Fix soft reset in EC2MultiRegionSnitch (CASSANDRA-3835)
 * Don't leave zombie connections with THSHA thrift server (CASSANDRA-3867)
 * (cqlsh) fix deserialization of data (CASSANDRA-3874)
 * Fix removetoken force causing an inconsistent state (CASSANDRA-3876)
 * Fix ahndling of some types with Pig (CASSANDRA-3886)
 * Don't allow to drop the system keyspace (CASSANDRA-3759)
 * Make Pig deletes disabled by default and configurable (CASSANDRA-3628)
Merged from 0.8:
 * (Pig) fix CassandraStorage to use correct comparator in Super ColumnFamily
   case (CASSANDRA-3251)
 * fix thread safety issues in commitlog replay, primarily affecting
   systems with many (100s) of CF definitions (CASSANDRA-3751)
 * Fix relevant tombstone ignored with super columns (CASSANDRA-3875)


1.0.7
 * fix regression in HH page size calculation (CASSANDRA-3624)
 * retry failed stream on IOException (CASSANDRA-3686)
 * allow configuring bloom_filter_fp_chance (CASSANDRA-3497)
 * attempt hint delivery every ten minutes, or when failure detector
   notifies us that a node is back up, whichever comes first.  hint
   handoff throttle delay default changed to 1ms, from 50 (CASSANDRA-3554)
 * add nodetool setstreamthroughput (CASSANDRA-3571)
 * fix assertion when dropping a columnfamily with no sstables (CASSANDRA-3614)
 * more efficient allocation of small bloom filters (CASSANDRA-3618)
 * CLibrary.createHardLinkWithExec() to check for errors (CASSANDRA-3101)
 * Avoid creating empty and non cleaned writer during compaction (CASSANDRA-3616)
 * stop thrift service in shutdown hook so we can quiesce MessagingService
   (CASSANDRA-3335)
 * (CQL) compaction_strategy_options and compression_parameters for
   CREATE COLUMNFAMILY statement (CASSANDRA-3374)
 * Reset min/max compaction threshold when creating size tiered compaction
   strategy (CASSANDRA-3666)
 * Don't ignore IOException during compaction (CASSANDRA-3655)
 * Fix assertion error for CF with gc_grace=0 (CASSANDRA-3579)
 * Shutdown ParallelCompaction reducer executor after use (CASSANDRA-3711)
 * Avoid < 0 value for pending tasks in leveled compaction (CASSANDRA-3693)
 * (Hadoop) Support TimeUUID in Pig CassandraStorage (CASSANDRA-3327)
 * Check schema is ready before continuing boostrapping (CASSANDRA-3629)
 * Catch overflows during parsing of chunk_length_kb (CASSANDRA-3644)
 * Improve stream protocol mismatch errors (CASSANDRA-3652)
 * Avoid multiple thread doing HH to the same target (CASSANDRA-3681)
 * Add JMX property for rp_timeout_in_ms (CASSANDRA-2940)
 * Allow DynamicCompositeType to compare component of different types
   (CASSANDRA-3625)
 * Flush non-cfs backed secondary indexes (CASSANDRA-3659)
 * Secondary Indexes should report memory consumption (CASSANDRA-3155)
 * fix for SelectStatement start/end key are not set correctly
   when a key alias is involved (CASSANDRA-3700)
 * fix CLI `show schema` command insert of an extra comma in
   column_metadata (CASSANDRA-3714)
Merged from 0.8:
 * avoid logging (harmless) exception when GC takes < 1ms (CASSANDRA-3656)
 * prevent new nodes from thinking down nodes are up forever (CASSANDRA-3626)
 * use correct list of replicas for LOCAL_QUORUM reads when read repair
   is disabled (CASSANDRA-3696)
 * block on flush before compacting hints (may prevent OOM) (CASSANDRA-3733)


1.0.6
 * (CQL) fix cqlsh support for replicate_on_write (CASSANDRA-3596)
 * fix adding to leveled manifest after streaming (CASSANDRA-3536)
 * filter out unavailable cipher suites when using encryption (CASSANDRA-3178)
 * (HADOOP) add old-style api support for CFIF and CFRR (CASSANDRA-2799)
 * Support TimeUUIDType column names in Stress.java tool (CASSANDRA-3541)
 * (CQL) INSERT/UPDATE/DELETE/TRUNCATE commands should allow CF names to
   be qualified by keyspace (CASSANDRA-3419)
 * always remove endpoints from delevery queue in HH (CASSANDRA-3546)
 * fix race between cf flush and its 2ndary indexes flush (CASSANDRA-3547)
 * fix potential race in AES when a repair fails (CASSANDRA-3548)
 * fix default value validation usage in CLI SET command (CASSANDRA-3553)
 * Optimize componentsFor method for compaction and startup time
   (CASSANDRA-3532)
 * (CQL) Proper ColumnFamily metadata validation on CREATE COLUMNFAMILY
   (CASSANDRA-3565)
 * fix compression "chunk_length_kb" option to set correct kb value for
   thrift/avro (CASSANDRA-3558)
 * fix missing response during range slice repair (CASSANDRA-3551)
 * 'describe ring' moved from CLI to nodetool and available through JMX (CASSANDRA-3220)
 * add back partitioner to sstable metadata (CASSANDRA-3540)
 * fix NPE in get_count for counters (CASSANDRA-3601)
Merged from 0.8:
 * remove invalid assertion that table was opened before dropping it
   (CASSANDRA-3580)
 * range and index scans now only send requests to enough replicas to
   satisfy requested CL + RR (CASSANDRA-3598)
 * use cannonical host for local node in nodetool info (CASSANDRA-3556)
 * remove nonlocal DC write optimization since it only worked with
   CL.ONE or CL.LOCAL_QUORUM (CASSANDRA-3577, 3585)
 * detect misuses of CounterColumnType (CASSANDRA-3422)
 * turn off string interning in json2sstable, take 2 (CASSANDRA-2189)
 * validate compression parameters on add/update of the ColumnFamily
   (CASSANDRA-3573)
 * Check for 0.0.0.0 is incorrect in CFIF (CASSANDRA-3584)
 * Increase vm.max_map_count in debian packaging (CASSANDRA-3563)
 * gossiper will never add itself to saved endpoints (CASSANDRA-3485)


1.0.5
 * revert CASSANDRA-3407 (see CASSANDRA-3540)
 * fix assertion error while forwarding writes to local nodes (CASSANDRA-3539)


1.0.4
 * fix self-hinting of timed out read repair updates and make hinted handoff
   less prone to OOMing a coordinator (CASSANDRA-3440)
 * expose bloom filter sizes via JMX (CASSANDRA-3495)
 * enforce RP tokens 0..2**127 (CASSANDRA-3501)
 * canonicalize paths exposed through JMX (CASSANDRA-3504)
 * fix "liveSize" stat when sstables are removed (CASSANDRA-3496)
 * add bloom filter FP rates to nodetool cfstats (CASSANDRA-3347)
 * record partitioner in sstable metadata component (CASSANDRA-3407)
 * add new upgradesstables nodetool command (CASSANDRA-3406)
 * skip --debug requirement to see common exceptions in CLI (CASSANDRA-3508)
 * fix incorrect query results due to invalid max timestamp (CASSANDRA-3510)
 * make sstableloader recognize compressed sstables (CASSANDRA-3521)
 * avoids race in OutboundTcpConnection in multi-DC setups (CASSANDRA-3530)
 * use SETLOCAL in cassandra.bat (CASSANDRA-3506)
 * fix ConcurrentModificationException in Table.all() (CASSANDRA-3529)
Merged from 0.8:
 * fix concurrence issue in the FailureDetector (CASSANDRA-3519)
 * fix array out of bounds error in counter shard removal (CASSANDRA-3514)
 * avoid dropping tombstones when they might still be needed to shadow
   data in a different sstable (CASSANDRA-2786)


1.0.3
 * revert name-based query defragmentation aka CASSANDRA-2503 (CASSANDRA-3491)
 * fix invalidate-related test failures (CASSANDRA-3437)
 * add next-gen cqlsh to bin/ (CASSANDRA-3188, 3131, 3493)
 * (CQL) fix handling of rows with no columns (CASSANDRA-3424, 3473)
 * fix querying supercolumns by name returning only a subset of
   subcolumns or old subcolumn versions (CASSANDRA-3446)
 * automatically compute sha1 sum for uncompressed data files (CASSANDRA-3456)
 * fix reading metadata/statistics component for version < h (CASSANDRA-3474)
 * add sstable forward-compatibility (CASSANDRA-3478)
 * report compression ratio in CFSMBean (CASSANDRA-3393)
 * fix incorrect size exception during streaming of counters (CASSANDRA-3481)
 * (CQL) fix for counter decrement syntax (CASSANDRA-3418)
 * Fix race introduced by CASSANDRA-2503 (CASSANDRA-3482)
 * Fix incomplete deletion of delivered hints (CASSANDRA-3466)
 * Avoid rescheduling compactions when no compaction was executed
   (CASSANDRA-3484)
 * fix handling of the chunk_length_kb compression options (CASSANDRA-3492)
Merged from 0.8:
 * fix updating CF row_cache_provider (CASSANDRA-3414)
 * CFMetaData.convertToThrift method to set RowCacheProvider (CASSANDRA-3405)
 * acquire compactionlock during truncate (CASSANDRA-3399)
 * fix displaying cfdef entries for super columnfamilies (CASSANDRA-3415)
 * Make counter shard merging thread safe (CASSANDRA-3178)
 * Revert CASSANDRA-2855
 * Fix bug preventing the use of efficient cross-DC writes (CASSANDRA-3472)
 * `describe ring` command for CLI (CASSANDRA-3220)
 * (Hadoop) skip empty rows when entire row is requested, redux (CASSANDRA-2855)


1.0.2
 * "defragment" rows for name-based queries under STCS (CASSANDRA-2503)
 * Add timing information to cassandra-cli GET/SET/LIST queries (CASSANDRA-3326)
 * Only create one CompressionMetadata object per sstable (CASSANDRA-3427)
 * cleanup usage of StorageService.setMode() (CASSANDRA-3388)
 * Avoid large array allocation for compressed chunk offsets (CASSANDRA-3432)
 * fix DecimalType bytebuffer marshalling (CASSANDRA-3421)
 * fix bug that caused first column in per row indexes to be ignored
   (CASSANDRA-3441)
 * add JMX call to clean (failed) repair sessions (CASSANDRA-3316)
 * fix sstableloader reference acquisition bug (CASSANDRA-3438)
 * fix estimated row size regression (CASSANDRA-3451)
 * make sure we don't return more columns than asked (CASSANDRA-3303, 3395)
Merged from 0.8:
 * acquire compactionlock during truncate (CASSANDRA-3399)
 * fix displaying cfdef entries for super columnfamilies (CASSANDRA-3415)


1.0.1
 * acquire references during index build to prevent delete problems
   on Windows (CASSANDRA-3314)
 * describe_ring should include datacenter/topology information (CASSANDRA-2882)
 * Thrift sockets are not properly buffered (CASSANDRA-3261)
 * performance improvement for bytebufferutil compare function (CASSANDRA-3286)
 * add system.versions ColumnFamily (CASSANDRA-3140)
 * reduce network copies (CASSANDRA-3333, 3373)
 * limit nodetool to 32MB of heap (CASSANDRA-3124)
 * (CQL) update parser to accept "timestamp" instead of "date" (CASSANDRA-3149)
 * Fix CLI `show schema` to include "compression_options" (CASSANDRA-3368)
 * Snapshot to include manifest under LeveledCompactionStrategy (CASSANDRA-3359)
 * (CQL) SELECT query should allow CF name to be qualified by keyspace (CASSANDRA-3130)
 * (CQL) Fix internal application error specifying 'using consistency ...'
   in lower case (CASSANDRA-3366)
 * fix Deflate compression when compression actually makes the data bigger
   (CASSANDRA-3370)
 * optimize UUIDGen to avoid lock contention on InetAddress.getLocalHost
   (CASSANDRA-3387)
 * tolerate index being dropped mid-mutation (CASSANDRA-3334, 3313)
 * CompactionManager is now responsible for checking for new candidates
   post-task execution, enabling more consistent leveled compaction
   (CASSANDRA-3391)
 * Cache HSHA threads (CASSANDRA-3372)
 * use CF/KS names as snapshot prefix for drop + truncate operations
   (CASSANDRA-2997)
 * Break bloom filters up to avoid heap fragmentation (CASSANDRA-2466)
 * fix cassandra hanging on jsvc stop (CASSANDRA-3302)
 * Avoid leveled compaction getting blocked on errors (CASSANDRA-3408)
 * Make reloading the compaction strategy safe (CASSANDRA-3409)
 * ignore 0.8 hints even if compaction begins before we try to purge
   them (CASSANDRA-3385)
 * remove procrun (bin\daemon) from Cassandra source tree and
   artifacts (CASSANDRA-3331)
 * make cassandra compile under JDK7 (CASSANDRA-3275)
 * remove dependency of clientutil.jar to FBUtilities (CASSANDRA-3299)
 * avoid truncation errors by using long math on long values (CASSANDRA-3364)
 * avoid clock drift on some Windows machine (CASSANDRA-3375)
 * display cache provider in cli 'describe keyspace' command (CASSANDRA-3384)
 * fix incomplete topology information in describe_ring (CASSANDRA-3403)
 * expire dead gossip states based on time (CASSANDRA-2961)
 * improve CompactionTask extensibility (CASSANDRA-3330)
 * Allow one leveled compaction task to kick off another (CASSANDRA-3363)
 * allow encryption only between datacenters (CASSANDRA-2802)
Merged from 0.8:
 * fix truncate allowing data to be replayed post-restart (CASSANDRA-3297)
 * make iwriter final in IndexWriter to avoid NPE (CASSANDRA-2863)
 * (CQL) update grammar to require key clause in DELETE statement
   (CASSANDRA-3349)
 * (CQL) allow numeric keyspace names in USE statement (CASSANDRA-3350)
 * (Hadoop) skip empty rows when slicing the entire row (CASSANDRA-2855)
 * Fix handling of tombstone by SSTableExport/Import (CASSANDRA-3357)
 * fix ColumnIndexer to use long offsets (CASSANDRA-3358)
 * Improved CLI exceptions (CASSANDRA-3312)
 * Fix handling of tombstone by SSTableExport/Import (CASSANDRA-3357)
 * Only count compaction as active (for throttling) when they have
   successfully acquired the compaction lock (CASSANDRA-3344)
 * Display CLI version string on startup (CASSANDRA-3196)
 * (Hadoop) make CFIF try rpc_address or fallback to listen_address
   (CASSANDRA-3214)
 * (Hadoop) accept comma delimited lists of initial thrift connections
   (CASSANDRA-3185)
 * ColumnFamily min_compaction_threshold should be >= 2 (CASSANDRA-3342)
 * (Pig) add 0.8+ types and key validation type in schema (CASSANDRA-3280)
 * Fix completely removing column metadata using CLI (CASSANDRA-3126)
 * CLI `describe cluster;` output should be on separate lines for separate versions
   (CASSANDRA-3170)
 * fix changing durable_writes keyspace option during CF creation
   (CASSANDRA-3292)
 * avoid locking on update when no indexes are involved (CASSANDRA-3386)
 * fix assertionError during repair with ordered partitioners (CASSANDRA-3369)
 * correctly serialize key_validation_class for avro (CASSANDRA-3391)
 * don't expire counter tombstone after streaming (CASSANDRA-3394)
 * prevent nodes that failed to join from hanging around forever
   (CASSANDRA-3351)
 * remove incorrect optimization from slice read path (CASSANDRA-3390)
 * Fix race in AntiEntropyService (CASSANDRA-3400)


1.0.0-final
 * close scrubbed sstable fd before deleting it (CASSANDRA-3318)
 * fix bug preventing obsolete commitlog segments from being removed
   (CASSANDRA-3269)
 * tolerate whitespace in seed CDL (CASSANDRA-3263)
 * Change default heap thresholds to max(min(1/2 ram, 1G), min(1/4 ram, 8GB))
   (CASSANDRA-3295)
 * Fix broken CompressedRandomAccessReaderTest (CASSANDRA-3298)
 * (CQL) fix type information returned for wildcard queries (CASSANDRA-3311)
 * add estimated tasks to LeveledCompactionStrategy (CASSANDRA-3322)
 * avoid including compaction cache-warming in keycache stats (CASSANDRA-3325)
 * run compaction and hinted handoff threads at MIN_PRIORITY (CASSANDRA-3308)
 * default hsha thrift server to cpu core count in rpc pool (CASSANDRA-3329)
 * add bin\daemon to binary tarball for Windows service (CASSANDRA-3331)
 * Fix places where uncompressed size of sstables was use in place of the
   compressed one (CASSANDRA-3338)
 * Fix hsha thrift server (CASSANDRA-3346)
 * Make sure repair only stream needed sstables (CASSANDRA-3345)


1.0.0-rc2
 * Log a meaningful warning when a node receives a message for a repair session
   that doesn't exist anymore (CASSANDRA-3256)
 * test for NUMA policy support as well as numactl presence (CASSANDRA-3245)
 * Fix FD leak when internode encryption is enabled (CASSANDRA-3257)
 * Remove incorrect assertion in mergeIterator (CASSANDRA-3260)
 * FBUtilities.hexToBytes(String) to throw NumberFormatException when string
   contains non-hex characters (CASSANDRA-3231)
 * Keep SimpleSnitch proximity ordering unchanged from what the Strategy
   generates, as intended (CASSANDRA-3262)
 * remove Scrub from compactionstats when finished (CASSANDRA-3255)
 * fix counter entry in jdbc TypesMap (CASSANDRA-3268)
 * fix full queue scenario for ParallelCompactionIterator (CASSANDRA-3270)
 * fix bootstrap process (CASSANDRA-3285)
 * don't try delivering hints if when there isn't any (CASSANDRA-3176)
 * CLI documentation change for ColumnFamily `compression_options` (CASSANDRA-3282)
 * ignore any CF ids sent by client for adding CF/KS (CASSANDRA-3288)
 * remove obsolete hints on first startup (CASSANDRA-3291)
 * use correct ISortedColumns for time-optimized reads (CASSANDRA-3289)
 * Evict gossip state immediately when a token is taken over by a new IP
   (CASSANDRA-3259)


1.0.0-rc1
 * Update CQL to generate microsecond timestamps by default (CASSANDRA-3227)
 * Fix counting CFMetadata towards Memtable liveRatio (CASSANDRA-3023)
 * Kill server on wrapped OOME such as from FileChannel.map (CASSANDRA-3201)
 * remove unnecessary copy when adding to row cache (CASSANDRA-3223)
 * Log message when a full repair operation completes (CASSANDRA-3207)
 * Fix streamOutSession keeping sstables references forever if the remote end
   dies (CASSANDRA-3216)
 * Remove dynamic_snitch boolean from example configuration (defaulting to
   true) and set default badness threshold to 0.1 (CASSANDRA-3229)
 * Base choice of random or "balanced" token on bootstrap on whether
   schema definitions were found (CASSANDRA-3219)
 * Fixes for LeveledCompactionStrategy score computation, prioritization,
   scheduling, and performance (CASSANDRA-3224, 3234)
 * parallelize sstable open at server startup (CASSANDRA-2988)
 * fix handling of exceptions writing to OutboundTcpConnection (CASSANDRA-3235)
 * Allow using quotes in "USE <keyspace>;" CLI command (CASSANDRA-3208)
 * Don't allow any cache loading exceptions to halt startup (CASSANDRA-3218)
 * Fix sstableloader --ignores option (CASSANDRA-3247)
 * File descriptor limit increased in packaging (CASSANDRA-3206)
 * Fix deadlock in commit log during flush (CASSANDRA-3253)


1.0.0-beta1
 * removed binarymemtable (CASSANDRA-2692)
 * add commitlog_total_space_in_mb to prevent fragmented logs (CASSANDRA-2427)
 * removed commitlog_rotation_threshold_in_mb configuration (CASSANDRA-2771)
 * make AbstractBounds.normalize de-overlapp overlapping ranges (CASSANDRA-2641)
 * replace CollatingIterator, ReducingIterator with MergeIterator
   (CASSANDRA-2062)
 * Fixed the ability to set compaction strategy in cli using create column
   family command (CASSANDRA-2778)
 * clean up tmp files after failed compaction (CASSANDRA-2468)
 * restrict repair streaming to specific columnfamilies (CASSANDRA-2280)
 * don't bother persisting columns shadowed by a row tombstone (CASSANDRA-2589)
 * reset CF and SC deletion times after gc_grace (CASSANDRA-2317)
 * optimize away seek when compacting wide rows (CASSANDRA-2879)
 * single-pass streaming (CASSANDRA-2677, 2906, 2916, 3003)
 * use reference counting for deleting sstables instead of relying on GC
   (CASSANDRA-2521, 3179)
 * store hints as serialized mutations instead of pointers to data row
   (CASSANDRA-2045)
 * store hints in the coordinator node instead of in the closest replica
   (CASSANDRA-2914)
 * add row_cache_keys_to_save CF option (CASSANDRA-1966)
 * check column family validity in nodetool repair (CASSANDRA-2933)
 * use lazy initialization instead of class initialization in NodeId
   (CASSANDRA-2953)
 * add paging to get_count (CASSANDRA-2894)
 * fix "short reads" in [multi]get (CASSANDRA-2643, 3157, 3192)
 * add optional compression for sstables (CASSANDRA-47, 2994, 3001, 3128)
 * add scheduler JMX metrics (CASSANDRA-2962)
 * add block level checksum for compressed data (CASSANDRA-1717)
 * make column family backed column map pluggable and introduce unsynchronized
   ArrayList backed one to speedup reads (CASSANDRA-2843, 3165, 3205)
 * refactoring of the secondary index api (CASSANDRA-2982)
 * make CL > ONE reads wait for digest reconciliation before returning
   (CASSANDRA-2494)
 * fix missing logging for some exceptions (CASSANDRA-2061)
 * refactor and optimize ColumnFamilyStore.files(...) and Descriptor.fromFilename(String)
   and few other places responsible for work with SSTable files (CASSANDRA-3040)
 * Stop reading from sstables once we know we have the most recent columns,
   for query-by-name requests (CASSANDRA-2498)
 * Add query-by-column mode to stress.java (CASSANDRA-3064)
 * Add "install" command to cassandra.bat (CASSANDRA-292)
 * clean up KSMetadata, CFMetadata from unnecessary
   Thrift<->Avro conversion methods (CASSANDRA-3032)
 * Add timeouts to client request schedulers (CASSANDRA-3079, 3096)
 * Cli to use hashes rather than array of hashes for strategy options (CASSANDRA-3081)
 * LeveledCompactionStrategy (CASSANDRA-1608, 3085, 3110, 3087, 3145, 3154, 3182)
 * Improvements of the CLI `describe` command (CASSANDRA-2630)
 * reduce window where dropped CF sstables may not be deleted (CASSANDRA-2942)
 * Expose gossip/FD info to JMX (CASSANDRA-2806)
 * Fix streaming over SSL when compressed SSTable involved (CASSANDRA-3051)
 * Add support for pluggable secondary index implementations (CASSANDRA-3078)
 * remove compaction_thread_priority setting (CASSANDRA-3104)
 * generate hints for replicas that timeout, not just replicas that are known
   to be down before starting (CASSANDRA-2034)
 * Add throttling for internode streaming (CASSANDRA-3080)
 * make the repair of a range repair all replica (CASSANDRA-2610, 3194)
 * expose the ability to repair the first range (as returned by the
   partitioner) of a node (CASSANDRA-2606)
 * Streams Compression (CASSANDRA-3015)
 * add ability to use multiple threads during a single compaction
   (CASSANDRA-2901)
 * make AbstractBounds.normalize support overlapping ranges (CASSANDRA-2641)
 * fix of the CQL count() behavior (CASSANDRA-3068)
 * use TreeMap backed column families for the SSTable simple writers
   (CASSANDRA-3148)
 * fix inconsistency of the CLI syntax when {} should be used instead of [{}]
   (CASSANDRA-3119)
 * rename CQL type names to match expected SQL behavior (CASSANDRA-3149, 3031)
 * Arena-based allocation for memtables (CASSANDRA-2252, 3162, 3163, 3168)
 * Default RR chance to 0.1 (CASSANDRA-3169)
 * Add RowLevel support to secondary index API (CASSANDRA-3147)
 * Make SerializingCacheProvider the default if JNA is available (CASSANDRA-3183)
 * Fix backwards compatibilty for CQL memtable properties (CASSANDRA-3190)
 * Add five-minute delay before starting compactions on a restarted server
   (CASSANDRA-3181)
 * Reduce copies done for intra-host messages (CASSANDRA-1788, 3144)
 * support of compaction strategy option for stress.java (CASSANDRA-3204)
 * make memtable throughput and column count thresholds no-ops (CASSANDRA-2449)
 * Return schema information along with the resultSet in CQL (CASSANDRA-2734)
 * Add new DecimalType (CASSANDRA-2883)
 * Fix assertion error in RowRepairResolver (CASSANDRA-3156)
 * Reduce unnecessary high buffer sizes (CASSANDRA-3171)
 * Pluggable compaction strategy (CASSANDRA-1610)
 * Add new broadcast_address config option (CASSANDRA-2491)


0.8.7
 * Kill server on wrapped OOME such as from FileChannel.map (CASSANDRA-3201)
 * Allow using quotes in "USE <keyspace>;" CLI command (CASSANDRA-3208)
 * Log message when a full repair operation completes (CASSANDRA-3207)
 * Don't allow any cache loading exceptions to halt startup (CASSANDRA-3218)
 * Fix sstableloader --ignores option (CASSANDRA-3247)
 * File descriptor limit increased in packaging (CASSANDRA-3206)
 * Log a meaningfull warning when a node receive a message for a repair session
   that doesn't exist anymore (CASSANDRA-3256)
 * Fix FD leak when internode encryption is enabled (CASSANDRA-3257)
 * FBUtilities.hexToBytes(String) to throw NumberFormatException when string
   contains non-hex characters (CASSANDRA-3231)
 * Keep SimpleSnitch proximity ordering unchanged from what the Strategy
   generates, as intended (CASSANDRA-3262)
 * remove Scrub from compactionstats when finished (CASSANDRA-3255)
 * Fix tool .bat files when CASSANDRA_HOME contains spaces (CASSANDRA-3258)
 * Force flush of status table when removing/updating token (CASSANDRA-3243)
 * Evict gossip state immediately when a token is taken over by a new IP (CASSANDRA-3259)
 * Fix bug where the failure detector can take too long to mark a host
   down (CASSANDRA-3273)
 * (Hadoop) allow wrapping ranges in queries (CASSANDRA-3137)
 * (Hadoop) check all interfaces for a match with split location
   before falling back to random replica (CASSANDRA-3211)
 * (Hadoop) Make Pig storage handle implements LoadMetadata (CASSANDRA-2777)
 * (Hadoop) Fix exception during PIG 'dump' (CASSANDRA-2810)
 * Fix stress COUNTER_GET option (CASSANDRA-3301)
 * Fix missing fields in CLI `show schema` output (CASSANDRA-3304)
 * Nodetool no longer leaks threads and closes JMX connections (CASSANDRA-3309)
 * fix truncate allowing data to be replayed post-restart (CASSANDRA-3297)
 * Move SimpleAuthority and SimpleAuthenticator to examples (CASSANDRA-2922)
 * Fix handling of tombstone by SSTableExport/Import (CASSANDRA-3357)
 * Fix transposition in cfHistograms (CASSANDRA-3222)
 * Allow using number as DC name when creating keyspace in CQL (CASSANDRA-3239)
 * Force flush of system table after updating/removing a token (CASSANDRA-3243)


0.8.6
 * revert CASSANDRA-2388
 * change TokenRange.endpoints back to listen/broadcast address to match
   pre-1777 behavior, and add TokenRange.rpc_endpoints instead (CASSANDRA-3187)
 * avoid trying to watch cassandra-topology.properties when loaded from jar
   (CASSANDRA-3138)
 * prevent users from creating keyspaces with LocalStrategy replication
   (CASSANDRA-3139)
 * fix CLI `show schema;` to output correct keyspace definition statement
   (CASSANDRA-3129)
 * CustomTThreadPoolServer to log TTransportException at DEBUG level
   (CASSANDRA-3142)
 * allow topology sort to work with non-unique rack names between
   datacenters (CASSANDRA-3152)
 * Improve caching of same-version Messages on digest and repair paths
   (CASSANDRA-3158)
 * Randomize choice of first replica for counter increment (CASSANDRA-2890)
 * Fix using read_repair_chance instead of merge_shard_change (CASSANDRA-3202)
 * Avoid streaming data to nodes that already have it, on move as well as
   decommission (CASSANDRA-3041)
 * Fix divide by zero error in GCInspector (CASSANDRA-3164)
 * allow quoting of the ColumnFamily name in CLI `create column family`
   statement (CASSANDRA-3195)
 * Fix rolling upgrade from 0.7 to 0.8 problem (CASSANDRA-3166)
 * Accomodate missing encryption_options in IncomingTcpConnection.stream
   (CASSANDRA-3212)


0.8.5
 * fix NPE when encryption_options is unspecified (CASSANDRA-3007)
 * include column name in validation failure exceptions (CASSANDRA-2849)
 * make sure truncate clears out the commitlog so replay won't re-
   populate with truncated data (CASSANDRA-2950)
 * fix NPE when debug logging is enabled and dropped CF is present
   in a commitlog segment (CASSANDRA-3021)
 * fix cassandra.bat when CASSANDRA_HOME contains spaces (CASSANDRA-2952)
 * fix to SSTableSimpleUnsortedWriter bufferSize calculation (CASSANDRA-3027)
 * make cleanup and normal compaction able to skip empty rows
   (rows containing nothing but expired tombstones) (CASSANDRA-3039)
 * work around native memory leak in com.sun.management.GarbageCollectorMXBean
   (CASSANDRA-2868)
 * validate that column names in column_metadata are not equal to key_alias
   on create/update of the ColumnFamily and CQL 'ALTER' statement (CASSANDRA-3036)
 * return an InvalidRequestException if an indexed column is assigned
   a value larger than 64KB (CASSANDRA-3057)
 * fix of numeric-only and string column names handling in CLI "drop index"
   (CASSANDRA-3054)
 * prune index scan resultset back to original request for lazy
   resultset expansion case (CASSANDRA-2964)
 * (Hadoop) fail jobs when Cassandra node has failed but TaskTracker
   has not (CASSANDRA-2388)
 * fix dynamic snitch ignoring nodes when read_repair_chance is zero
   (CASSANDRA-2662)
 * avoid retaining references to dropped CFS objects in
   CompactionManager.estimatedCompactions (CASSANDRA-2708)
 * expose rpc timeouts per host in MessagingServiceMBean (CASSANDRA-2941)
 * avoid including cwd in classpath for deb and rpm packages (CASSANDRA-2881)
 * remove gossip state when a new IP takes over a token (CASSANDRA-3071)
 * allow sstable2json to work on index sstable files (CASSANDRA-3059)
 * always hint counters (CASSANDRA-3099)
 * fix log4j initialization in EmbeddedCassandraService (CASSANDRA-2857)
 * remove gossip state when a new IP takes over a token (CASSANDRA-3071)
 * work around native memory leak in com.sun.management.GarbageCollectorMXBean
    (CASSANDRA-2868)
 * fix UnavailableException with writes at CL.EACH_QUORM (CASSANDRA-3084)
 * fix parsing of the Keyspace and ColumnFamily names in numeric
   and string representations in CLI (CASSANDRA-3075)
 * fix corner cases in Range.differenceToFetch (CASSANDRA-3084)
 * fix ip address String representation in the ring cache (CASSANDRA-3044)
 * fix ring cache compatibility when mixing pre-0.8.4 nodes with post-
   in the same cluster (CASSANDRA-3023)
 * make repair report failure when a node participating dies (instead of
   hanging forever) (CASSANDRA-2433)
 * fix handling of the empty byte buffer by ReversedType (CASSANDRA-3111)
 * Add validation that Keyspace names are case-insensitively unique (CASSANDRA-3066)
 * catch invalid key_validation_class before instantiating UpdateColumnFamily (CASSANDRA-3102)
 * make Range and Bounds objects client-safe (CASSANDRA-3108)
 * optionally skip log4j configuration (CASSANDRA-3061)
 * bundle sstableloader with the debian package (CASSANDRA-3113)
 * don't try to build secondary indexes when there is none (CASSANDRA-3123)
 * improve SSTableSimpleUnsortedWriter speed for large rows (CASSANDRA-3122)
 * handle keyspace arguments correctly in nodetool snapshot (CASSANDRA-3038)
 * Fix SSTableImportTest on windows (CASSANDRA-3043)
 * expose compactionThroughputMbPerSec through JMX (CASSANDRA-3117)
 * log keyspace and CF of large rows being compacted


0.8.4
 * change TokenRing.endpoints to be a list of rpc addresses instead of
   listen/broadcast addresses (CASSANDRA-1777)
 * include files-to-be-streamed in StreamInSession.getSources (CASSANDRA-2972)
 * use JAVA env var in cassandra-env.sh (CASSANDRA-2785, 2992)
 * avoid doing read for no-op replicate-on-write at CL=1 (CASSANDRA-2892)
 * refuse counter write for CL.ANY (CASSANDRA-2990)
 * switch back to only logging recent dropped messages (CASSANDRA-3004)
 * always deserialize RowMutation for counters (CASSANDRA-3006)
 * ignore saved replication_factor strategy_option for NTS (CASSANDRA-3011)
 * make sure pre-truncate CL segments are discarded (CASSANDRA-2950)


0.8.3
 * add ability to drop local reads/writes that are going to timeout
   (CASSANDRA-2943)
 * revamp token removal process, keep gossip states for 3 days (CASSANDRA-2496)
 * don't accept extra args for 0-arg nodetool commands (CASSANDRA-2740)
 * log unavailableexception details at debug level (CASSANDRA-2856)
 * expose data_dir though jmx (CASSANDRA-2770)
 * don't include tmp files as sstable when create cfs (CASSANDRA-2929)
 * log Java classpath on startup (CASSANDRA-2895)
 * keep gossipped version in sync with actual on migration coordinator
   (CASSANDRA-2946)
 * use lazy initialization instead of class initialization in NodeId
   (CASSANDRA-2953)
 * check column family validity in nodetool repair (CASSANDRA-2933)
 * speedup bytes to hex conversions dramatically (CASSANDRA-2850)
 * Flush memtables on shutdown when durable writes are disabled
   (CASSANDRA-2958)
 * improved POSIX compatibility of start scripts (CASsANDRA-2965)
 * add counter support to Hadoop InputFormat (CASSANDRA-2981)
 * fix bug where dirty commitlog segments were removed (and avoid keeping
   segments with no post-flush activity permanently dirty) (CASSANDRA-2829)
 * fix throwing exception with batch mutation of counter super columns
   (CASSANDRA-2949)
 * ignore system tables during repair (CASSANDRA-2979)
 * throw exception when NTS is given replication_factor as an option
   (CASSANDRA-2960)
 * fix assertion error during compaction of counter CFs (CASSANDRA-2968)
 * avoid trying to create index names, when no index exists (CASSANDRA-2867)
 * don't sample the system table when choosing a bootstrap token
   (CASSANDRA-2825)
 * gossiper notifies of local state changes (CASSANDRA-2948)
 * add asynchronous and half-sync/half-async (hsha) thrift servers
   (CASSANDRA-1405)
 * fix potential use of free'd native memory in SerializingCache
   (CASSANDRA-2951)
 * prune index scan resultset back to original request for lazy
   resultset expansion case (CASSANDRA-2964)
 * (Hadoop) fail jobs when Cassandra node has failed but TaskTracker
    has not (CASSANDRA-2388)


0.8.2
 * CQL:
   - include only one row per unique key for IN queries (CASSANDRA-2717)
   - respect client timestamp on full row deletions (CASSANDRA-2912)
 * improve thread-safety in StreamOutSession (CASSANDRA-2792)
 * allow deleting a row and updating indexed columns in it in the
   same mutation (CASSANDRA-2773)
 * Expose number of threads blocked on submitting memtable to flush
   in JMX (CASSANDRA-2817)
 * add ability to return "endpoints" to nodetool (CASSANDRA-2776)
 * Add support for multiple (comma-delimited) coordinator addresses
   to ColumnFamilyInputFormat (CASSANDRA-2807)
 * fix potential NPE while scheduling read repair for range slice
   (CASSANDRA-2823)
 * Fix race in SystemTable.getCurrentLocalNodeId (CASSANDRA-2824)
 * Correctly set default for replicate_on_write (CASSANDRA-2835)
 * improve nodetool compactionstats formatting (CASSANDRA-2844)
 * fix index-building status display (CASSANDRA-2853)
 * fix CLI perpetuating obsolete KsDef.replication_factor (CASSANDRA-2846)
 * improve cli treatment of multiline comments (CASSANDRA-2852)
 * handle row tombstones correctly in EchoedRow (CASSANDRA-2786)
 * add MessagingService.get[Recently]DroppedMessages and
   StorageService.getExceptionCount (CASSANDRA-2804)
 * fix possibility of spurious UnavailableException for LOCAL_QUORUM
   reads with dynamic snitch + read repair disabled (CASSANDRA-2870)
 * add ant-optional as dependence for the debian package (CASSANDRA-2164)
 * add option to specify limit for get_slice in the CLI (CASSANDRA-2646)
 * decrease HH page size (CASSANDRA-2832)
 * reset cli keyspace after dropping the current one (CASSANDRA-2763)
 * add KeyRange option to Hadoop inputformat (CASSANDRA-1125)
 * fix protocol versioning (CASSANDRA-2818, 2860)
 * support spaces in path to log4j configuration (CASSANDRA-2383)
 * avoid including inferred types in CF update (CASSANDRA-2809)
 * fix JMX bulkload call (CASSANDRA-2908)
 * fix updating KS with durable_writes=false (CASSANDRA-2907)
 * add simplified facade to SSTableWriter for bulk loading use
   (CASSANDRA-2911)
 * fix re-using index CF sstable names after drop/recreate (CASSANDRA-2872)
 * prepend CF to default index names (CASSANDRA-2903)
 * fix hint replay (CASSANDRA-2928)
 * Properly synchronize repair's merkle tree computation (CASSANDRA-2816)


0.8.1
 * CQL:
   - support for insert, delete in BATCH (CASSANDRA-2537)
   - support for IN to SELECT, UPDATE (CASSANDRA-2553)
   - timestamp support for INSERT, UPDATE, and BATCH (CASSANDRA-2555)
   - TTL support (CASSANDRA-2476)
   - counter support (CASSANDRA-2473)
   - ALTER COLUMNFAMILY (CASSANDRA-1709)
   - DROP INDEX (CASSANDRA-2617)
   - add SCHEMA/TABLE as aliases for KS/CF (CASSANDRA-2743)
   - server handles wait-for-schema-agreement (CASSANDRA-2756)
   - key alias support (CASSANDRA-2480)
 * add support for comparator parameters and a generic ReverseType
   (CASSANDRA-2355)
 * add CompositeType and DynamicCompositeType (CASSANDRA-2231)
 * optimize batches containing multiple updates to the same row
   (CASSANDRA-2583)
 * adjust hinted handoff page size to avoid OOM with large columns
   (CASSANDRA-2652)
 * mark BRAF buffer invalid post-flush so we don't re-flush partial
   buffers again, especially on CL writes (CASSANDRA-2660)
 * add DROP INDEX support to CLI (CASSANDRA-2616)
 * don't perform HH to client-mode [storageproxy] nodes (CASSANDRA-2668)
 * Improve forceDeserialize/getCompactedRow encapsulation (CASSANDRA-2659)
 * Don't write CounterUpdateColumn to disk in tests (CASSANDRA-2650)
 * Add sstable bulk loading utility (CASSANDRA-1278)
 * avoid replaying hints to dropped columnfamilies (CASSANDRA-2685)
 * add placeholders for missing rows in range query pseudo-RR (CASSANDRA-2680)
 * remove no-op HHOM.renameHints (CASSANDRA-2693)
 * clone super columns to avoid modifying them during flush (CASSANDRA-2675)
 * allow writes to bypass the commitlog for certain keyspaces (CASSANDRA-2683)
 * avoid NPE when bypassing commitlog during memtable flush (CASSANDRA-2781)
 * Added support for making bootstrap retry if nodes flap (CASSANDRA-2644)
 * Added statusthrift to nodetool to report if thrift server is running (CASSANDRA-2722)
 * Fixed rows being cached if they do not exist (CASSANDRA-2723)
 * Support passing tableName and cfName to RowCacheProviders (CASSANDRA-2702)
 * close scrub file handles (CASSANDRA-2669)
 * throttle migration replay (CASSANDRA-2714)
 * optimize column serializer creation (CASSANDRA-2716)
 * Added support for making bootstrap retry if nodes flap (CASSANDRA-2644)
 * Added statusthrift to nodetool to report if thrift server is running
   (CASSANDRA-2722)
 * Fixed rows being cached if they do not exist (CASSANDRA-2723)
 * fix truncate/compaction race (CASSANDRA-2673)
 * workaround large resultsets causing large allocation retention
   by nio sockets (CASSANDRA-2654)
 * fix nodetool ring use with Ec2Snitch (CASSANDRA-2733)
 * fix removing columns and subcolumns that are supressed by a row or
   supercolumn tombstone during replica resolution (CASSANDRA-2590)
 * support sstable2json against snapshot sstables (CASSANDRA-2386)
 * remove active-pull schema requests (CASSANDRA-2715)
 * avoid marking entire list of sstables as actively being compacted
   in multithreaded compaction (CASSANDRA-2765)
 * seek back after deserializing a row to update cache with (CASSANDRA-2752)
 * avoid skipping rows in scrub for counter column family (CASSANDRA-2759)
 * fix ConcurrentModificationException in repair when dealing with 0.7 node
   (CASSANDRA-2767)
 * use threadsafe collections for StreamInSession (CASSANDRA-2766)
 * avoid infinite loop when creating merkle tree (CASSANDRA-2758)
 * avoids unmarking compacting sstable prematurely in cleanup (CASSANDRA-2769)
 * fix NPE when the commit log is bypassed (CASSANDRA-2718)
 * don't throw an exception in SS.isRPCServerRunning (CASSANDRA-2721)
 * make stress.jar executable (CASSANDRA-2744)
 * add daemon mode to java stress (CASSANDRA-2267)
 * expose the DC and rack of a node through JMX and nodetool ring (CASSANDRA-2531)
 * fix cache mbean getSize (CASSANDRA-2781)
 * Add Date, Float, Double, and Boolean types (CASSANDRA-2530)
 * Add startup flag to renew counter node id (CASSANDRA-2788)
 * add jamm agent to cassandra.bat (CASSANDRA-2787)
 * fix repair hanging if a neighbor has nothing to send (CASSANDRA-2797)
 * purge tombstone even if row is in only one sstable (CASSANDRA-2801)
 * Fix wrong purge of deleted cf during compaction (CASSANDRA-2786)
 * fix race that could result in Hadoop writer failing to throw an
   exception encountered after close() (CASSANDRA-2755)
 * fix scan wrongly throwing assertion error (CASSANDRA-2653)
 * Always use even distribution for merkle tree with RandomPartitionner
   (CASSANDRA-2841)
 * fix describeOwnership for OPP (CASSANDRA-2800)
 * ensure that string tokens do not contain commas (CASSANDRA-2762)


0.8.0-final
 * fix CQL grammar warning and cqlsh regression from CASSANDRA-2622
 * add ant generate-cql-html target (CASSANDRA-2526)
 * update CQL consistency levels (CASSANDRA-2566)
 * debian packaging fixes (CASSANDRA-2481, 2647)
 * fix UUIDType, IntegerType for direct buffers (CASSANDRA-2682, 2684)
 * switch to native Thrift for Hadoop map/reduce (CASSANDRA-2667)
 * fix StackOverflowError when building from eclipse (CASSANDRA-2687)
 * only provide replication_factor to strategy_options "help" for
   SimpleStrategy, OldNetworkTopologyStrategy (CASSANDRA-2678, 2713)
 * fix exception adding validators to non-string columns (CASSANDRA-2696)
 * avoid instantiating DatabaseDescriptor in JDBC (CASSANDRA-2694)
 * fix potential stack overflow during compaction (CASSANDRA-2626)
 * clone super columns to avoid modifying them during flush (CASSANDRA-2675)
 * reset underlying iterator in EchoedRow constructor (CASSANDRA-2653)


0.8.0-rc1
 * faster flushes and compaction from fixing excessively pessimistic
   rebuffering in BRAF (CASSANDRA-2581)
 * fix returning null column values in the python cql driver (CASSANDRA-2593)
 * fix merkle tree splitting exiting early (CASSANDRA-2605)
 * snapshot_before_compaction directory name fix (CASSANDRA-2598)
 * Disable compaction throttling during bootstrap (CASSANDRA-2612)
 * fix CQL treatment of > and < operators in range slices (CASSANDRA-2592)
 * fix potential double-application of counter updates on commitlog replay
   by moving replay position from header to sstable metadata (CASSANDRA-2419)
 * JDBC CQL driver exposes getColumn for access to timestamp
 * JDBC ResultSetMetadata properties added to AbstractType
 * r/m clustertool (CASSANDRA-2607)
 * add support for presenting row key as a column in CQL result sets
   (CASSANDRA-2622)
 * Don't allow {LOCAL|EACH}_QUORUM unless strategy is NTS (CASSANDRA-2627)
 * validate keyspace strategy_options during CQL create (CASSANDRA-2624)
 * fix empty Result with secondary index when limit=1 (CASSANDRA-2628)
 * Fix regression where bootstrapping a node with no schema fails
   (CASSANDRA-2625)
 * Allow removing LocationInfo sstables (CASSANDRA-2632)
 * avoid attempting to replay mutations from dropped keyspaces (CASSANDRA-2631)
 * avoid using cached position of a key when GT is requested (CASSANDRA-2633)
 * fix counting bloom filter true positives (CASSANDRA-2637)
 * initialize local ep state prior to gossip startup if needed (CASSANDRA-2638)
 * fix counter increment lost after restart (CASSANDRA-2642)
 * add quote-escaping via backslash to CLI (CASSANDRA-2623)
 * fix pig example script (CASSANDRA-2487)
 * fix dynamic snitch race in adding latencies (CASSANDRA-2618)
 * Start/stop cassandra after more important services such as mdadm in
   debian packaging (CASSANDRA-2481)


0.8.0-beta2
 * fix NPE compacting index CFs (CASSANDRA-2528)
 * Remove checking all column families on startup for compaction candidates
   (CASSANDRA-2444)
 * validate CQL create keyspace options (CASSANDRA-2525)
 * fix nodetool setcompactionthroughput (CASSANDRA-2550)
 * move	gossip heartbeat back to its own thread (CASSANDRA-2554)
 * validate cql TRUNCATE columnfamily before truncating (CASSANDRA-2570)
 * fix batch_mutate for mixed standard-counter mutations (CASSANDRA-2457)
 * disallow making schema changes to system keyspace (CASSANDRA-2563)
 * fix sending mutation messages multiple times (CASSANDRA-2557)
 * fix incorrect use of NBHM.size in ReadCallback that could cause
   reads to time out even when responses were received (CASSANDRA-2552)
 * trigger read repair correctly for LOCAL_QUORUM reads (CASSANDRA-2556)
 * Allow configuring the number of compaction thread (CASSANDRA-2558)
 * forceUserDefinedCompaction will attempt to compact what it is given
   even if the pessimistic estimate is that there is not enough disk space;
   automatic compactions will only compact 2 or more sstables (CASSANDRA-2575)
 * refuse to apply migrations with older timestamps than the current
   schema (CASSANDRA-2536)
 * remove unframed Thrift transport option
 * include indexes in snapshots (CASSANDRA-2596)
 * improve ignoring of obsolete mutations in index maintenance (CASSANDRA-2401)
 * recognize attempt to drop just the index while leaving the column
   definition alone (CASSANDRA-2619)


0.8.0-beta1
 * remove Avro RPC support (CASSANDRA-926)
 * support for columns that act as incr/decr counters
   (CASSANDRA-1072, 1937, 1944, 1936, 2101, 2093, 2288, 2105, 2384, 2236, 2342,
   2454)
 * CQL (CASSANDRA-1703, 1704, 1705, 1706, 1707, 1708, 1710, 1711, 1940,
   2124, 2302, 2277, 2493)
 * avoid double RowMutation serialization on write path (CASSANDRA-1800)
 * make NetworkTopologyStrategy the default (CASSANDRA-1960)
 * configurable internode encryption (CASSANDRA-1567, 2152)
 * human readable column names in sstable2json output (CASSANDRA-1933)
 * change default JMX port to 7199 (CASSANDRA-2027)
 * backwards compatible internal messaging (CASSANDRA-1015)
 * atomic switch of memtables and sstables (CASSANDRA-2284)
 * add pluggable SeedProvider (CASSANDRA-1669)
 * Fix clustertool to not throw exception when calling get_endpoints (CASSANDRA-2437)
 * upgrade to thrift 0.6 (CASSANDRA-2412)
 * repair works on a token range instead of full ring (CASSANDRA-2324)
 * purge tombstones from row cache (CASSANDRA-2305)
 * push replication_factor into strategy_options (CASSANDRA-1263)
 * give snapshots the same name on each node (CASSANDRA-1791)
 * remove "nodetool loadbalance" (CASSANDRA-2448)
 * multithreaded compaction (CASSANDRA-2191)
 * compaction throttling (CASSANDRA-2156)
 * add key type information and alias (CASSANDRA-2311, 2396)
 * cli no longer divides read_repair_chance by 100 (CASSANDRA-2458)
 * made CompactionInfo.getTaskType return an enum (CASSANDRA-2482)
 * add a server-wide cap on measured memtable memory usage and aggressively
   flush to keep under that threshold (CASSANDRA-2006)
 * add unified UUIDType (CASSANDRA-2233)
 * add off-heap row cache support (CASSANDRA-1969)


0.7.5
 * improvements/fixes to PIG driver (CASSANDRA-1618, CASSANDRA-2387,
   CASSANDRA-2465, CASSANDRA-2484)
 * validate index names (CASSANDRA-1761)
 * reduce contention on Table.flusherLock (CASSANDRA-1954)
 * try harder to detect failures during streaming, cleaning up temporary
   files more reliably (CASSANDRA-2088)
 * shut down server for OOM on a Thrift thread (CASSANDRA-2269)
 * fix tombstone handling in repair and sstable2json (CASSANDRA-2279)
 * preserve version when streaming data from old sstables (CASSANDRA-2283)
 * don't start repair if a neighboring node is marked as dead (CASSANDRA-2290)
 * purge tombstones from row cache (CASSANDRA-2305)
 * Avoid seeking when sstable2json exports the entire file (CASSANDRA-2318)
 * clear Built flag in system table when dropping an index (CASSANDRA-2320)
 * don't allow arbitrary argument for stress.java (CASSANDRA-2323)
 * validate values for index predicates in get_indexed_slice (CASSANDRA-2328)
 * queue secondary indexes for flush before the parent (CASSANDRA-2330)
 * allow job configuration to set the CL used in Hadoop jobs (CASSANDRA-2331)
 * add memtable_flush_queue_size defaulting to 4 (CASSANDRA-2333)
 * Allow overriding of initial_token, storage_port and rpc_port from system
   properties (CASSANDRA-2343)
 * fix comparator used for non-indexed secondary expressions in index scan
   (CASSANDRA-2347)
 * ensure size calculation and write phase of large-row compaction use
   the same threshold for TTL expiration (CASSANDRA-2349)
 * fix race when iterating CFs during add/drop (CASSANDRA-2350)
 * add ConsistencyLevel command to CLI (CASSANDRA-2354)
 * allow negative numbers in the cli (CASSANDRA-2358)
 * hard code serialVersionUID for tokens class (CASSANDRA-2361)
 * fix potential infinite loop in ByteBufferUtil.inputStream (CASSANDRA-2365)
 * fix encoding bugs in HintedHandoffManager, SystemTable when default
   charset is not UTF8 (CASSANDRA-2367)
 * avoids having removed node reappearing in Gossip (CASSANDRA-2371)
 * fix incorrect truncation of long to int when reading columns via block
   index (CASSANDRA-2376)
 * fix NPE during stream session (CASSANDRA-2377)
 * fix race condition that could leave orphaned data files when dropping CF or
   KS (CASSANDRA-2381)
 * fsync statistics component on write (CASSANDRA-2382)
 * fix duplicate results from CFS.scan (CASSANDRA-2406)
 * add IntegerType to CLI help (CASSANDRA-2414)
 * avoid caching token-only decoratedkeys (CASSANDRA-2416)
 * convert mmap assertion to if/throw so scrub can catch it (CASSANDRA-2417)
 * don't overwrite gc log (CASSANDR-2418)
 * invalidate row cache for streamed row to avoid inconsitencies
   (CASSANDRA-2420)
 * avoid copies in range/index scans (CASSANDRA-2425)
 * make sure we don't wipe data during cleanup if the node has not join
   the ring (CASSANDRA-2428)
 * Try harder to close files after compaction (CASSANDRA-2431)
 * re-set bootstrapped flag after move finishes (CASSANDRA-2435)
 * display validation_class in CLI 'describe keyspace' (CASSANDRA-2442)
 * make cleanup compactions cleanup the row cache (CASSANDRA-2451)
 * add column fields validation to scrub (CASSANDRA-2460)
 * use 64KB flush buffer instead of in_memory_compaction_limit (CASSANDRA-2463)
 * fix backslash substitutions in CLI (CASSANDRA-2492)
 * disable cache saving for system CFS (CASSANDRA-2502)
 * fixes for verifying destination availability under hinted conditions
   so UE can be thrown intead of timing out (CASSANDRA-2514)
 * fix update of validation class in column metadata (CASSANDRA-2512)
 * support LOCAL_QUORUM, EACH_QUORUM CLs outside of NTS (CASSANDRA-2516)
 * preserve version when streaming data from old sstables (CASSANDRA-2283)
 * fix backslash substitutions in CLI (CASSANDRA-2492)
 * count a row deletion as one operation towards memtable threshold
   (CASSANDRA-2519)
 * support LOCAL_QUORUM, EACH_QUORUM CLs outside of NTS (CASSANDRA-2516)


0.7.4
 * add nodetool join command (CASSANDRA-2160)
 * fix secondary indexes on pre-existing or streamed data (CASSANDRA-2244)
 * initialize endpoint in gossiper earlier (CASSANDRA-2228)
 * add ability to write to Cassandra from Pig (CASSANDRA-1828)
 * add rpc_[min|max]_threads (CASSANDRA-2176)
 * add CL.TWO, CL.THREE (CASSANDRA-2013)
 * avoid exporting an un-requested row in sstable2json, when exporting
   a key that does not exist (CASSANDRA-2168)
 * add incremental_backups option (CASSANDRA-1872)
 * add configurable row limit to Pig loadfunc (CASSANDRA-2276)
 * validate column values in batches as well as single-Column inserts
   (CASSANDRA-2259)
 * move sample schema from cassandra.yaml to schema-sample.txt,
   a cli scripts (CASSANDRA-2007)
 * avoid writing empty rows when scrubbing tombstoned rows (CASSANDRA-2296)
 * fix assertion error in range and index scans for CL < ALL
   (CASSANDRA-2282)
 * fix commitlog replay when flush position refers to data that didn't
   get synced before server died (CASSANDRA-2285)
 * fix fd leak in sstable2json with non-mmap'd i/o (CASSANDRA-2304)
 * reduce memory use during streaming of multiple sstables (CASSANDRA-2301)
 * purge tombstoned rows from cache after GCGraceSeconds (CASSANDRA-2305)
 * allow zero replicas in a NTS datacenter (CASSANDRA-1924)
 * make range queries respect snitch for local replicas (CASSANDRA-2286)
 * fix HH delivery when column index is larger than 2GB (CASSANDRA-2297)
 * make 2ary indexes use parent CF flush thresholds during initial build
   (CASSANDRA-2294)
 * update memtable_throughput to be a long (CASSANDRA-2158)


0.7.3
 * Keep endpoint state until aVeryLongTime (CASSANDRA-2115)
 * lower-latency read repair (CASSANDRA-2069)
 * add hinted_handoff_throttle_delay_in_ms option (CASSANDRA-2161)
 * fixes for cache save/load (CASSANDRA-2172, -2174)
 * Handle whole-row deletions in CFOutputFormat (CASSANDRA-2014)
 * Make memtable_flush_writers flush in parallel (CASSANDRA-2178)
 * Add compaction_preheat_key_cache option (CASSANDRA-2175)
 * refactor stress.py to have only one copy of the format string
   used for creating row keys (CASSANDRA-2108)
 * validate index names for \w+ (CASSANDRA-2196)
 * Fix Cassandra cli to respect timeout if schema does not settle
   (CASSANDRA-2187)
 * fix for compaction and cleanup writing old-format data into new-version
   sstable (CASSANDRA-2211, -2216)
 * add nodetool scrub (CASSANDRA-2217, -2240)
 * fix sstable2json large-row pagination (CASSANDRA-2188)
 * fix EOFing on requests for the last bytes in a file (CASSANDRA-2213)
 * fix BufferedRandomAccessFile bugs (CASSANDRA-2218, -2241)
 * check for memtable flush_after_mins exceeded every 10s (CASSANDRA-2183)
 * fix cache saving on Windows (CASSANDRA-2207)
 * add validateSchemaAgreement call + synchronization to schema
   modification operations (CASSANDRA-2222)
 * fix for reversed slice queries on large rows (CASSANDRA-2212)
 * fat clients were writing local data (CASSANDRA-2223)
 * set DEFAULT_MEMTABLE_LIFETIME_IN_MINS to 24h
 * improve detection and cleanup of partially-written sstables
   (CASSANDRA-2206)
 * fix supercolumn de/serialization when subcolumn comparator is different
   from supercolumn's (CASSANDRA-2104)
 * fix starting up on Windows when CASSANDRA_HOME contains whitespace
   (CASSANDRA-2237)
 * add [get|set][row|key]cacheSavePeriod to JMX (CASSANDRA-2100)
 * fix Hadoop ColumnFamilyOutputFormat dropping of mutations
   when batch fills up (CASSANDRA-2255)
 * move file deletions off of scheduledtasks executor (CASSANDRA-2253)


0.7.2
 * copy DecoratedKey.key when inserting into caches to avoid retaining
   a reference to the underlying buffer (CASSANDRA-2102)
 * format subcolumn names with subcomparator (CASSANDRA-2136)
 * fix column bloom filter deserialization (CASSANDRA-2165)


0.7.1
 * refactor MessageDigest creation code. (CASSANDRA-2107)
 * buffer network stack to avoid inefficient small TCP messages while avoiding
   the nagle/delayed ack problem (CASSANDRA-1896)
 * check log4j configuration for changes every 10s (CASSANDRA-1525, 1907)
 * more-efficient cross-DC replication (CASSANDRA-1530, -2051, -2138)
 * avoid polluting page cache with commitlog or sstable writes
   and seq scan operations (CASSANDRA-1470)
 * add RMI authentication options to nodetool (CASSANDRA-1921)
 * make snitches configurable at runtime (CASSANDRA-1374)
 * retry hadoop split requests on connection failure (CASSANDRA-1927)
 * implement describeOwnership for BOP, COPP (CASSANDRA-1928)
 * make read repair behave as expected for ConsistencyLevel > ONE
   (CASSANDRA-982, 2038)
 * distributed test harness (CASSANDRA-1859, 1964)
 * reduce flush lock contention (CASSANDRA-1930)
 * optimize supercolumn deserialization (CASSANDRA-1891)
 * fix CFMetaData.apply to only compare objects of the same class
   (CASSANDRA-1962)
 * allow specifying specific SSTables to compact from JMX (CASSANDRA-1963)
 * fix race condition in MessagingService.targets (CASSANDRA-1959, 2094, 2081)
 * refuse to open sstables from a future version (CASSANDRA-1935)
 * zero-copy reads (CASSANDRA-1714)
 * fix copy bounds for word Text in wordcount demo (CASSANDRA-1993)
 * fixes for contrib/javautils (CASSANDRA-1979)
 * check more frequently for memtable expiration (CASSANDRA-2000)
 * fix writing SSTable column count statistics (CASSANDRA-1976)
 * fix streaming of multiple CFs during bootstrap (CASSANDRA-1992)
 * explicitly set JVM GC new generation size with -Xmn (CASSANDRA-1968)
 * add short options for CLI flags (CASSANDRA-1565)
 * make keyspace argument to "describe keyspace" in CLI optional
   when authenticated to keyspace already (CASSANDRA-2029)
 * added option to specify -Dcassandra.join_ring=false on startup
   to allow "warm spare" nodes or performing JMX maintenance before
   joining the ring (CASSANDRA-526)
 * log migrations at INFO (CASSANDRA-2028)
 * add CLI verbose option in file mode (CASSANDRA-2030)
 * add single-line "--" comments to CLI (CASSANDRA-2032)
 * message serialization tests (CASSANDRA-1923)
 * switch from ivy to maven-ant-tasks (CASSANDRA-2017)
 * CLI attempts to block for new schema to propagate (CASSANDRA-2044)
 * fix potential overflow in nodetool cfstats (CASSANDRA-2057)
 * add JVM shutdownhook to sync commitlog (CASSANDRA-1919)
 * allow nodes to be up without being part of  normal traffic (CASSANDRA-1951)
 * fix CLI "show keyspaces" with null options on NTS (CASSANDRA-2049)
 * fix possible ByteBuffer race conditions (CASSANDRA-2066)
 * reduce garbage generated by MessagingService to prevent load spikes
   (CASSANDRA-2058)
 * fix math in RandomPartitioner.describeOwnership (CASSANDRA-2071)
 * fix deletion of sstable non-data components (CASSANDRA-2059)
 * avoid blocking gossip while deleting handoff hints (CASSANDRA-2073)
 * ignore messages from newer versions, keep track of nodes in gossip
   regardless of version (CASSANDRA-1970)
 * cache writing moved to CompactionManager to reduce i/o contention and
   updated to use non-cache-polluting writes (CASSANDRA-2053)
 * page through large rows when exporting to JSON (CASSANDRA-2041)
 * add flush_largest_memtables_at and reduce_cache_sizes_at options
   (CASSANDRA-2142)
 * add cli 'describe cluster' command (CASSANDRA-2127)
 * add cli support for setting username/password at 'connect' command
   (CASSANDRA-2111)
 * add -D option to Stress.java to allow reading hosts from a file
   (CASSANDRA-2149)
 * bound hints CF throughput between 32M and 256M (CASSANDRA-2148)
 * continue starting when invalid saved cache entries are encountered
   (CASSANDRA-2076)
 * add max_hint_window_in_ms option (CASSANDRA-1459)


0.7.0-final
 * fix offsets to ByteBuffer.get (CASSANDRA-1939)


0.7.0-rc4
 * fix cli crash after backgrounding (CASSANDRA-1875)
 * count timeouts in storageproxy latencies, and include latency
   histograms in StorageProxyMBean (CASSANDRA-1893)
 * fix CLI get recognition of supercolumns (CASSANDRA-1899)
 * enable keepalive on intra-cluster sockets (CASSANDRA-1766)
 * count timeouts towards dynamicsnitch latencies (CASSANDRA-1905)
 * Expose index-building status in JMX + cli schema description
   (CASSANDRA-1871)
 * allow [LOCAL|EACH]_QUORUM to be used with non-NetworkTopology
   replication Strategies
 * increased amount of index locks for faster commitlog replay
 * collect secondary index tombstones immediately (CASSANDRA-1914)
 * revert commitlog changes from #1780 (CASSANDRA-1917)
 * change RandomPartitioner min token to -1 to avoid collision w/
   tokens on actual nodes (CASSANDRA-1901)
 * examine the right nibble when validating TimeUUID (CASSANDRA-1910)
 * include secondary indexes in cleanup (CASSANDRA-1916)
 * CFS.scrubDataDirectories should also cleanup invalid secondary indexes
   (CASSANDRA-1904)
 * ability to disable/enable gossip on nodes to force them down
   (CASSANDRA-1108)


0.7.0-rc3
 * expose getNaturalEndpoints in StorageServiceMBean taking byte[]
   key; RMI cannot serialize ByteBuffer (CASSANDRA-1833)
 * infer org.apache.cassandra.locator for replication strategy classes
   when not otherwise specified
 * validation that generates less garbage (CASSANDRA-1814)
 * add TTL support to CLI (CASSANDRA-1838)
 * cli defaults to bytestype for subcomparator when creating
   column families (CASSANDRA-1835)
 * unregister index MBeans when index is dropped (CASSANDRA-1843)
 * make ByteBufferUtil.clone thread-safe (CASSANDRA-1847)
 * change exception for read requests during bootstrap from
   InvalidRequest to Unavailable (CASSANDRA-1862)
 * respect row-level tombstones post-flush in range scans
   (CASSANDRA-1837)
 * ReadResponseResolver check digests against each other (CASSANDRA-1830)
 * return InvalidRequest when remove of subcolumn without supercolumn
   is requested (CASSANDRA-1866)
 * flush before repair (CASSANDRA-1748)
 * SSTableExport validates key order (CASSANDRA-1884)
 * large row support for SSTableExport (CASSANDRA-1867)
 * Re-cache hot keys post-compaction without hitting disk (CASSANDRA-1878)
 * manage read repair in coordinator instead of data source, to
   provide latency information to dynamic snitch (CASSANDRA-1873)


0.7.0-rc2
 * fix live-column-count of slice ranges including tombstoned supercolumn
   with live subcolumn (CASSANDRA-1591)
 * rename o.a.c.internal.AntientropyStage -> AntiEntropyStage,
   o.a.c.request.Request_responseStage -> RequestResponseStage,
   o.a.c.internal.Internal_responseStage -> InternalResponseStage
 * add AbstractType.fromString (CASSANDRA-1767)
 * require index_type to be present when specifying index_name
   on ColumnDef (CASSANDRA-1759)
 * fix add/remove index bugs in CFMetadata (CASSANDRA-1768)
 * rebuild Strategy during system_update_keyspace (CASSANDRA-1762)
 * cli updates prompt to ... in continuation lines (CASSANDRA-1770)
 * support multiple Mutations per key in hadoop ColumnFamilyOutputFormat
   (CASSANDRA-1774)
 * improvements to Debian init script (CASSANDRA-1772)
 * use local classloader to check for version.properties (CASSANDRA-1778)
 * Validate that column names in column_metadata are valid for the
   defined comparator, and decode properly in cli (CASSANDRA-1773)
 * use cross-platform newlines in cli (CASSANDRA-1786)
 * add ExpiringColumn support to sstable import/export (CASSANDRA-1754)
 * add flush for each append to periodic commitlog mode; added
   periodic_without_flush option to disable this (CASSANDRA-1780)
 * close file handle used for post-flush truncate (CASSANDRA-1790)
 * various code cleanup (CASSANDRA-1793, -1794, -1795)
 * fix range queries against wrapped range (CASSANDRA-1781)
 * fix consistencylevel calculations for NetworkTopologyStrategy
   (CASSANDRA-1804)
 * cli support index type enum names (CASSANDRA-1810)
 * improved validation of column_metadata (CASSANDRA-1813)
 * reads at ConsistencyLevel > 1 throw UnavailableException
   immediately if insufficient live nodes exist (CASSANDRA-1803)
 * copy bytebuffers for local writes to avoid retaining the entire
   Thrift frame (CASSANDRA-1801)
 * fix NPE adding index to column w/o prior metadata (CASSANDRA-1764)
 * reduce fat client timeout (CASSANDRA-1730)
 * fix botched merge of CASSANDRA-1316


0.7.0-rc1
 * fix compaction and flush races with schema updates (CASSANDRA-1715)
 * add clustertool, config-converter, sstablekeys, and schematool
   Windows .bat files (CASSANDRA-1723)
 * reject range queries received during bootstrap (CASSANDRA-1739)
 * fix wrapping-range queries on non-minimum token (CASSANDRA-1700)
 * add nodetool cfhistogram (CASSANDRA-1698)
 * limit repaired ranges to what the nodes have in common (CASSANDRA-1674)
 * index scan treats missing columns as not matching secondary
   expressions (CASSANDRA-1745)
 * Fix misuse of DataOutputBuffer.getData in AntiEntropyService
   (CASSANDRA-1729)
 * detect and warn when obsolete version of JNA is present (CASSANDRA-1760)
 * reduce fat client timeout (CASSANDRA-1730)
 * cleanup smallest CFs first to increase free temp space for larger ones
   (CASSANDRA-1811)
 * Update windows .bat files to work outside of main Cassandra
   directory (CASSANDRA-1713)
 * fix read repair regression from 0.6.7 (CASSANDRA-1727)
 * more-efficient read repair (CASSANDRA-1719)
 * fix hinted handoff replay (CASSANDRA-1656)
 * log type of dropped messages (CASSANDRA-1677)
 * upgrade to SLF4J 1.6.1
 * fix ByteBuffer bug in ExpiringColumn.updateDigest (CASSANDRA-1679)
 * fix IntegerType.getString (CASSANDRA-1681)
 * make -Djava.net.preferIPv4Stack=true the default (CASSANDRA-628)
 * add INTERNAL_RESPONSE verb to differentiate from responses related
   to client requests (CASSANDRA-1685)
 * log tpstats when dropping messages (CASSANDRA-1660)
 * include unreachable nodes in describeSchemaVersions (CASSANDRA-1678)
 * Avoid dropping messages off the client request path (CASSANDRA-1676)
 * fix jna errno reporting (CASSANDRA-1694)
 * add friendlier error for UnknownHostException on startup (CASSANDRA-1697)
 * include jna dependency in RPM package (CASSANDRA-1690)
 * add --skip-keys option to stress.py (CASSANDRA-1696)
 * improve cli handling of non-string keys and column names
   (CASSANDRA-1701, -1693)
 * r/m extra subcomparator line in cli keyspaces output (CASSANDRA-1712)
 * add read repair chance to cli "show keyspaces"
 * upgrade to ConcurrentLinkedHashMap 1.1 (CASSANDRA-975)
 * fix index scan routing (CASSANDRA-1722)
 * fix tombstoning of supercolumns in range queries (CASSANDRA-1734)
 * clear endpoint cache after updating keyspace metadata (CASSANDRA-1741)
 * fix wrapping-range queries on non-minimum token (CASSANDRA-1700)
 * truncate includes secondary indexes (CASSANDRA-1747)
 * retain reference to PendingFile sstables (CASSANDRA-1749)
 * fix sstableimport regression (CASSANDRA-1753)
 * fix for bootstrap when no non-system tables are defined (CASSANDRA-1732)
 * handle replica unavailability in index scan (CASSANDRA-1755)
 * fix service initialization order deadlock (CASSANDRA-1756)
 * multi-line cli commands (CASSANDRA-1742)
 * fix race between snapshot and compaction (CASSANDRA-1736)
 * add listEndpointsPendingHints, deleteHintsForEndpoint JMX methods
   (CASSANDRA-1551)


0.7.0-beta3
 * add strategy options to describe_keyspace output (CASSANDRA-1560)
 * log warning when using randomly generated token (CASSANDRA-1552)
 * re-organize JMX into .db, .net, .internal, .request (CASSANDRA-1217)
 * allow nodes to change IPs between restarts (CASSANDRA-1518)
 * remember ring state between restarts by default (CASSANDRA-1518)
 * flush index built flag so we can read it before log replay (CASSANDRA-1541)
 * lock row cache updates to prevent race condition (CASSANDRA-1293)
 * remove assertion causing rare (and harmless) error messages in
   commitlog (CASSANDRA-1330)
 * fix moving nodes with no keyspaces defined (CASSANDRA-1574)
 * fix unbootstrap when no data is present in a transfer range (CASSANDRA-1573)
 * take advantage of AVRO-495 to simplify our avro IDL (CASSANDRA-1436)
 * extend authorization hierarchy to column family (CASSANDRA-1554)
 * deletion support in secondary indexes (CASSANDRA-1571)
 * meaningful error message for invalid replication strategy class
   (CASSANDRA-1566)
 * allow keyspace creation with RF > N (CASSANDRA-1428)
 * improve cli error handling (CASSANDRA-1580)
 * add cache save/load ability (CASSANDRA-1417, 1606, 1647)
 * add StorageService.getDrainProgress (CASSANDRA-1588)
 * Disallow bootstrap to an in-use token (CASSANDRA-1561)
 * Allow dynamic secondary index creation and destruction (CASSANDRA-1532)
 * log auto-guessed memtable thresholds (CASSANDRA-1595)
 * add ColumnDef support to cli (CASSANDRA-1583)
 * reduce index sample time by 75% (CASSANDRA-1572)
 * add cli support for column, strategy metadata (CASSANDRA-1578, 1612)
 * add cli support for schema modification (CASSANDRA-1584)
 * delete temp files on failed compactions (CASSANDRA-1596)
 * avoid blocking for dead nodes during removetoken (CASSANDRA-1605)
 * remove ConsistencyLevel.ZERO (CASSANDRA-1607)
 * expose in-progress compaction type in jmx (CASSANDRA-1586)
 * removed IClock & related classes from internals (CASSANDRA-1502)
 * fix removing tokens from SystemTable on decommission and removetoken
   (CASSANDRA-1609)
 * include CF metadata in cli 'show keyspaces' (CASSANDRA-1613)
 * switch from Properties to HashMap in PropertyFileSnitch to
   avoid synchronization bottleneck (CASSANDRA-1481)
 * PropertyFileSnitch configuration file renamed to
   cassandra-topology.properties
 * add cli support for get_range_slices (CASSANDRA-1088, CASSANDRA-1619)
 * Make memtable flush thresholds per-CF instead of global
   (CASSANDRA-1007, 1637)
 * add cli support for binary data without CfDef hints (CASSANDRA-1603)
 * fix building SSTable statistics post-stream (CASSANDRA-1620)
 * fix potential infinite loop in 2ary index queries (CASSANDRA-1623)
 * allow creating NTS keyspaces with no replicas configured (CASSANDRA-1626)
 * add jmx histogram of sstables accessed per read (CASSANDRA-1624)
 * remove system_rename_column_family and system_rename_keyspace from the
   client API until races can be fixed (CASSANDRA-1630, CASSANDRA-1585)
 * add cli sanity tests (CASSANDRA-1582)
 * update GC settings in cassandra.bat (CASSANDRA-1636)
 * cli support for index queries (CASSANDRA-1635)
 * cli support for updating schema memtable settings (CASSANDRA-1634)
 * cli --file option (CASSANDRA-1616)
 * reduce automatically chosen memtable sizes by 50% (CASSANDRA-1641)
 * move endpoint cache from snitch to strategy (CASSANDRA-1643)
 * fix commitlog recovery deleting the newly-created segment as well as
   the old ones (CASSANDRA-1644)
 * upgrade to Thrift 0.5 (CASSANDRA-1367)
 * renamed CL.DCQUORUM to LOCAL_QUORUM and DCQUORUMSYNC to EACH_QUORUM
 * cli truncate support (CASSANDRA-1653)
 * update GC settings in cassandra.bat (CASSANDRA-1636)
 * avoid logging when a node's ip/token is gossipped back to it (CASSANDRA-1666)


0.7-beta2
 * always use UTF-8 for hint keys (CASSANDRA-1439)
 * remove cassandra.yaml dependency from Hadoop and Pig (CASSADRA-1322)
 * expose CfDef metadata in describe_keyspaces (CASSANDRA-1363)
 * restore use of mmap_index_only option (CASSANDRA-1241)
 * dropping a keyspace with no column families generated an error
   (CASSANDRA-1378)
 * rename RackAwareStrategy to OldNetworkTopologyStrategy, RackUnawareStrategy
   to SimpleStrategy, DatacenterShardStrategy to NetworkTopologyStrategy,
   AbstractRackAwareSnitch to AbstractNetworkTopologySnitch (CASSANDRA-1392)
 * merge StorageProxy.mutate, mutateBlocking (CASSANDRA-1396)
 * faster UUIDType, LongType comparisons (CASSANDRA-1386, 1393)
 * fix setting read_repair_chance from CLI addColumnFamily (CASSANDRA-1399)
 * fix updates to indexed columns (CASSANDRA-1373)
 * fix race condition leaving to FileNotFoundException (CASSANDRA-1382)
 * fix sharded lock hash on index write path (CASSANDRA-1402)
 * add support for GT/E, LT/E in subordinate index clauses (CASSANDRA-1401)
 * cfId counter got out of sync when CFs were added (CASSANDRA-1403)
 * less chatty schema updates (CASSANDRA-1389)
 * rename column family mbeans. 'type' will now include either
   'IndexColumnFamilies' or 'ColumnFamilies' depending on the CFS type.
   (CASSANDRA-1385)
 * disallow invalid keyspace and column family names. This includes name that
   matches a '^\w+' regex. (CASSANDRA-1377)
 * use JNA, if present, to take snapshots (CASSANDRA-1371)
 * truncate hints if starting 0.7 for the first time (CASSANDRA-1414)
 * fix FD leak in single-row slicepredicate queries (CASSANDRA-1416)
 * allow index expressions against columns that are not part of the
   SlicePredicate (CASSANDRA-1410)
 * config-converter properly handles snitches and framed support
   (CASSANDRA-1420)
 * remove keyspace argument from multiget_count (CASSANDRA-1422)
 * allow specifying cassandra.yaml location as (local or remote) URL
   (CASSANDRA-1126)
 * fix using DynamicEndpointSnitch with NetworkTopologyStrategy
   (CASSANDRA-1429)
 * Add CfDef.default_validation_class (CASSANDRA-891)
 * fix EstimatedHistogram.max (CASSANDRA-1413)
 * quorum read optimization (CASSANDRA-1622)
 * handle zero-length (or missing) rows during HH paging (CASSANDRA-1432)
 * include secondary indexes during schema migrations (CASSANDRA-1406)
 * fix commitlog header race during schema change (CASSANDRA-1435)
 * fix ColumnFamilyStoreMBeanIterator to use new type name (CASSANDRA-1433)
 * correct filename generated by xml->yaml converter (CASSANDRA-1419)
 * add CMSInitiatingOccupancyFraction=75 and UseCMSInitiatingOccupancyOnly
   to default JVM options
 * decrease jvm heap for cassandra-cli (CASSANDRA-1446)
 * ability to modify keyspaces and column family definitions on a live cluster
   (CASSANDRA-1285)
 * support for Hadoop Streaming [non-jvm map/reduce via stdin/out]
   (CASSANDRA-1368)
 * Move persistent sstable stats from the system table to an sstable component
   (CASSANDRA-1430)
 * remove failed bootstrap attempt from pending ranges when gossip times
   it out after 1h (CASSANDRA-1463)
 * eager-create tcp connections to other cluster members (CASSANDRA-1465)
 * enumerate stages and derive stage from message type instead of
   transmitting separately (CASSANDRA-1465)
 * apply reversed flag during collation from different data sources
   (CASSANDRA-1450)
 * make failure to remove commitlog segment non-fatal (CASSANDRA-1348)
 * correct ordering of drain operations so CL.recover is no longer
   necessary (CASSANDRA-1408)
 * removed keyspace from describe_splits method (CASSANDRA-1425)
 * rename check_schema_agreement to describe_schema_versions
   (CASSANDRA-1478)
 * fix QUORUM calculation for RF > 3 (CASSANDRA-1487)
 * remove tombstones during non-major compactions when bloom filter
   verifies that row does not exist in other sstables (CASSANDRA-1074)
 * nodes that coordinated a loadbalance in the past could not be seen by
   newly added nodes (CASSANDRA-1467)
 * exposed endpoint states (gossip details) via jmx (CASSANDRA-1467)
 * ensure that compacted sstables are not included when new readers are
   instantiated (CASSANDRA-1477)
 * by default, calculate heap size and memtable thresholds at runtime (CASSANDRA-1469)
 * fix races dealing with adding/dropping keyspaces and column families in
   rapid succession (CASSANDRA-1477)
 * clean up of Streaming system (CASSANDRA-1503, 1504, 1506)
 * add options to configure Thrift socket keepalive and buffer sizes (CASSANDRA-1426)
 * make contrib CassandraServiceDataCleaner recursive (CASSANDRA-1509)
 * min, max compaction threshold are configurable and persistent
   per-ColumnFamily (CASSANDRA-1468)
 * fix replaying the last mutation in a commitlog unnecessarily
   (CASSANDRA-1512)
 * invoke getDefaultUncaughtExceptionHandler from DTPE with the original
   exception rather than the ExecutionException wrapper (CASSANDRA-1226)
 * remove Clock from the Thrift (and Avro) API (CASSANDRA-1501)
 * Close intra-node sockets when connection is broken (CASSANDRA-1528)
 * RPM packaging spec file (CASSANDRA-786)
 * weighted request scheduler (CASSANDRA-1485)
 * treat expired columns as deleted (CASSANDRA-1539)
 * make IndexInterval configurable (CASSANDRA-1488)
 * add describe_snitch to Thrift API (CASSANDRA-1490)
 * MD5 authenticator compares plain text submitted password with MD5'd
   saved property, instead of vice versa (CASSANDRA-1447)
 * JMX MessagingService pending and completed counts (CASSANDRA-1533)
 * fix race condition processing repair responses (CASSANDRA-1511)
 * make repair blocking (CASSANDRA-1511)
 * create EndpointSnitchInfo and MBean to expose rack and DC (CASSANDRA-1491)
 * added option to contrib/word_count to output results back to Cassandra
   (CASSANDRA-1342)
 * rewrite Hadoop ColumnFamilyRecordWriter to pool connections, retry to
   multiple Cassandra nodes, and smooth impact on the Cassandra cluster
   by using smaller batch sizes (CASSANDRA-1434)
 * fix setting gc_grace_seconds via CLI (CASSANDRA-1549)
 * support TTL'd index values (CASSANDRA-1536)
 * make removetoken work like decommission (CASSANDRA-1216)
 * make cli comparator-aware and improve quote rules (CASSANDRA-1523,-1524)
 * make nodetool compact and cleanup blocking (CASSANDRA-1449)
 * add memtable, cache information to GCInspector logs (CASSANDRA-1558)
 * enable/disable HintedHandoff via JMX (CASSANDRA-1550)
 * Ignore stray files in the commit log directory (CASSANDRA-1547)
 * Disallow bootstrap to an in-use token (CASSANDRA-1561)


0.7-beta1
 * sstable versioning (CASSANDRA-389)
 * switched to slf4j logging (CASSANDRA-625)
 * add (optional) expiration time for column (CASSANDRA-699)
 * access levels for authentication/authorization (CASSANDRA-900)
 * add ReadRepairChance to CF definition (CASSANDRA-930)
 * fix heisenbug in system tests, especially common on OS X (CASSANDRA-944)
 * convert to byte[] keys internally and all public APIs (CASSANDRA-767)
 * ability to alter schema definitions on a live cluster (CASSANDRA-44)
 * renamed configuration file to cassandra.xml, and log4j.properties to
   log4j-server.properties, which must now be loaded from
   the classpath (which is how our scripts in bin/ have always done it)
   (CASSANDRA-971)
 * change get_count to require a SlicePredicate. create multi_get_count
   (CASSANDRA-744)
 * re-organized endpointsnitch implementations and added SimpleSnitch
   (CASSANDRA-994)
 * Added preload_row_cache option (CASSANDRA-946)
 * add CRC to commitlog header (CASSANDRA-999)
 * removed deprecated batch_insert and get_range_slice methods (CASSANDRA-1065)
 * add truncate thrift method (CASSANDRA-531)
 * http mini-interface using mx4j (CASSANDRA-1068)
 * optimize away copy of sliced row on memtable read path (CASSANDRA-1046)
 * replace constant-size 2GB mmaped segments and special casing for index
   entries spanning segment boundaries, with SegmentedFile that computes
   segments that always contain entire entries/rows (CASSANDRA-1117)
 * avoid reading large rows into memory during compaction (CASSANDRA-16)
 * added hadoop OutputFormat (CASSANDRA-1101)
 * efficient Streaming (no more anticompaction) (CASSANDRA-579)
 * split commitlog header into separate file and add size checksum to
   mutations (CASSANDRA-1179)
 * avoid allocating a new byte[] for each mutation on replay (CASSANDRA-1219)
 * revise HH schema to be per-endpoint (CASSANDRA-1142)
 * add joining/leaving status to nodetool ring (CASSANDRA-1115)
 * allow multiple repair sessions per node (CASSANDRA-1190)
 * optimize away MessagingService for local range queries (CASSANDRA-1261)
 * make framed transport the default so malformed requests can't OOM the
   server (CASSANDRA-475)
 * significantly faster reads from row cache (CASSANDRA-1267)
 * take advantage of row cache during range queries (CASSANDRA-1302)
 * make GCGraceSeconds a per-ColumnFamily value (CASSANDRA-1276)
 * keep persistent row size and column count statistics (CASSANDRA-1155)
 * add IntegerType (CASSANDRA-1282)
 * page within a single row during hinted handoff (CASSANDRA-1327)
 * push DatacenterShardStrategy configuration into keyspace definition,
   eliminating datacenter.properties. (CASSANDRA-1066)
 * optimize forward slices starting with '' and single-index-block name
   queries by skipping the column index (CASSANDRA-1338)
 * streaming refactor (CASSANDRA-1189)
 * faster comparison for UUID types (CASSANDRA-1043)
 * secondary index support (CASSANDRA-749 and subtasks)
 * make compaction buckets deterministic (CASSANDRA-1265)


0.6.6
 * Allow using DynamicEndpointSnitch with RackAwareStrategy (CASSANDRA-1429)
 * remove the remaining vestiges of the unfinished DatacenterShardStrategy
   (replaced by NetworkTopologyStrategy in 0.7)


0.6.5
 * fix key ordering in range query results with RandomPartitioner
   and ConsistencyLevel > ONE (CASSANDRA-1145)
 * fix for range query starting with the wrong token range (CASSANDRA-1042)
 * page within a single row during hinted handoff (CASSANDRA-1327)
 * fix compilation on non-sun JDKs (CASSANDRA-1061)
 * remove String.trim() call on row keys in batch mutations (CASSANDRA-1235)
 * Log summary of dropped messages instead of spamming log (CASSANDRA-1284)
 * add dynamic endpoint snitch (CASSANDRA-981)
 * fix streaming for keyspaces with hyphens in their name (CASSANDRA-1377)
 * fix errors in hard-coded bloom filter optKPerBucket by computing it
   algorithmically (CASSANDRA-1220
 * remove message deserialization stage, and uncap read/write stages
   so slow reads/writes don't block gossip processing (CASSANDRA-1358)
 * add jmx port configuration to Debian package (CASSANDRA-1202)
 * use mlockall via JNA, if present, to prevent Linux from swapping
   out parts of the JVM (CASSANDRA-1214)


0.6.4
 * avoid queuing multiple hint deliveries for the same endpoint
   (CASSANDRA-1229)
 * better performance for and stricter checking of UTF8 column names
   (CASSANDRA-1232)
 * extend option to lower compaction priority to hinted handoff
   as well (CASSANDRA-1260)
 * log errors in gossip instead of re-throwing (CASSANDRA-1289)
 * avoid aborting commitlog replay prematurely if a flushed-but-
   not-removed commitlog segment is encountered (CASSANDRA-1297)
 * fix duplicate rows being read during mapreduce (CASSANDRA-1142)
 * failure detection wasn't closing command sockets (CASSANDRA-1221)
 * cassandra-cli.bat works on windows (CASSANDRA-1236)
 * pre-emptively drop requests that cannot be processed within RPCTimeout
   (CASSANDRA-685)
 * add ack to Binary write verb and update CassandraBulkLoader
   to wait for acks for each row (CASSANDRA-1093)
 * added describe_partitioner Thrift method (CASSANDRA-1047)
 * Hadoop jobs no longer require the Cassandra storage-conf.xml
   (CASSANDRA-1280, CASSANDRA-1047)
 * log thread pool stats when GC is excessive (CASSANDRA-1275)
 * remove gossip message size limit (CASSANDRA-1138)
 * parallelize local and remote reads during multiget, and respect snitch
   when determining whether to do local read for CL.ONE (CASSANDRA-1317)
 * fix read repair to use requested consistency level on digest mismatch,
   rather than assuming QUORUM (CASSANDRA-1316)
 * process digest mismatch re-reads in parallel (CASSANDRA-1323)
 * switch hints CF comparator to BytesType (CASSANDRA-1274)


0.6.3
 * retry to make streaming connections up to 8 times. (CASSANDRA-1019)
 * reject describe_ring() calls on invalid keyspaces (CASSANDRA-1111)
 * fix cache size calculation for size of 100% (CASSANDRA-1129)
 * fix cache capacity only being recalculated once (CASSANDRA-1129)
 * remove hourly scan of all hints on the off chance that the gossiper
   missed a status change; instead, expose deliverHintsToEndpoint to JMX
   so it can be done manually, if necessary (CASSANDRA-1141)
 * don't reject reads at CL.ALL (CASSANDRA-1152)
 * reject deletions to supercolumns in CFs containing only standard
   columns (CASSANDRA-1139)
 * avoid preserving login information after client disconnects
   (CASSANDRA-1057)
 * prefer sun jdk to openjdk in debian init script (CASSANDRA-1174)
 * detect partioner config changes between restarts and fail fast
   (CASSANDRA-1146)
 * use generation time to resolve node token reassignment disagreements
   (CASSANDRA-1118)
 * restructure the startup ordering of Gossiper and MessageService to avoid
   timing anomalies (CASSANDRA-1160)
 * detect incomplete commit log hearders (CASSANDRA-1119)
 * force anti-entropy service to stream files on the stream stage to avoid
   sending streams out of order (CASSANDRA-1169)
 * remove inactive stream managers after AES streams files (CASSANDRA-1169)
 * allow removing entire row through batch_mutate Deletion (CASSANDRA-1027)
 * add JMX metrics for row-level bloom filter false positives (CASSANDRA-1212)
 * added a redhat init script to contrib (CASSANDRA-1201)
 * use midpoint when bootstrapping a new machine into range with not
   much data yet instead of random token (CASSANDRA-1112)
 * kill server on OOM in executor stage as well as Thrift (CASSANDRA-1226)
 * remove opportunistic repairs, when two machines with overlapping replica
   responsibilities happen to finish major compactions of the same CF near
   the same time.  repairs are now fully manual (CASSANDRA-1190)
 * add ability to lower compaction priority (default is no change from 0.6.2)
   (CASSANDRA-1181)


0.6.2
 * fix contrib/word_count build. (CASSANDRA-992)
 * split CommitLogExecutorService into BatchCommitLogExecutorService and
   PeriodicCommitLogExecutorService (CASSANDRA-1014)
 * add latency histograms to CFSMBean (CASSANDRA-1024)
 * make resolving timestamp ties deterministic by using value bytes
   as a tiebreaker (CASSANDRA-1039)
 * Add option to turn off Hinted Handoff (CASSANDRA-894)
 * fix windows startup (CASSANDRA-948)
 * make concurrent_reads, concurrent_writes configurable at runtime via JMX
   (CASSANDRA-1060)
 * disable GCInspector on non-Sun JVMs (CASSANDRA-1061)
 * fix tombstone handling in sstable rows with no other data (CASSANDRA-1063)
 * fix size of row in spanned index entries (CASSANDRA-1056)
 * install json2sstable, sstable2json, and sstablekeys to Debian package
 * StreamingService.StreamDestinations wouldn't empty itself after streaming
   finished (CASSANDRA-1076)
 * added Collections.shuffle(splits) before returning the splits in
   ColumnFamilyInputFormat (CASSANDRA-1096)
 * do not recalculate cache capacity post-compaction if it's been manually
   modified (CASSANDRA-1079)
 * better defaults for flush sorter + writer executor queue sizes
   (CASSANDRA-1100)
 * windows scripts for SSTableImport/Export (CASSANDRA-1051)
 * windows script for nodetool (CASSANDRA-1113)
 * expose PhiConvictThreshold (CASSANDRA-1053)
 * make repair of RF==1 a no-op (CASSANDRA-1090)
 * improve default JVM GC options (CASSANDRA-1014)
 * fix SlicePredicate serialization inside Hadoop jobs (CASSANDRA-1049)
 * close Thrift sockets in Hadoop ColumnFamilyRecordReader (CASSANDRA-1081)


0.6.1
 * fix NPE in sstable2json when no excluded keys are given (CASSANDRA-934)
 * keep the replica set constant throughout the read repair process
   (CASSANDRA-937)
 * allow querying getAllRanges with empty token list (CASSANDRA-933)
 * fix command line arguments inversion in clustertool (CASSANDRA-942)
 * fix race condition that could trigger a false-positive assertion
   during post-flush discard of old commitlog segments (CASSANDRA-936)
 * fix neighbor calculation for anti-entropy repair (CASSANDRA-924)
 * perform repair even for small entropy differences (CASSANDRA-924)
 * Use hostnames in CFInputFormat to allow Hadoop's naive string-based
   locality comparisons to work (CASSANDRA-955)
 * cache read-only BufferedRandomAccessFile length to avoid
   3 system calls per invocation (CASSANDRA-950)
 * nodes with IPv6 (and no IPv4) addresses could not join cluster
   (CASSANDRA-969)
 * Retrieve the correct number of undeleted columns, if any, from
   a supercolumn in a row that had been deleted previously (CASSANDRA-920)
 * fix index scans that cross the 2GB mmap boundaries for both mmap
   and standard i/o modes (CASSANDRA-866)
 * expose drain via nodetool (CASSANDRA-978)


0.6.0-RC1
 * JMX drain to flush memtables and run through commit log (CASSANDRA-880)
 * Bootstrapping can skip ranges under the right conditions (CASSANDRA-902)
 * fix merging row versions in range_slice for CL > ONE (CASSANDRA-884)
 * default write ConsistencyLeven chaned from ZERO to ONE
 * fix for index entries spanning mmap buffer boundaries (CASSANDRA-857)
 * use lexical comparison if time part of TimeUUIDs are the same
   (CASSANDRA-907)
 * bound read, mutation, and response stages to fix possible OOM
   during log replay (CASSANDRA-885)
 * Use microseconds-since-epoch (UTC) in cli, instead of milliseconds
 * Treat batch_mutate Deletion with null supercolumn as "apply this predicate
   to top level supercolumns" (CASSANDRA-834)
 * Streaming destination nodes do not update their JMX status (CASSANDRA-916)
 * Fix internal RPC timeout calculation (CASSANDRA-911)
 * Added Pig loadfunc to contrib/pig (CASSANDRA-910)


0.6.0-beta3
 * fix compaction bucketing bug (CASSANDRA-814)
 * update windows batch file (CASSANDRA-824)
 * deprecate KeysCachedFraction configuration directive in favor
   of KeysCached; move to unified-per-CF key cache (CASSANDRA-801)
 * add invalidateRowCache to ColumnFamilyStoreMBean (CASSANDRA-761)
 * send Handoff hints to natural locations to reduce load on
   remaining nodes in a failure scenario (CASSANDRA-822)
 * Add RowWarningThresholdInMB configuration option to warn before very
   large rows get big enough to threaten node stability, and -x option to
   be able to remove them with sstable2json if the warning is unheeded
   until it's too late (CASSANDRA-843)
 * Add logging of GC activity (CASSANDRA-813)
 * fix ConcurrentModificationException in commitlog discard (CASSANDRA-853)
 * Fix hardcoded row count in Hadoop RecordReader (CASSANDRA-837)
 * Add a jmx status to the streaming service and change several DEBUG
   messages to INFO (CASSANDRA-845)
 * fix classpath in cassandra-cli.bat for Windows (CASSANDRA-858)
 * allow re-specifying host, port to cassandra-cli if invalid ones
   are first tried (CASSANDRA-867)
 * fix race condition handling rpc timeout in the coordinator
   (CASSANDRA-864)
 * Remove CalloutLocation and StagingFileDirectory from storage-conf files
   since those settings are no longer used (CASSANDRA-878)
 * Parse a long from RowWarningThresholdInMB instead of an int (CASSANDRA-882)
 * Remove obsolete ControlPort code from DatabaseDescriptor (CASSANDRA-886)
 * move skipBytes side effect out of assert (CASSANDRA-899)
 * add "double getLoad" to StorageServiceMBean (CASSANDRA-898)
 * track row stats per CF at compaction time (CASSANDRA-870)
 * disallow CommitLogDirectory matching a DataFileDirectory (CASSANDRA-888)
 * default key cache size is 200k entries, changed from 10% (CASSANDRA-863)
 * add -Dcassandra-foreground=yes to cassandra.bat
 * exit if cluster name is changed unexpectedly (CASSANDRA-769)


0.6.0-beta1/beta2
 * add batch_mutate thrift command, deprecating batch_insert (CASSANDRA-336)
 * remove get_key_range Thrift API, deprecated in 0.5 (CASSANDRA-710)
 * add optional login() Thrift call for authentication (CASSANDRA-547)
 * support fat clients using gossiper and StorageProxy to perform
   replication in-process [jvm-only] (CASSANDRA-535)
 * support mmapped I/O for reads, on by default on 64bit JVMs
   (CASSANDRA-408, CASSANDRA-669)
 * improve insert concurrency, particularly during Hinted Handoff
   (CASSANDRA-658)
 * faster network code (CASSANDRA-675)
 * stress.py moved to contrib (CASSANDRA-635)
 * row caching [must be explicitly enabled per-CF in config] (CASSANDRA-678)
 * present a useful measure of compaction progress in JMX (CASSANDRA-599)
 * add bin/sstablekeys (CASSNADRA-679)
 * add ConsistencyLevel.ANY (CASSANDRA-687)
 * make removetoken remove nodes from gossip entirely (CASSANDRA-644)
 * add ability to set cache sizes at runtime (CASSANDRA-708)
 * report latency and cache hit rate statistics with lifetime totals
   instead of average over the last minute (CASSANDRA-702)
 * support get_range_slice for RandomPartitioner (CASSANDRA-745)
 * per-keyspace replication factory and replication strategy (CASSANDRA-620)
 * track latency in microseconds (CASSANDRA-733)
 * add describe_ Thrift methods, deprecating get_string_property and
   get_string_list_property
 * jmx interface for tracking operation mode and streams in general.
   (CASSANDRA-709)
 * keep memtables in sorted order to improve range query performance
   (CASSANDRA-799)
 * use while loop instead of recursion when trimming sstables compaction list
   to avoid blowing stack in pathological cases (CASSANDRA-804)
 * basic Hadoop map/reduce support (CASSANDRA-342)


0.5.1
 * ensure all files for an sstable are streamed to the same directory.
   (CASSANDRA-716)
 * more accurate load estimate for bootstrapping (CASSANDRA-762)
 * tolerate dead or unavailable bootstrap target on write (CASSANDRA-731)
 * allow larger numbers of keys (> 140M) in a sstable bloom filter
   (CASSANDRA-790)
 * include jvm argument improvements from CASSANDRA-504 in debian package
 * change streaming chunk size to 32MB to accomodate Windows XP limitations
   (was 64MB) (CASSANDRA-795)
 * fix get_range_slice returning results in the wrong order (CASSANDRA-781)


0.5.0 final
 * avoid attempting to delete temporary bootstrap files twice (CASSANDRA-681)
 * fix bogus NaN in nodeprobe cfstats output (CASSANDRA-646)
 * provide a policy for dealing with single thread executors w/ a full queue
   (CASSANDRA-694)
 * optimize inner read in MessagingService, vastly improving multiple-node
   performance (CASSANDRA-675)
 * wait for table flush before streaming data back to a bootstrapping node.
   (CASSANDRA-696)
 * keep track of bootstrapping sources by table so that bootstrapping doesn't
   give the indication of finishing early (CASSANDRA-673)


0.5.0 RC3
 * commit the correct version of the patch for CASSANDRA-663


0.5.0 RC2 (unreleased)
 * fix bugs in converting get_range_slice results to Thrift
   (CASSANDRA-647, CASSANDRA-649)
 * expose java.util.concurrent.TimeoutException in StorageProxy methods
   (CASSANDRA-600)
 * TcpConnectionManager was holding on to disconnected connections,
   giving the false indication they were being used. (CASSANDRA-651)
 * Remove duplicated write. (CASSANDRA-662)
 * Abort bootstrap if IP is already in the token ring (CASSANDRA-663)
 * increase default commitlog sync period, and wait for last sync to
   finish before submitting another (CASSANDRA-668)


0.5.0 RC1
 * Fix potential NPE in get_range_slice (CASSANDRA-623)
 * add CRC32 to commitlog entries (CASSANDRA-605)
 * fix data streaming on windows (CASSANDRA-630)
 * GC compacted sstables after cleanup and compaction (CASSANDRA-621)
 * Speed up anti-entropy validation (CASSANDRA-629)
 * Fix anti-entropy assertion error (CASSANDRA-639)
 * Fix pending range conflicts when bootstapping or moving
   multiple nodes at once (CASSANDRA-603)
 * Handle obsolete gossip related to node movement in the case where
   one or more nodes is down when the movement occurs (CASSANDRA-572)
 * Include dead nodes in gossip to avoid a variety of problems
   and fix HH to removed nodes (CASSANDRA-634)
 * return an InvalidRequestException for mal-formed SlicePredicates
   (CASSANDRA-643)
 * fix bug determining closest neighbor for use in multiple datacenters
   (CASSANDRA-648)
 * Vast improvements in anticompaction speed (CASSANDRA-607)
 * Speed up log replay and writes by avoiding redundant serializations
   (CASSANDRA-652)


0.5.0 beta 2
 * Bootstrap improvements (several tickets)
 * add nodeprobe repair anti-entropy feature (CASSANDRA-193, CASSANDRA-520)
 * fix possibility of partition when many nodes restart at once
   in clusters with multiple seeds (CASSANDRA-150)
 * fix NPE in get_range_slice when no data is found (CASSANDRA-578)
 * fix potential NPE in hinted handoff (CASSANDRA-585)
 * fix cleanup of local "system" keyspace (CASSANDRA-576)
 * improve computation of cluster load balance (CASSANDRA-554)
 * added super column read/write, column count, and column/row delete to
   cassandra-cli (CASSANDRA-567, CASSANDRA-594)
 * fix returning live subcolumns of deleted supercolumns (CASSANDRA-583)
 * respect JAVA_HOME in bin/ scripts (several tickets)
 * add StorageService.initClient for fat clients on the JVM (CASSANDRA-535)
   (see contrib/client_only for an example of use)
 * make consistency_level functional in get_range_slice (CASSANDRA-568)
 * optimize key deserialization for RandomPartitioner (CASSANDRA-581)
 * avoid GCing tombstones except on major compaction (CASSANDRA-604)
 * increase failure conviction threshold, resulting in less nodes
   incorrectly (and temporarily) marked as down (CASSANDRA-610)
 * respect memtable thresholds during log replay (CASSANDRA-609)
 * support ConsistencyLevel.ALL on read (CASSANDRA-584)
 * add nodeprobe removetoken command (CASSANDRA-564)


0.5.0 beta
 * Allow multiple simultaneous flushes, improving flush throughput
   on multicore systems (CASSANDRA-401)
 * Split up locks to improve write and read throughput on multicore systems
   (CASSANDRA-444, CASSANDRA-414)
 * More efficient use of memory during compaction (CASSANDRA-436)
 * autobootstrap option: when enabled, all non-seed nodes will attempt
   to bootstrap when started, until bootstrap successfully
   completes. -b option is removed.  (CASSANDRA-438)
 * Unless a token is manually specified in the configuration xml,
   a bootstraping node will use a token that gives it half the
   keys from the most-heavily-loaded node in the cluster,
   instead of generating a random token.
   (CASSANDRA-385, CASSANDRA-517)
 * Miscellaneous bootstrap fixes (several tickets)
 * Ability to change a node's token even after it has data on it
   (CASSANDRA-541)
 * Ability to decommission a live node from the ring (CASSANDRA-435)
 * Semi-automatic loadbalancing via nodeprobe (CASSANDRA-192)
 * Add ability to set compaction thresholds at runtime via
   JMX / nodeprobe.  (CASSANDRA-465)
 * Add "comment" field to ColumnFamily definition. (CASSANDRA-481)
 * Additional JMX metrics (CASSANDRA-482)
 * JSON based export and import tools (several tickets)
 * Hinted Handoff fixes (several tickets)
 * Add key cache to improve read performance (CASSANDRA-423)
 * Simplified construction of custom ReplicationStrategy classes
   (CASSANDRA-497)
 * Graphical application (Swing) for ring integrity verification and
   visualization was added to contrib (CASSANDRA-252)
 * Add DCQUORUM, DCQUORUMSYNC consistency levels and corresponding
   ReplicationStrategy / EndpointSnitch classes.  Experimental.
   (CASSANDRA-492)
 * Web client interface added to contrib (CASSANDRA-457)
 * More-efficient flush for Random, CollatedOPP partitioners
   for normal writes (CASSANDRA-446) and bulk load (CASSANDRA-420)
 * Add MemtableFlushAfterMinutes, a global replacement for the old
   per-CF FlushPeriodInMinutes setting (CASSANDRA-463)
 * optimizations to slice reading (CASSANDRA-350) and supercolumn
   queries (CASSANDRA-510)
 * force binding to given listenaddress for nodes with multiple
   interfaces (CASSANDRA-546)
 * stress.py benchmarking tool improvements (several tickets)
 * optimized replica placement code (CASSANDRA-525)
 * faster log replay on restart (CASSANDRA-539, CASSANDRA-540)
 * optimized local-node writes (CASSANDRA-558)
 * added get_range_slice, deprecating get_key_range (CASSANDRA-344)
 * expose TimedOutException to thrift (CASSANDRA-563)


0.4.2
 * Add validation disallowing null keys (CASSANDRA-486)
 * Fix race conditions in TCPConnectionManager (CASSANDRA-487)
 * Fix using non-utf8-aware comparison as a sanity check.
   (CASSANDRA-493)
 * Improve default garbage collector options (CASSANDRA-504)
 * Add "nodeprobe flush" (CASSANDRA-505)
 * remove NotFoundException from get_slice throws list (CASSANDRA-518)
 * fix get (not get_slice) of entire supercolumn (CASSANDRA-508)
 * fix null token during bootstrap (CASSANDRA-501)


0.4.1
 * Fix FlushPeriod columnfamily configuration regression
   (CASSANDRA-455)
 * Fix long column name support (CASSANDRA-460)
 * Fix for serializing a row that only contains tombstones
   (CASSANDRA-458)
 * Fix for discarding unneeded commitlog segments (CASSANDRA-459)
 * Add SnapshotBeforeCompaction configuration option (CASSANDRA-426)
 * Fix compaction abort under insufficient disk space (CASSANDRA-473)
 * Fix reading subcolumn slice from tombstoned CF (CASSANDRA-484)
 * Fix race condition in RVH causing occasional NPE (CASSANDRA-478)


0.4.0
 * fix get_key_range problems when a node is down (CASSANDRA-440)
   and add UnavailableException to more Thrift methods
 * Add example EndPointSnitch contrib code (several tickets)


0.4.0 RC2
 * fix SSTable generation clash during compaction (CASSANDRA-418)
 * reject method calls with null parameters (CASSANDRA-308)
 * properly order ranges in nodeprobe output (CASSANDRA-421)
 * fix logging of certain errors on executor threads (CASSANDRA-425)


0.4.0 RC1
 * Bootstrap feature is live; use -b on startup (several tickets)
 * Added multiget api (CASSANDRA-70)
 * fix Deadlock with SelectorManager.doProcess and TcpConnection.write
   (CASSANDRA-392)
 * remove key cache b/c of concurrency bugs in third-party
   CLHM library (CASSANDRA-405)
 * update non-major compaction logic to use two threshold values
   (CASSANDRA-407)
 * add periodic / batch commitlog sync modes (several tickets)
 * inline BatchMutation into batch_insert params (CASSANDRA-403)
 * allow setting the logging level at runtime via mbean (CASSANDRA-402)
 * change default comparator to BytesType (CASSANDRA-400)
 * add forwards-compatible ConsistencyLevel parameter to get_key_range
   (CASSANDRA-322)
 * r/m special case of blocking for local destination when writing with
   ConsistencyLevel.ZERO (CASSANDRA-399)
 * Fixes to make BinaryMemtable [bulk load interface] useful (CASSANDRA-337);
   see contrib/bmt_example for an example of using it.
 * More JMX properties added (several tickets)
 * Thrift changes (several tickets)
    - Merged _super get methods with the normal ones; return values
      are now of ColumnOrSuperColumn.
    - Similarly, merged batch_insert_super into batch_insert.



0.4.0 beta
 * On-disk data format has changed to allow billions of keys/rows per
   node instead of only millions
 * Multi-keyspace support
 * Scan all sstables for all queries to avoid situations where
   different types of operation on the same ColumnFamily could
   disagree on what data was present
 * Snapshot support via JMX
 * Thrift API has changed a _lot_:
    - removed time-sorted CFs; instead, user-defined comparators
      may be defined on the column names, which are now byte arrays.
      Default comparators are provided for UTF8, Bytes, Ascii, Long (i64),
      and UUID types.
    - removed colon-delimited strings in thrift api in favor of explicit
      structs such as ColumnPath, ColumnParent, etc.  Also normalized
      thrift struct and argument naming.
    - Added columnFamily argument to get_key_range.
    - Change signature of get_slice to accept starting and ending
      columns as well as an offset.  (This allows use of indexes.)
      Added "ascending" flag to allow reasonably-efficient reverse
      scans as well.  Removed get_slice_by_range as redundant.
    - get_key_range operates on one CF at a time
    - changed `block` boolean on insert methods to ConsistencyLevel enum,
      with options of NONE, ONE, QUORUM, and ALL.
    - added similar consistency_level parameter to read methods
    - column-name-set slice with no names given now returns zero columns
      instead of all of them.  ("all" can run your server out of memory.
      use a range-based slice with a high max column count instead.)
 * Removed the web interface. Node information can now be obtained by
   using the newly introduced nodeprobe utility.
 * More JMX stats
 * Remove magic values from internals (e.g. special key to indicate
   when to flush memtables)
 * Rename configuration "table" to "keyspace"
 * Moved to crash-only design; no more shutdown (just kill the process)
 * Lots of bug fixes

Full list of issues resolved in 0.4 is at https://issues.apache.org/jira/secure/IssueNavigator.jspa?reset=true&&pid=12310865&fixfor=12313862&resolution=1&sorter/field=issuekey&sorter/order=DESC


0.3.0 RC3
 * Fix potential deadlock under load in TCPConnection.
   (CASSANDRA-220)


0.3.0 RC2
 * Fix possible data loss when server is stopped after replaying
   log but before new inserts force memtable flush.
   (CASSANDRA-204)
 * Added BUGS file


0.3.0 RC1
 * Range queries on keys, including user-defined key collation
 * Remove support
 * Workarounds for a weird bug in JDK select/register that seems
   particularly common on VM environments. Cassandra should deploy
   fine on EC2 now
 * Much improved infrastructure: the beginnings of a decent test suite
   ("ant test" for unit tests; "nosetests" for system tests), code
   coverage reporting, etc.
 * Expanded node status reporting via JMX
 * Improved error reporting/logging on both server and client
 * Reduced memory footprint in default configuration
 * Combined blocking and non-blocking versions of insert APIs
 * Added FlushPeriodInMinutes configuration parameter to force
   flushing of infrequently-updated ColumnFamilies<|MERGE_RESOLUTION|>--- conflicted
+++ resolved
@@ -1,4 +1,3 @@
-<<<<<<< HEAD
 3.11.3
  * Allow existing nodes to use all peers in shadow round (CASSANDRA-13851)
  * Fix cqlsh to read connection.ssl cqlshrc option again (CASSANDRA-14299)
@@ -11,12 +10,9 @@
  * RateBasedBackPressure unnecessarily invokes a lock on the Guava RateLimiter (CASSANDRA-14163)
  * Fix wildcard GROUP BY queries (CASSANDRA-14209)
 Merged from 3.0:
- * Add missed CQL keywords to documentation (CASSANDRA-14359)
-=======
-3.0.17
  * Deprecate background repair and probablistic read_repair_chance table options
    (CASSANDRA-13910)
->>>>>>> eaf9bf18
+ * Add missed CQL keywords to documentation (CASSANDRA-14359)
  * Fix unbounded validation compactions on repair / revert CASSANDRA-13797 (CASSANDRA-14332)
  * Avoid deadlock when running nodetool refresh before node is fully up (CASSANDRA-14310)
  * Handle all exceptions when opening sstables (CASSANDRA-14202)
